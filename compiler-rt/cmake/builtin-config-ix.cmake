--- conflicted
+++ resolved
@@ -40,11 +40,7 @@
 endif()
 
 set(ALL_BUILTIN_SUPPORTED_ARCH ${X86} ${X86_64} ${ARM32} ${ARM64}
-<<<<<<< HEAD
-    ${MIPS32} ${MIPS64} ${WASM32} ${WASM64} ${PPC64})
-=======
     ${MIPS32} ${MIPS64} ${PPC64} ${WASM32} ${WASM64})
->>>>>>> 06be6deb
 
 include(CompilerRTUtils)
 include(CompilerRTDarwinUtils)
