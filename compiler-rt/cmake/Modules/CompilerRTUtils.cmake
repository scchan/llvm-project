include(CMakePushCheckState)
include(CheckSymbolExists)

# Because compiler-rt spends a lot of time setting up custom compile flags,
# define a handy helper function for it. The compile flags setting in CMake
# has serious issues that make its syntax challenging at best.
function(set_target_compile_flags target)
  set(argstring "")
  foreach(arg ${ARGN})
    set(argstring "${argstring} ${arg}")
  endforeach()
  set_property(TARGET ${target} PROPERTY COMPILE_FLAGS "${argstring}")
endfunction()

function(set_target_link_flags target)
  set(argstring "")
  foreach(arg ${ARGN})
    set(argstring "${argstring} ${arg}")
  endforeach()
  set_property(TARGET ${target} PROPERTY LINK_FLAGS "${argstring}")
endfunction()

# Set the variable var_PYBOOL to True if var holds a true-ish string,
# otherwise set it to False.
macro(pythonize_bool var)
  if (${var})
    set(${var}_PYBOOL True)
  else()
    set(${var}_PYBOOL False)
  endif()
endmacro()

# Appends value to all lists in ARGN, if the condition is true.
macro(append_list_if condition value)
  if(${condition})
    foreach(list ${ARGN})
      list(APPEND ${list} ${value})
    endforeach()
  endif()
endmacro()

# Appends value to all strings in ARGN, if the condition is true.
macro(append_string_if condition value)
  if(${condition})
    foreach(str ${ARGN})
      set(${str} "${${str}} ${value}")
    endforeach()
  endif()
endmacro()

macro(append_rtti_flag polarity list)
  if(${polarity})
    append_list_if(COMPILER_RT_HAS_FRTTI_FLAG -frtti ${list})
    append_list_if(COMPILER_RT_HAS_GR_FLAG /GR ${list})
  else()
    append_list_if(COMPILER_RT_HAS_FNO_RTTI_FLAG -fno-rtti ${list})
    append_list_if(COMPILER_RT_HAS_GR_FLAG /GR- ${list})
  endif()
endmacro()

macro(append_have_file_definition filename varname list)
  check_include_file("${filename}" "${varname}")
  if (NOT ${varname})
    set("${varname}" 0)
  endif()
  list(APPEND ${list} "${varname}=${${varname}}")
endmacro()

macro(list_intersect output input1 input2)
  set(${output})
  foreach(it ${${input1}})
    list(FIND ${input2} ${it} index)
    if( NOT (index EQUAL -1))
      list(APPEND ${output} ${it})
    endif()
  endforeach()
endmacro()

function(list_replace input_list old new)
  set(replaced_list)
  foreach(item ${${input_list}})
    if(${item} STREQUAL ${old})
      list(APPEND replaced_list ${new})
    else()
      list(APPEND replaced_list ${item})
    endif()
  endforeach()
  set(${input_list} "${replaced_list}" PARENT_SCOPE)
endfunction()

# Takes ${ARGN} and puts only supported architectures in @out_var list.
function(filter_available_targets out_var)
  set(archs ${${out_var}})
  foreach(arch ${ARGN})
    list(FIND COMPILER_RT_SUPPORTED_ARCH ${arch} ARCH_INDEX)
    if(NOT (ARCH_INDEX EQUAL -1) AND CAN_TARGET_${arch})
      list(APPEND archs ${arch})
    endif()
  endforeach()
  set(${out_var} ${archs} PARENT_SCOPE)
endfunction()

# Add $arch as supported with no additional flags.
macro(add_default_target_arch arch)
  set(TARGET_${arch}_CFLAGS "")
  set(CAN_TARGET_${arch} 1)
  list(APPEND COMPILER_RT_SUPPORTED_ARCH ${arch})
endmacro()

function(check_compile_definition def argstring out_var)
  if("${def}" STREQUAL "")
    set(${out_var} TRUE PARENT_SCOPE)
    return()
  endif()
  cmake_push_check_state()
  set(CMAKE_REQUIRED_FLAGS "${CMAKE_REQUIRED_FLAGS} ${argstring}")
  check_symbol_exists(${def} "" ${out_var})
  cmake_pop_check_state()
endfunction()

# test_target_arch(<arch> <def> <target flags...>)
# Checks if architecture is supported: runs host compiler with provided
# flags to verify that:
#   1) <def> is defined (if non-empty)
#   2) simple file can be successfully built.
# If successful, saves target flags for this architecture.
macro(test_target_arch arch def)
  set(TARGET_${arch}_CFLAGS ${ARGN})
  set(TARGET_${arch}_LINK_FLAGS ${ARGN})
  set(argstring "")
  foreach(arg ${ARGN})
    set(argstring "${argstring} ${arg}")
  endforeach()
  check_compile_definition("${def}" "${argstring}" HAS_${arch}_DEF)
  if(NOT DEFINED CAN_TARGET_${arch})
    if(NOT HAS_${arch}_DEF)
      set(CAN_TARGET_${arch} FALSE)
    elseif(TEST_COMPILE_ONLY)
      try_compile_only(CAN_TARGET_${arch} ${TARGET_${arch}_CFLAGS})
    else()
      set(FLAG_NO_EXCEPTIONS "")
      if(COMPILER_RT_HAS_FNO_EXCEPTIONS_FLAG)
        set(FLAG_NO_EXCEPTIONS " -fno-exceptions ")
      endif()
      set(SAVED_CMAKE_EXE_LINKER_FLAGS ${CMAKE_EXE_LINKER_FLAGS})
      set(CMAKE_EXE_LINKER_FLAGS "${CMAKE_EXE_LINKER_FLAGS} ${argstring}")
      try_compile(CAN_TARGET_${arch} ${CMAKE_BINARY_DIR} ${SIMPLE_SOURCE}
                  COMPILE_DEFINITIONS "${TARGET_${arch}_CFLAGS} ${FLAG_NO_EXCEPTIONS}"
                  OUTPUT_VARIABLE TARGET_${arch}_OUTPUT)
      set(CMAKE_EXE_LINKER_FLAGS ${SAVED_CMAKE_EXE_LINKER_FLAGS})
    endif()
  endif()
  if(${CAN_TARGET_${arch}})
    list(APPEND COMPILER_RT_SUPPORTED_ARCH ${arch})
  elseif("${COMPILER_RT_DEFAULT_TARGET_ARCH}" STREQUAL "${arch}" AND
         COMPILER_RT_HAS_EXPLICIT_DEFAULT_TARGET_TRIPLE)
    # Bail out if we cannot target the architecture we plan to test.
    message(FATAL_ERROR "Cannot compile for ${arch}:\n${TARGET_${arch}_OUTPUT}")
  endif()
endmacro()

macro(detect_target_arch)
  check_symbol_exists(__arm__ "" __ARM)
  check_symbol_exists(__aarch64__ "" __AARCH64)
  check_symbol_exists(__x86_64__ "" __X86_64)
  check_symbol_exists(__i386__ "" __I386)
  check_symbol_exists(__mips__ "" __MIPS)
  check_symbol_exists(__mips64__ "" __MIPS64)
<<<<<<< HEAD
  check_symbol_exists(__ppc64__ "" __PPC64)
=======
  check_symbol_exists(__powerpc64__ "" __PPC64)
  check_symbol_exists(__powerpc64le__ "" __PPC64LE)
>>>>>>> 06be6deb
  check_symbol_exists(__s390x__ "" __S390X)
  check_symbol_exists(__wasm32__ "" __WEBASSEMBLY32)
  check_symbol_exists(__wasm64__ "" __WEBASSEMBLY64)
  if(__ARM)
    add_default_target_arch(arm)
  elseif(__AARCH64)
    add_default_target_arch(aarch64)
  elseif(__X86_64)
    add_default_target_arch(x86_64)
  elseif(__I386)
    add_default_target_arch(i386)
  elseif(__MIPS64) # must be checked before __MIPS
    add_default_target_arch(mips64)
  elseif(__MIPS)
    add_default_target_arch(mips)
  elseif(__PPC64)
<<<<<<< HEAD
    add_default_target_arch(ppc64)
=======
    add_default_target_arch(powerpc64)
  elseif(__PPC64LE)
    add_default_target_arch(powerpc64le)
>>>>>>> 06be6deb
  elseif(__S390X)
    add_default_target_arch(s390x)
  elseif(__WEBASSEMBLY32)
    add_default_target_arch(wasm32)
  elseif(__WEBASSEMBLY64)
    add_default_target_arch(wasm64)
  endif()
endmacro()

macro(load_llvm_config)
  if (NOT LLVM_CONFIG_PATH)
    find_program(LLVM_CONFIG_PATH "llvm-config"
                 DOC "Path to llvm-config binary")
    if (NOT LLVM_CONFIG_PATH)
      message(FATAL_ERROR "llvm-config not found: specify LLVM_CONFIG_PATH")
    endif()
  endif()
  execute_process(
    COMMAND ${LLVM_CONFIG_PATH} "--obj-root" "--bindir" "--libdir" "--src-root"
    RESULT_VARIABLE HAD_ERROR
    OUTPUT_VARIABLE CONFIG_OUTPUT)
  if (HAD_ERROR)
    message(FATAL_ERROR "llvm-config failed with status ${HAD_ERROR}")
  endif()
  string(REGEX REPLACE "[ \t]*[\r\n]+[ \t]*" ";" CONFIG_OUTPUT ${CONFIG_OUTPUT})
  list(GET CONFIG_OUTPUT 0 BINARY_DIR)
  list(GET CONFIG_OUTPUT 1 TOOLS_BINARY_DIR)
  list(GET CONFIG_OUTPUT 2 LIBRARY_DIR)
  list(GET CONFIG_OUTPUT 3 MAIN_SRC_DIR)

  set(LLVM_BINARY_DIR ${BINARY_DIR} CACHE PATH "Path to LLVM build tree")
  set(LLVM_TOOLS_BINARY_DIR ${TOOLS_BINARY_DIR} CACHE PATH "Path to llvm/bin")
  set(LLVM_LIBRARY_DIR ${LIBRARY_DIR} CACHE PATH "Path to llvm/lib")
  set(LLVM_MAIN_SRC_DIR ${MAIN_SRC_DIR} CACHE PATH "Path to LLVM source tree")

  # Make use of LLVM CMake modules.
  # --cmakedir is supported since llvm r291218 (4.0 release)
  execute_process(
    COMMAND ${LLVM_CONFIG_PATH} --cmakedir
    RESULT_VARIABLE HAD_ERROR
    OUTPUT_VARIABLE CONFIG_OUTPUT)
  if(NOT HAD_ERROR)
    string(STRIP "${CONFIG_OUTPUT}" LLVM_CMAKE_PATH_FROM_LLVM_CONFIG)
    file(TO_CMAKE_PATH ${LLVM_CMAKE_PATH_FROM_LLVM_CONFIG} LLVM_CMAKE_PATH)
  else()
    file(TO_CMAKE_PATH ${LLVM_BINARY_DIR} LLVM_BINARY_DIR_CMAKE_STYLE)
    set(LLVM_CMAKE_PATH "${LLVM_BINARY_DIR_CMAKE_STYLE}/lib${LLVM_LIBDIR_SUFFIX}/cmake/llvm")
  endif()

  list(APPEND CMAKE_MODULE_PATH "${LLVM_CMAKE_PATH}")
  # Get some LLVM variables from LLVMConfig.
  include("${LLVM_CMAKE_PATH}/LLVMConfig.cmake")

  set(LLVM_LIBRARY_OUTPUT_INTDIR
    ${LLVM_BINARY_DIR}/${CMAKE_CFG_INTDIR}/lib${LLVM_LIBDIR_SUFFIX})
endmacro()

macro(construct_compiler_rt_default_triple)
  if(COMPILER_RT_DEFAULT_TARGET_ONLY)
    if(DEFINED COMPILER_RT_DEFAULT_TARGET_TRIPLE)
      message(FATAL_ERROR "COMPILER_RT_DEFAULT_TARGET_TRIPLE isn't supported when building for default target only")
    endif()
    set(COMPILER_RT_DEFAULT_TARGET_TRIPLE ${CMAKE_C_COMPILER_TARGET})
  else()
    set(COMPILER_RT_DEFAULT_TARGET_TRIPLE ${TARGET_TRIPLE} CACHE STRING
          "Default triple for which compiler-rt runtimes will be built.")
  endif()

  if(DEFINED COMPILER_RT_TEST_TARGET_TRIPLE)
    # Backwards compatibility: this variable used to be called
    # COMPILER_RT_TEST_TARGET_TRIPLE.
    set(COMPILER_RT_DEFAULT_TARGET_TRIPLE ${COMPILER_RT_TEST_TARGET_TRIPLE})
  endif()

  string(REPLACE "-" ";" TARGET_TRIPLE_LIST ${COMPILER_RT_DEFAULT_TARGET_TRIPLE})
  list(GET TARGET_TRIPLE_LIST 0 COMPILER_RT_DEFAULT_TARGET_ARCH)
  list(GET TARGET_TRIPLE_LIST 1 COMPILER_RT_DEFAULT_TARGET_OS)
  list(LENGTH TARGET_TRIPLE_LIST TARGET_TRIPLE_LIST_LENGTH)
  if(TARGET_TRIPLE_LIST_LENGTH GREATER 2)
    list(GET TARGET_TRIPLE_LIST 2 COMPILER_RT_DEFAULT_TARGET_ABI)
  endif()
  # Determine if test target triple is specified explicitly, and doesn't match the
  # default.
  if(NOT COMPILER_RT_DEFAULT_TARGET_TRIPLE STREQUAL TARGET_TRIPLE)
    set(COMPILER_RT_HAS_EXPLICIT_DEFAULT_TARGET_TRIPLE TRUE)
  else()
    set(COMPILER_RT_HAS_EXPLICIT_DEFAULT_TARGET_TRIPLE FALSE)
  endif()
endmacro()

# Filter out generic versions of routines that are re-implemented in
# architecture specific manner.  This prevents multiple definitions of the
# same symbols, making the symbol selection non-deterministic.
function(filter_builtin_sources output_var exclude_or_include excluded_list)
  if(exclude_or_include STREQUAL "EXCLUDE")
    set(filter_action GREATER)
    set(filter_value -1)
  elseif(exclude_or_include STREQUAL "INCLUDE")
    set(filter_action LESS)
    set(filter_value 0)
  else()
    message(FATAL_ERROR "filter_builtin_sources called without EXCLUDE|INCLUDE")
  endif()

  set(intermediate ${ARGN})
  foreach (_file ${intermediate})
    get_filename_component(_name_we ${_file} NAME_WE)
    list(FIND ${excluded_list} ${_name_we} _found)
    if(_found ${filter_action} ${filter_value})
      list(REMOVE_ITEM intermediate ${_file})
    elseif(${_file} MATCHES ".*/.*\\.S" OR ${_file} MATCHES ".*/.*\\.c")
      get_filename_component(_name ${_file} NAME)
      string(REPLACE ".S" ".c" _cname "${_name}")
      list(REMOVE_ITEM intermediate ${_cname})
    endif ()
  endforeach ()
  set(${output_var} ${intermediate} PARENT_SCOPE)
endfunction()<|MERGE_RESOLUTION|>--- conflicted
+++ resolved
@@ -166,12 +166,8 @@
   check_symbol_exists(__i386__ "" __I386)
   check_symbol_exists(__mips__ "" __MIPS)
   check_symbol_exists(__mips64__ "" __MIPS64)
-<<<<<<< HEAD
-  check_symbol_exists(__ppc64__ "" __PPC64)
-=======
   check_symbol_exists(__powerpc64__ "" __PPC64)
   check_symbol_exists(__powerpc64le__ "" __PPC64LE)
->>>>>>> 06be6deb
   check_symbol_exists(__s390x__ "" __S390X)
   check_symbol_exists(__wasm32__ "" __WEBASSEMBLY32)
   check_symbol_exists(__wasm64__ "" __WEBASSEMBLY64)
@@ -188,13 +184,9 @@
   elseif(__MIPS)
     add_default_target_arch(mips)
   elseif(__PPC64)
-<<<<<<< HEAD
-    add_default_target_arch(ppc64)
-=======
     add_default_target_arch(powerpc64)
   elseif(__PPC64LE)
     add_default_target_arch(powerpc64le)
->>>>>>> 06be6deb
   elseif(__S390X)
     add_default_target_arch(s390x)
   elseif(__WEBASSEMBLY32)
