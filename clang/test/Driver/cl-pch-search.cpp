// Note: %s and %S must be preceded by --, otherwise it may be interpreted as a
// command-line option, e.g. on Mac where %s is commonly under /Users.

// REQUIRES: x86-registered-target
<<<<<<< HEAD
// Check that pchfile.h next to to pchfile.cc is found correctly.
=======
// Check that pchfile.h next to pchfile.cc is found correctly.
>>>>>>> adeedf38
// RUN: %clang_cl -Werror --target=x86_64-windows /Ycpchfile.h /FIpchfile.h /c /Fo%t.obj /Fp%t.pch -- %S/Inputs/pchfile.cpp<|MERGE_RESOLUTION|>--- conflicted
+++ resolved
@@ -2,9 +2,5 @@
 // command-line option, e.g. on Mac where %s is commonly under /Users.
 
 // REQUIRES: x86-registered-target
-<<<<<<< HEAD
-// Check that pchfile.h next to to pchfile.cc is found correctly.
-=======
 // Check that pchfile.h next to pchfile.cc is found correctly.
->>>>>>> adeedf38
 // RUN: %clang_cl -Werror --target=x86_64-windows /Ycpchfile.h /FIpchfile.h /c /Fo%t.obj /Fp%t.pch -- %S/Inputs/pchfile.cpp