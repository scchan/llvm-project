--- conflicted
+++ resolved
@@ -1,8 +1,4 @@
-<<<<<<< HEAD
-// RUN1: %clang_cc1 -std=c++11 -triple x86_64-none-linux-gnu -emit-llvm -o - %s | FileCheck -check-prefixes=X86,CHECK %s
-=======
-// RUN: %clang_cc1 -std=c++11 -triple x86_64-none-linux-gnu -emit-llvm -o - %s | FileCheck -check-prefixes=X86,CHECK %s
->>>>>>> b87414ef
+// RUN: %clang_cc1 -std=c++11 -triple x86_64-none-linux-gnu -emit-llvm -o - %s | FileCheck %s
 // RUN: %clang_cc1 -std=c++11 -triple amdgcn-amd-amdhsa-amdgiz -DNO_TLS -emit-llvm -o - %s | FileCheck -check-prefixes=AMD,CHECK %s
 
 namespace std {
@@ -59,15 +55,6 @@
 
 #ifndef NO_TLS
 namespace thread_local_global_array {
-<<<<<<< HEAD
-  // FIXME: We should be able to constant-evaluate this even though the
-  // initializer is not a constant expression (pointers to thread_local
-  // objects aren't really a problem).
-  //
-  // X86: @_ZN25thread_local_global_array1xE = thread_local global
-  // X86: @_ZGRN25thread_local_global_array1xE_ = internal thread_local constant [4 x i32] [i32 1, i32 2, i32 3, i32 4]
-  std::initializer_list<int> thread_local x = { 1, 2, 3, 4 };
-=======
 // FIXME: We should be able to constant-evaluate this even though the
 // initializer is not a constant expression (pointers to thread_local
 // objects aren't really a problem).
@@ -75,7 +62,6 @@
 // X86: @_ZN25thread_local_global_array1xE = thread_local global
 // X86: @_ZGRN25thread_local_global_array1xE_ = internal thread_local constant [4 x i32] [i32 1, i32 2, i32 3, i32 4]
 std::initializer_list<int> thread_local x = {1, 2, 3, 4};
->>>>>>> b87414ef
 }
 #endif
 
