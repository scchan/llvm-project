--- conflicted
+++ resolved
@@ -13,11 +13,7 @@
 // CHECK:       [[EXNOBJ:%.*]] = call i8* @__cxa_allocate_exception(i64 8)
 // CHECK-NEXT:  [[EXN:%.*]] = bitcast i8* [[EXNOBJ]] to [[DSTAR:%[^*]*\*]]
 // CHECK-NEXT:  [[EXN2:%.*]] = bitcast [[DSTAR]] [[EXN]] to i8*
-<<<<<<< HEAD
-// CHECK-NEXT:  call void @llvm.memcpy.p0i8.p0i8.i64(i8* align 8 [[EXN2]], i8* align 8 bitcast ([[DSTAR]] @d1 to i8*), i64 8, i1 false)
-=======
 // CHECK-NEXT:  call void @llvm.memcpy.p0i8.p0i8.i64(i8* align 16 [[EXN2]], i8* align 8 bitcast ([[DSTAR]] @d1 to i8*), i64 8, i1 false)
->>>>>>> adeedf38
 // CHECK-NEXT:  call void @__cxa_throw(i8* [[EXNOBJ]], i8* bitcast ({ i8*, i8* }* @_ZTI7test1_D to i8*), i8* null) [[NR:#[0-9]+]]
 // CHECK-NEXT:  unreachable
 
