--- conflicted
+++ resolved
@@ -3,13 +3,6 @@
 
 // Test the -fdeclare-opencl-builtins option.
 
-<<<<<<< HEAD
-=======
-#pragma OPENCL EXTENSION cl_khr_fp16 : enable
-
-// Provide typedefs when invoking clang without -finclude-default-header.
-#ifdef NO_HEADER
->>>>>>> 32e7773f
 typedef char char2 __attribute__((ext_vector_type(2)));
 typedef char char4 __attribute__((ext_vector_type(4)));
 typedef float float4 __attribute__((ext_vector_type(4)));
