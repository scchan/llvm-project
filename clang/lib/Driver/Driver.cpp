--- conflicted
+++ resolved
@@ -4375,13 +4375,8 @@
       SmallString<128> CrashDirectory(A->getValue());
       llvm::sys::path::append(CrashDirectory, Split.first);
       const char *Middle = Suffix ? "-%%%%%%." : "-%%%%%%";
-<<<<<<< HEAD
-      std::error_code EC =
-        llvm::sys::fs::createUniqueFile(CrashDirectory + Middle + Suffix, TmpName);
-=======
       std::error_code EC = llvm::sys::fs::createUniqueFile(
           CrashDirectory + Middle + Suffix, TmpName);
->>>>>>> ee0d404c
       if (EC) {
         Diag(clang::diag::err_unable_to_make_temp) << EC.message();
         return "";
