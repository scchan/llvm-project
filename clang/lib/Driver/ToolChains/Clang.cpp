//===-- Clang.cpp - Clang+LLVM ToolChain Implementations --------*- C++ -*-===//
//
// Part of the LLVM Project, under the Apache License v2.0 with LLVM Exceptions.
// See https://llvm.org/LICENSE.txt for license information.
// SPDX-License-Identifier: Apache-2.0 WITH LLVM-exception
//
//===----------------------------------------------------------------------===//

#include "Clang.h"
#include "Arch/AArch64.h"
#include "Arch/ARM.h"
#include "Arch/Mips.h"
#include "Arch/PPC.h"
#include "Arch/RISCV.h"
#include "Arch/Sparc.h"
#include "Arch/SystemZ.h"
#include "Arch/X86.h"
#include "AMDGPU.h"
#include "CommonArgs.h"
#include "Hexagon.h"
#include "MSP430.h"
#include "InputInfo.h"
#include "PS4CPU.h"
#include "clang/Basic/CharInfo.h"
#include "clang/Basic/LangOptions.h"
#include "clang/Basic/ObjCRuntime.h"
#include "clang/Basic/Version.h"
#include "clang/Driver/Distro.h"
#include "clang/Driver/DriverDiagnostic.h"
#include "clang/Driver/Options.h"
#include "clang/Driver/SanitizerArgs.h"
#include "clang/Driver/XRayArgs.h"
#include "llvm/ADT/StringExtras.h"
#include "llvm/Config/llvm-config.h"
#include "llvm/Option/ArgList.h"
#include "llvm/Support/CodeGen.h"
#include "llvm/Support/Compression.h"
#include "llvm/Support/FileSystem.h"
#include "llvm/Support/Path.h"
#include "llvm/Support/Process.h"
#include "llvm/Support/TargetParser.h"
#include "llvm/Support/YAMLParser.h"

#ifdef LLVM_ON_UNIX
#include <unistd.h> // For getuid().
#endif

using namespace clang::driver;
using namespace clang::driver::tools;
using namespace clang;
using namespace llvm::opt;

static void CheckPreprocessingOptions(const Driver &D, const ArgList &Args) {
  if (Arg *A =
          Args.getLastArg(clang::driver::options::OPT_C, options::OPT_CC)) {
    if (!Args.hasArg(options::OPT_E) && !Args.hasArg(options::OPT__SLASH_P) &&
        !Args.hasArg(options::OPT__SLASH_EP) && !D.CCCIsCPP()) {
      D.Diag(clang::diag::err_drv_argument_only_allowed_with)
          << A->getBaseArg().getAsString(Args)
          << (D.IsCLMode() ? "/E, /P or /EP" : "-E");
    }
  }
}

static void CheckCodeGenerationOptions(const Driver &D, const ArgList &Args) {
  // In gcc, only ARM checks this, but it seems reasonable to check universally.
  if (Args.hasArg(options::OPT_static))
    if (const Arg *A =
            Args.getLastArg(options::OPT_dynamic, options::OPT_mdynamic_no_pic))
      D.Diag(diag::err_drv_argument_not_allowed_with) << A->getAsString(Args)
                                                      << "-static";
}

// Add backslashes to escape spaces and other backslashes.
// This is used for the space-separated argument list specified with
// the -dwarf-debug-flags option.
static void EscapeSpacesAndBackslashes(const char *Arg,
                                       SmallVectorImpl<char> &Res) {
  for (; *Arg; ++Arg) {
    switch (*Arg) {
    default:
      break;
    case ' ':
    case '\\':
      Res.push_back('\\');
      break;
    }
    Res.push_back(*Arg);
  }
}

// Quote target names for inclusion in GNU Make dependency files.
// Only the characters '$', '#', ' ', '\t' are quoted.
static void QuoteTarget(StringRef Target, SmallVectorImpl<char> &Res) {
  for (unsigned i = 0, e = Target.size(); i != e; ++i) {
    switch (Target[i]) {
    case ' ':
    case '\t':
      // Escape the preceding backslashes
      for (int j = i - 1; j >= 0 && Target[j] == '\\'; --j)
        Res.push_back('\\');

      // Escape the space/tab
      Res.push_back('\\');
      break;
    case '$':
      Res.push_back('$');
      break;
    case '#':
      Res.push_back('\\');
      break;
    default:
      break;
    }

    Res.push_back(Target[i]);
  }
}

/// Apply \a Work on the current tool chain \a RegularToolChain and any other
/// offloading tool chain that is associated with the current action \a JA.
static void
forAllAssociatedToolChains(Compilation &C, const JobAction &JA,
                           const ToolChain &RegularToolChain,
                           llvm::function_ref<void(const ToolChain &)> Work) {
  // Apply Work on the current/regular tool chain.
  Work(RegularToolChain);

  // Apply Work on all the offloading tool chains associated with the current
  // action.
  if (JA.isHostOffloading(Action::OFK_Cuda))
    Work(*C.getSingleOffloadToolChain<Action::OFK_Cuda>());
  else if (JA.isDeviceOffloading(Action::OFK_Cuda))
    Work(*C.getSingleOffloadToolChain<Action::OFK_Host>());
  else if (JA.isHostOffloading(Action::OFK_HIP))
    Work(*C.getSingleOffloadToolChain<Action::OFK_HIP>());
  else if (JA.isDeviceOffloading(Action::OFK_HIP))
    Work(*C.getSingleOffloadToolChain<Action::OFK_Host>());

  if (JA.isHostOffloading(Action::OFK_OpenMP)) {
    auto TCs = C.getOffloadToolChains<Action::OFK_OpenMP>();
    for (auto II = TCs.first, IE = TCs.second; II != IE; ++II)
      Work(*II->second);
  } else if (JA.isDeviceOffloading(Action::OFK_OpenMP))
    Work(*C.getSingleOffloadToolChain<Action::OFK_Host>());

  if (JA.isHostOffloading(Action::OFK_HCC))
    Work(*C.getSingleOffloadToolChain<Action::OFK_HCC>());
  else if (JA.isDeviceOffloading(Action::OFK_HCC))
    Work(*C.getSingleOffloadToolChain<Action::OFK_Host>());

  //
  // TODO: Add support for other offloading programming models here.
  //
}

/// This is a helper function for validating the optional refinement step
/// parameter in reciprocal argument strings. Return false if there is an error
/// parsing the refinement step. Otherwise, return true and set the Position
/// of the refinement step in the input string.
static bool getRefinementStep(StringRef In, const Driver &D,
                              const Arg &A, size_t &Position) {
  const char RefinementStepToken = ':';
  Position = In.find(RefinementStepToken);
  if (Position != StringRef::npos) {
    StringRef Option = A.getOption().getName();
    StringRef RefStep = In.substr(Position + 1);
    // Allow exactly one numeric character for the additional refinement
    // step parameter. This is reasonable for all currently-supported
    // operations and architectures because we would expect that a larger value
    // of refinement steps would cause the estimate "optimization" to
    // under-perform the native operation. Also, if the estimate does not
    // converge quickly, it probably will not ever converge, so further
    // refinement steps will not produce a better answer.
    if (RefStep.size() != 1) {
      D.Diag(diag::err_drv_invalid_value) << Option << RefStep;
      return false;
    }
    char RefStepChar = RefStep[0];
    if (RefStepChar < '0' || RefStepChar > '9') {
      D.Diag(diag::err_drv_invalid_value) << Option << RefStep;
      return false;
    }
  }
  return true;
}

/// The -mrecip flag requires processing of many optional parameters.
static void ParseMRecip(const Driver &D, const ArgList &Args,
                        ArgStringList &OutStrings) {
  StringRef DisabledPrefixIn = "!";
  StringRef DisabledPrefixOut = "!";
  StringRef EnabledPrefixOut = "";
  StringRef Out = "-mrecip=";

  Arg *A = Args.getLastArg(options::OPT_mrecip, options::OPT_mrecip_EQ);
  if (!A)
    return;

  unsigned NumOptions = A->getNumValues();
  if (NumOptions == 0) {
    // No option is the same as "all".
    OutStrings.push_back(Args.MakeArgString(Out + "all"));
    return;
  }

  // Pass through "all", "none", or "default" with an optional refinement step.
  if (NumOptions == 1) {
    StringRef Val = A->getValue(0);
    size_t RefStepLoc;
    if (!getRefinementStep(Val, D, *A, RefStepLoc))
      return;
    StringRef ValBase = Val.slice(0, RefStepLoc);
    if (ValBase == "all" || ValBase == "none" || ValBase == "default") {
      OutStrings.push_back(Args.MakeArgString(Out + Val));
      return;
    }
  }

  // Each reciprocal type may be enabled or disabled individually.
  // Check each input value for validity, concatenate them all back together,
  // and pass through.

  llvm::StringMap<bool> OptionStrings;
  OptionStrings.insert(std::make_pair("divd", false));
  OptionStrings.insert(std::make_pair("divf", false));
  OptionStrings.insert(std::make_pair("vec-divd", false));
  OptionStrings.insert(std::make_pair("vec-divf", false));
  OptionStrings.insert(std::make_pair("sqrtd", false));
  OptionStrings.insert(std::make_pair("sqrtf", false));
  OptionStrings.insert(std::make_pair("vec-sqrtd", false));
  OptionStrings.insert(std::make_pair("vec-sqrtf", false));

  for (unsigned i = 0; i != NumOptions; ++i) {
    StringRef Val = A->getValue(i);

    bool IsDisabled = Val.startswith(DisabledPrefixIn);
    // Ignore the disablement token for string matching.
    if (IsDisabled)
      Val = Val.substr(1);

    size_t RefStep;
    if (!getRefinementStep(Val, D, *A, RefStep))
      return;

    StringRef ValBase = Val.slice(0, RefStep);
    llvm::StringMap<bool>::iterator OptionIter = OptionStrings.find(ValBase);
    if (OptionIter == OptionStrings.end()) {
      // Try again specifying float suffix.
      OptionIter = OptionStrings.find(ValBase.str() + 'f');
      if (OptionIter == OptionStrings.end()) {
        // The input name did not match any known option string.
        D.Diag(diag::err_drv_unknown_argument) << Val;
        return;
      }
      // The option was specified without a float or double suffix.
      // Make sure that the double entry was not already specified.
      // The float entry will be checked below.
      if (OptionStrings[ValBase.str() + 'd']) {
        D.Diag(diag::err_drv_invalid_value) << A->getOption().getName() << Val;
        return;
      }
    }

    if (OptionIter->second == true) {
      // Duplicate option specified.
      D.Diag(diag::err_drv_invalid_value) << A->getOption().getName() << Val;
      return;
    }

    // Mark the matched option as found. Do not allow duplicate specifiers.
    OptionIter->second = true;

    // If the precision was not specified, also mark the double entry as found.
    if (ValBase.back() != 'f' && ValBase.back() != 'd')
      OptionStrings[ValBase.str() + 'd'] = true;

    // Build the output string.
    StringRef Prefix = IsDisabled ? DisabledPrefixOut : EnabledPrefixOut;
    Out = Args.MakeArgString(Out + Prefix + Val);
    if (i != NumOptions - 1)
      Out = Args.MakeArgString(Out + ",");
  }

  OutStrings.push_back(Args.MakeArgString(Out));
}

/// The -mprefer-vector-width option accepts either a positive integer
/// or the string "none".
static void ParseMPreferVectorWidth(const Driver &D, const ArgList &Args,
                                    ArgStringList &CmdArgs) {
  Arg *A = Args.getLastArg(options::OPT_mprefer_vector_width_EQ);
  if (!A)
    return;

  StringRef Value = A->getValue();
  if (Value == "none") {
    CmdArgs.push_back("-mprefer-vector-width=none");
  } else {
    unsigned Width;
    if (Value.getAsInteger(10, Width)) {
      D.Diag(diag::err_drv_invalid_value) << A->getOption().getName() << Value;
      return;
    }
    CmdArgs.push_back(Args.MakeArgString("-mprefer-vector-width=" + Value));
  }
}

static void getWebAssemblyTargetFeatures(const ArgList &Args,
                                         std::vector<StringRef> &Features) {
  handleTargetFeaturesGroup(Args, Features, options::OPT_m_wasm_Features_Group);
}

static void getTargetFeatures(const ToolChain &TC, const llvm::Triple &Triple,
                              const ArgList &Args, ArgStringList &CmdArgs,
                              bool ForAS) {
  const Driver &D = TC.getDriver();
  std::vector<StringRef> Features;
  switch (Triple.getArch()) {
  default:
    break;
  case llvm::Triple::mips:
  case llvm::Triple::mipsel:
  case llvm::Triple::mips64:
  case llvm::Triple::mips64el:
    mips::getMIPSTargetFeatures(D, Triple, Args, Features);
    break;

  case llvm::Triple::arm:
  case llvm::Triple::armeb:
  case llvm::Triple::thumb:
  case llvm::Triple::thumbeb:
    arm::getARMTargetFeatures(TC, Triple, Args, CmdArgs, Features, ForAS);
    break;

  case llvm::Triple::ppc:
  case llvm::Triple::ppc64:
  case llvm::Triple::ppc64le:
    ppc::getPPCTargetFeatures(D, Triple, Args, Features);
    break;
  case llvm::Triple::riscv32:
  case llvm::Triple::riscv64:
    riscv::getRISCVTargetFeatures(D, Args, Features);
    break;
  case llvm::Triple::systemz:
    systemz::getSystemZTargetFeatures(Args, Features);
    break;
  case llvm::Triple::aarch64:
  case llvm::Triple::aarch64_be:
    aarch64::getAArch64TargetFeatures(D, Triple, Args, Features);
    break;
  case llvm::Triple::x86:
  case llvm::Triple::x86_64:
    x86::getX86TargetFeatures(D, Triple, Args, Features);
    break;
  case llvm::Triple::hexagon:
    hexagon::getHexagonTargetFeatures(D, Args, Features);
    break;
  case llvm::Triple::wasm32:
  case llvm::Triple::wasm64:
    getWebAssemblyTargetFeatures(Args, Features);
    break;
  case llvm::Triple::sparc:
  case llvm::Triple::sparcel:
  case llvm::Triple::sparcv9:
    sparc::getSparcTargetFeatures(D, Args, Features);
    break;
  case llvm::Triple::r600:
  case llvm::Triple::amdgcn:
    amdgpu::getAMDGPUTargetFeatures(D, Args, Features);
    break;
  case llvm::Triple::msp430:
    msp430::getMSP430TargetFeatures(D, Args, Features);
  }

  // Find the last of each feature.
  llvm::StringMap<unsigned> LastOpt;
  for (unsigned I = 0, N = Features.size(); I < N; ++I) {
    StringRef Name = Features[I];
    assert(Name[0] == '-' || Name[0] == '+');
    LastOpt[Name.drop_front(1)] = I;
  }

  for (unsigned I = 0, N = Features.size(); I < N; ++I) {
    // If this feature was overridden, ignore it.
    StringRef Name = Features[I];
    llvm::StringMap<unsigned>::iterator LastI = LastOpt.find(Name.drop_front(1));
    assert(LastI != LastOpt.end());
    unsigned Last = LastI->second;
    if (Last != I)
      continue;

    CmdArgs.push_back("-target-feature");
    CmdArgs.push_back(Name.data());
  }
}

static bool
shouldUseExceptionTablesForObjCExceptions(const ObjCRuntime &runtime,
                                          const llvm::Triple &Triple) {
  // We use the zero-cost exception tables for Objective-C if the non-fragile
  // ABI is enabled or when compiling for x86_64 and ARM on Snow Leopard and
  // later.
  if (runtime.isNonFragile())
    return true;

  if (!Triple.isMacOSX())
    return false;

  return (!Triple.isMacOSXVersionLT(10, 5) &&
          (Triple.getArch() == llvm::Triple::x86_64 ||
           Triple.getArch() == llvm::Triple::arm));
}

/// Adds exception related arguments to the driver command arguments. There's a
/// master flag, -fexceptions and also language specific flags to enable/disable
/// C++ and Objective-C exceptions. This makes it possible to for example
/// disable C++ exceptions but enable Objective-C exceptions.
static void addExceptionArgs(const ArgList &Args, types::ID InputType,
                             const ToolChain &TC, bool KernelOrKext,
                             const ObjCRuntime &objcRuntime,
                             ArgStringList &CmdArgs) {
  const llvm::Triple &Triple = TC.getTriple();

  if (KernelOrKext) {
    // -mkernel and -fapple-kext imply no exceptions, so claim exception related
    // arguments now to avoid warnings about unused arguments.
    Args.ClaimAllArgs(options::OPT_fexceptions);
    Args.ClaimAllArgs(options::OPT_fno_exceptions);
    Args.ClaimAllArgs(options::OPT_fobjc_exceptions);
    Args.ClaimAllArgs(options::OPT_fno_objc_exceptions);
    Args.ClaimAllArgs(options::OPT_fcxx_exceptions);
    Args.ClaimAllArgs(options::OPT_fno_cxx_exceptions);
    return;
  }

  // See if the user explicitly enabled exceptions.
  bool EH = Args.hasFlag(options::OPT_fexceptions, options::OPT_fno_exceptions,
                         false);

  // Obj-C exceptions are enabled by default, regardless of -fexceptions. This
  // is not necessarily sensible, but follows GCC.
  if (types::isObjC(InputType) &&
      Args.hasFlag(options::OPT_fobjc_exceptions,
                   options::OPT_fno_objc_exceptions, true)) {
    CmdArgs.push_back("-fobjc-exceptions");

    EH |= shouldUseExceptionTablesForObjCExceptions(objcRuntime, Triple);
  }

  if (types::isCXX(InputType)) {
    // Disable C++ EH by default on XCore and PS4.
    bool CXXExceptionsEnabled =
        Triple.getArch() != llvm::Triple::xcore && !Triple.isPS4CPU();
    Arg *ExceptionArg = Args.getLastArg(
        options::OPT_fcxx_exceptions, options::OPT_fno_cxx_exceptions,
        options::OPT_fexceptions, options::OPT_fno_exceptions);
    if (ExceptionArg)
      CXXExceptionsEnabled =
          ExceptionArg->getOption().matches(options::OPT_fcxx_exceptions) ||
          ExceptionArg->getOption().matches(options::OPT_fexceptions);

    if (CXXExceptionsEnabled) {
      CmdArgs.push_back("-fcxx-exceptions");

      EH = true;
    }
  }

  if (EH)
    CmdArgs.push_back("-fexceptions");
}

static bool ShouldDisableAutolink(const ArgList &Args, const ToolChain &TC) {
  bool Default = true;
  if (TC.getTriple().isOSDarwin()) {
    // The native darwin assembler doesn't support the linker_option directives,
    // so we disable them if we think the .s file will be passed to it.
    Default = TC.useIntegratedAs();
  }
  return !Args.hasFlag(options::OPT_fautolink, options::OPT_fno_autolink,
                       Default);
}

static bool ShouldDisableDwarfDirectory(const ArgList &Args,
                                        const ToolChain &TC) {
  bool UseDwarfDirectory =
      Args.hasFlag(options::OPT_fdwarf_directory_asm,
                   options::OPT_fno_dwarf_directory_asm, TC.useIntegratedAs());
  return !UseDwarfDirectory;
}

// Convert an arg of the form "-gN" or "-ggdbN" or one of their aliases
// to the corresponding DebugInfoKind.
static codegenoptions::DebugInfoKind DebugLevelToInfoKind(const Arg &A) {
  assert(A.getOption().matches(options::OPT_gN_Group) &&
         "Not a -g option that specifies a debug-info level");
  if (A.getOption().matches(options::OPT_g0) ||
      A.getOption().matches(options::OPT_ggdb0))
    return codegenoptions::NoDebugInfo;
  if (A.getOption().matches(options::OPT_gline_tables_only) ||
      A.getOption().matches(options::OPT_ggdb1))
    return codegenoptions::DebugLineTablesOnly;
  if (A.getOption().matches(options::OPT_gline_directives_only))
    return codegenoptions::DebugDirectivesOnly;
  return codegenoptions::LimitedDebugInfo;
}

static bool mustUseNonLeafFramePointerForTarget(const llvm::Triple &Triple) {
  switch (Triple.getArch()){
  default:
    return false;
  case llvm::Triple::arm:
  case llvm::Triple::thumb:
    // ARM Darwin targets require a frame pointer to be always present to aid
    // offline debugging via backtraces.
    return Triple.isOSDarwin();
  }
}

static bool useFramePointerForTargetByDefault(const ArgList &Args,
                                              const llvm::Triple &Triple) {
  switch (Triple.getArch()) {
  case llvm::Triple::xcore:
  case llvm::Triple::wasm32:
  case llvm::Triple::wasm64:
  case llvm::Triple::msp430:
    // XCore never wants frame pointers, regardless of OS.
    // WebAssembly never wants frame pointers.
    return false;
  case llvm::Triple::riscv32:
  case llvm::Triple::riscv64:
    return !areOptimizationsEnabled(Args);
  default:
    break;
  }

  if (Triple.isOSNetBSD()) {
    return !areOptimizationsEnabled(Args);
  }

  if (Triple.isOSOpenBSD()) {
    switch (Triple.getArch()) {
    case llvm::Triple::mips64:
    case llvm::Triple::mips64el:
    case llvm::Triple::ppc:
    case llvm::Triple::x86:
    case llvm::Triple::x86_64:
      return !areOptimizationsEnabled(Args);
    default:
      return true;
    }
  }

  if (Triple.isOSLinux() || Triple.getOS() == llvm::Triple::CloudABI ||
      Triple.isOSHurd()) {
    switch (Triple.getArch()) {
    // Don't use a frame pointer on linux if optimizing for certain targets.
    case llvm::Triple::mips64:
    case llvm::Triple::mips64el:
    case llvm::Triple::mips:
    case llvm::Triple::mipsel:
    case llvm::Triple::ppc:
    case llvm::Triple::ppc64:
    case llvm::Triple::ppc64le:
    case llvm::Triple::systemz:
    case llvm::Triple::x86:
    case llvm::Triple::x86_64:
      return !areOptimizationsEnabled(Args);
    default:
      return true;
    }
  }

  if (Triple.isOSWindows()) {
    switch (Triple.getArch()) {
    case llvm::Triple::x86:
      return !areOptimizationsEnabled(Args);
    case llvm::Triple::x86_64:
      return Triple.isOSBinFormatMachO();
    case llvm::Triple::arm:
    case llvm::Triple::thumb:
      // Windows on ARM builds with FPO disabled to aid fast stack walking
      return true;
    default:
      // All other supported Windows ISAs use xdata unwind information, so frame
      // pointers are not generally useful.
      return false;
    }
  }

  return true;
}

static bool shouldUseFramePointer(const ArgList &Args,
                                  const llvm::Triple &Triple) {
  if (Arg *A = Args.getLastArg(options::OPT_fno_omit_frame_pointer,
                               options::OPT_fomit_frame_pointer))
    return A->getOption().matches(options::OPT_fno_omit_frame_pointer) ||
           mustUseNonLeafFramePointerForTarget(Triple);

  if (Args.hasArg(options::OPT_pg))
    return true;

  return useFramePointerForTargetByDefault(Args, Triple);
}

static bool shouldUseLeafFramePointer(const ArgList &Args,
                                      const llvm::Triple &Triple) {
  if (Arg *A = Args.getLastArg(options::OPT_mno_omit_leaf_frame_pointer,
                               options::OPT_momit_leaf_frame_pointer))
    return A->getOption().matches(options::OPT_mno_omit_leaf_frame_pointer);

  if (Args.hasArg(options::OPT_pg))
    return true;

  if (Triple.isPS4CPU())
    return false;

  return useFramePointerForTargetByDefault(Args, Triple);
}

/// Add a CC1 option to specify the debug compilation directory.
static void addDebugCompDirArg(const ArgList &Args, ArgStringList &CmdArgs) {
  SmallString<128> cwd;
  if (!llvm::sys::fs::current_path(cwd)) {
    CmdArgs.push_back("-fdebug-compilation-dir");
    CmdArgs.push_back(Args.MakeArgString(cwd));
  }
}

/// Add a CC1 and CC1AS option to specify the debug file path prefix map.
static void addDebugPrefixMapArg(const Driver &D, const ArgList &Args, ArgStringList &CmdArgs) {
  for (const Arg *A : Args.filtered(options::OPT_fdebug_prefix_map_EQ)) {
    StringRef Map = A->getValue();
    if (Map.find('=') == StringRef::npos)
      D.Diag(diag::err_drv_invalid_argument_to_fdebug_prefix_map) << Map;
    else
      CmdArgs.push_back(Args.MakeArgString("-fdebug-prefix-map=" + Map));
    A->claim();
  }
}

/// Vectorize at all optimization levels greater than 1 except for -Oz.
/// For -Oz the loop vectorizer is disable, while the slp vectorizer is enabled.
static bool shouldEnableVectorizerAtOLevel(const ArgList &Args, bool isSlpVec) {
  if (Arg *A = Args.getLastArg(options::OPT_O_Group)) {
    if (A->getOption().matches(options::OPT_O4) ||
        A->getOption().matches(options::OPT_Ofast))
      return true;

    if (A->getOption().matches(options::OPT_O0))
      return false;

    assert(A->getOption().matches(options::OPT_O) && "Must have a -O flag");

    // Vectorize -Os.
    StringRef S(A->getValue());
    if (S == "s")
      return true;

    // Don't vectorize -Oz, unless it's the slp vectorizer.
    if (S == "z")
      return isSlpVec;

    unsigned OptLevel = 0;
    if (S.getAsInteger(10, OptLevel))
      return false;

    return OptLevel > 1;
  }

  return false;
}

/// Add -x lang to \p CmdArgs for \p Input.
static void addDashXForInput(const ArgList &Args, const InputInfo &Input,
                             ArgStringList &CmdArgs) {
  // When using -verify-pch, we don't want to provide the type
  // 'precompiled-header' if it was inferred from the file extension
  if (Args.hasArg(options::OPT_verify_pch) && Input.getType() == types::TY_PCH)
    return;

  CmdArgs.push_back("-x");
  if (Args.hasArg(options::OPT_rewrite_objc))
    CmdArgs.push_back(types::getTypeName(types::TY_PP_ObjCXX));
  else {
    // Map the driver type to the frontend type. This is mostly an identity
    // mapping, except that the distinction between module interface units
    // and other source files does not exist at the frontend layer.
    const char *ClangType;
    switch (Input.getType()) {
    case types::TY_CXXModule:
      ClangType = "c++";
      break;
    case types::TY_PP_CXXModule:
      ClangType = "c++-cpp-output";
      break;
    default:
      ClangType = types::getTypeName(Input.getType());
      break;
    }
    CmdArgs.push_back(ClangType);
  }
}

static void appendUserToPath(SmallVectorImpl<char> &Result) {
#ifdef LLVM_ON_UNIX
  const char *Username = getenv("LOGNAME");
#else
  const char *Username = getenv("USERNAME");
#endif
  if (Username) {
    // Validate that LoginName can be used in a path, and get its length.
    size_t Len = 0;
    for (const char *P = Username; *P; ++P, ++Len) {
      if (!clang::isAlphanumeric(*P) && *P != '_') {
        Username = nullptr;
        break;
      }
    }

    if (Username && Len > 0) {
      Result.append(Username, Username + Len);
      return;
    }
  }

// Fallback to user id.
#ifdef LLVM_ON_UNIX
  std::string UID = llvm::utostr(getuid());
#else
  // FIXME: Windows seems to have an 'SID' that might work.
  std::string UID = "9999";
#endif
  Result.append(UID.begin(), UID.end());
}

static void addPGOAndCoverageFlags(const ToolChain &TC, Compilation &C,
                                   const Driver &D, const InputInfo &Output,
                                   const ArgList &Args,
                                   ArgStringList &CmdArgs) {

  auto *PGOGenerateArg = Args.getLastArg(options::OPT_fprofile_generate,
                                         options::OPT_fprofile_generate_EQ,
                                         options::OPT_fno_profile_generate);
  if (PGOGenerateArg &&
      PGOGenerateArg->getOption().matches(options::OPT_fno_profile_generate))
    PGOGenerateArg = nullptr;

  auto *CSPGOGenerateArg = Args.getLastArg(options::OPT_fcs_profile_generate,
                                           options::OPT_fcs_profile_generate_EQ,
                                           options::OPT_fno_profile_generate);
  if (CSPGOGenerateArg &&
      CSPGOGenerateArg->getOption().matches(options::OPT_fno_profile_generate))
    CSPGOGenerateArg = nullptr;

  auto *ProfileGenerateArg = Args.getLastArg(
      options::OPT_fprofile_instr_generate,
      options::OPT_fprofile_instr_generate_EQ,
      options::OPT_fno_profile_instr_generate);
  if (ProfileGenerateArg &&
      ProfileGenerateArg->getOption().matches(
          options::OPT_fno_profile_instr_generate))
    ProfileGenerateArg = nullptr;

  if (PGOGenerateArg && ProfileGenerateArg)
    D.Diag(diag::err_drv_argument_not_allowed_with)
        << PGOGenerateArg->getSpelling() << ProfileGenerateArg->getSpelling();

  auto *ProfileUseArg = getLastProfileUseArg(Args);

  if (PGOGenerateArg && ProfileUseArg)
    D.Diag(diag::err_drv_argument_not_allowed_with)
        << ProfileUseArg->getSpelling() << PGOGenerateArg->getSpelling();

  if (ProfileGenerateArg && ProfileUseArg)
    D.Diag(diag::err_drv_argument_not_allowed_with)
        << ProfileGenerateArg->getSpelling() << ProfileUseArg->getSpelling();

  if (CSPGOGenerateArg && PGOGenerateArg)
    D.Diag(diag::err_drv_argument_not_allowed_with)
        << CSPGOGenerateArg->getSpelling() << PGOGenerateArg->getSpelling();

  if (ProfileGenerateArg) {
    if (ProfileGenerateArg->getOption().matches(
            options::OPT_fprofile_instr_generate_EQ))
      CmdArgs.push_back(Args.MakeArgString(Twine("-fprofile-instrument-path=") +
                                           ProfileGenerateArg->getValue()));
    // The default is to use Clang Instrumentation.
    CmdArgs.push_back("-fprofile-instrument=clang");
    if (TC.getTriple().isWindowsMSVCEnvironment()) {
      // Add dependent lib for clang_rt.profile
      CmdArgs.push_back(Args.MakeArgString("--dependent-lib=" +
                                           TC.getCompilerRT(Args, "profile")));
    }
  }

  Arg *PGOGenArg = nullptr;
  if (PGOGenerateArg) {
    assert(!CSPGOGenerateArg);
    PGOGenArg = PGOGenerateArg;
    CmdArgs.push_back("-fprofile-instrument=llvm");
  }
  if (CSPGOGenerateArg) {
    assert(!PGOGenerateArg);
    PGOGenArg = CSPGOGenerateArg;
    CmdArgs.push_back("-fprofile-instrument=csllvm");
  }
  if (PGOGenArg) {
    if (TC.getTriple().isWindowsMSVCEnvironment()) {
      CmdArgs.push_back(Args.MakeArgString("--dependent-lib=" +
                                           TC.getCompilerRT(Args, "profile")));
    }
    if (PGOGenArg->getOption().matches(
            PGOGenerateArg ? options::OPT_fprofile_generate_EQ
                           : options::OPT_fcs_profile_generate_EQ)) {
      SmallString<128> Path(PGOGenArg->getValue());
      llvm::sys::path::append(Path, "default_%m.profraw");
      CmdArgs.push_back(
          Args.MakeArgString(Twine("-fprofile-instrument-path=") + Path));
    }
  }

  if (ProfileUseArg) {
    if (ProfileUseArg->getOption().matches(options::OPT_fprofile_instr_use_EQ))
      CmdArgs.push_back(Args.MakeArgString(
          Twine("-fprofile-instrument-use-path=") + ProfileUseArg->getValue()));
    else if ((ProfileUseArg->getOption().matches(
                  options::OPT_fprofile_use_EQ) ||
              ProfileUseArg->getOption().matches(
                  options::OPT_fprofile_instr_use))) {
      SmallString<128> Path(
          ProfileUseArg->getNumValues() == 0 ? "" : ProfileUseArg->getValue());
      if (Path.empty() || llvm::sys::fs::is_directory(Path))
        llvm::sys::path::append(Path, "default.profdata");
      CmdArgs.push_back(
          Args.MakeArgString(Twine("-fprofile-instrument-use-path=") + Path));
    }
  }

  if (Args.hasArg(options::OPT_ftest_coverage) ||
      Args.hasArg(options::OPT_coverage))
    CmdArgs.push_back("-femit-coverage-notes");
  if (Args.hasFlag(options::OPT_fprofile_arcs, options::OPT_fno_profile_arcs,
                   false) ||
      Args.hasArg(options::OPT_coverage))
    CmdArgs.push_back("-femit-coverage-data");

  if (Args.hasFlag(options::OPT_fcoverage_mapping,
                   options::OPT_fno_coverage_mapping, false)) {
    if (!ProfileGenerateArg)
      D.Diag(clang::diag::err_drv_argument_only_allowed_with)
          << "-fcoverage-mapping"
          << "-fprofile-instr-generate";

    CmdArgs.push_back("-fcoverage-mapping");
  }

  if (Args.hasArg(options::OPT_fprofile_exclude_files_EQ)) {
    auto *Arg = Args.getLastArg(options::OPT_fprofile_exclude_files_EQ);
    if (!Args.hasArg(options::OPT_coverage))
      D.Diag(clang::diag::err_drv_argument_only_allowed_with)
          << "-fprofile-exclude-files="
          << "--coverage";

    StringRef v = Arg->getValue();
    CmdArgs.push_back(
        Args.MakeArgString(Twine("-fprofile-exclude-files=" + v)));
  }

  if (Args.hasArg(options::OPT_fprofile_filter_files_EQ)) {
    auto *Arg = Args.getLastArg(options::OPT_fprofile_filter_files_EQ);
    if (!Args.hasArg(options::OPT_coverage))
      D.Diag(clang::diag::err_drv_argument_only_allowed_with)
          << "-fprofile-filter-files="
          << "--coverage";

    StringRef v = Arg->getValue();
    CmdArgs.push_back(Args.MakeArgString(Twine("-fprofile-filter-files=" + v)));
  }

  if (C.getArgs().hasArg(options::OPT_c) ||
      C.getArgs().hasArg(options::OPT_S)) {
    if (Output.isFilename()) {
      CmdArgs.push_back("-coverage-notes-file");
      SmallString<128> OutputFilename;
      if (Arg *FinalOutput = C.getArgs().getLastArg(options::OPT_o))
        OutputFilename = FinalOutput->getValue();
      else
        OutputFilename = llvm::sys::path::filename(Output.getBaseInput());
      SmallString<128> CoverageFilename = OutputFilename;
      if (llvm::sys::path::is_relative(CoverageFilename)) {
        SmallString<128> Pwd;
        if (!llvm::sys::fs::current_path(Pwd)) {
          llvm::sys::path::append(Pwd, CoverageFilename);
          CoverageFilename.swap(Pwd);
        }
      }
      llvm::sys::path::replace_extension(CoverageFilename, "gcno");
      CmdArgs.push_back(Args.MakeArgString(CoverageFilename));

      // Leave -fprofile-dir= an unused argument unless .gcda emission is
      // enabled. To be polite, with '-fprofile-arcs -fno-profile-arcs' consider
      // the flag used. There is no -fno-profile-dir, so the user has no
      // targeted way to suppress the warning.
      if (Args.hasArg(options::OPT_fprofile_arcs) ||
          Args.hasArg(options::OPT_coverage)) {
        CmdArgs.push_back("-coverage-data-file");
        if (Arg *FProfileDir = Args.getLastArg(options::OPT_fprofile_dir)) {
          CoverageFilename = FProfileDir->getValue();
          llvm::sys::path::append(CoverageFilename, OutputFilename);
        }
        llvm::sys::path::replace_extension(CoverageFilename, "gcda");
        CmdArgs.push_back(Args.MakeArgString(CoverageFilename));
      }
    }
  }
}

/// Check whether the given input tree contains any compilation actions.
static bool ContainsCompileAction(const Action *A) {
  if (isa<CompileJobAction>(A) || isa<BackendJobAction>(A))
    return true;

  for (const auto &AI : A->inputs())
    if (ContainsCompileAction(AI))
      return true;

  return false;
}

/// Check if -relax-all should be passed to the internal assembler.
/// This is done by default when compiling non-assembler source with -O0.
static bool UseRelaxAll(Compilation &C, const ArgList &Args) {
  bool RelaxDefault = true;

  if (Arg *A = Args.getLastArg(options::OPT_O_Group))
    RelaxDefault = A->getOption().matches(options::OPT_O0);

  if (RelaxDefault) {
    RelaxDefault = false;
    for (const auto &Act : C.getActions()) {
      if (ContainsCompileAction(Act)) {
        RelaxDefault = true;
        break;
      }
    }
  }

  return Args.hasFlag(options::OPT_mrelax_all, options::OPT_mno_relax_all,
                      RelaxDefault);
}

// Extract the integer N from a string spelled "-dwarf-N", returning 0
// on mismatch. The StringRef input (rather than an Arg) allows
// for use by the "-Xassembler" option parser.
static unsigned DwarfVersionNum(StringRef ArgValue) {
  return llvm::StringSwitch<unsigned>(ArgValue)
      .Case("-gdwarf-2", 2)
      .Case("-gdwarf-3", 3)
      .Case("-gdwarf-4", 4)
      .Case("-gdwarf-5", 5)
      .Default(0);
}

static void RenderDebugEnablingArgs(const ArgList &Args, ArgStringList &CmdArgs,
                                    codegenoptions::DebugInfoKind DebugInfoKind,
                                    unsigned DwarfVersion,
                                    llvm::DebuggerKind DebuggerTuning) {
  switch (DebugInfoKind) {
  case codegenoptions::DebugDirectivesOnly:
    CmdArgs.push_back("-debug-info-kind=line-directives-only");
    break;
  case codegenoptions::DebugLineTablesOnly:
    CmdArgs.push_back("-debug-info-kind=line-tables-only");
    break;
  case codegenoptions::LimitedDebugInfo:
    CmdArgs.push_back("-debug-info-kind=limited");
    break;
  case codegenoptions::FullDebugInfo:
    CmdArgs.push_back("-debug-info-kind=standalone");
    break;
  default:
    break;
  }
  if (DwarfVersion > 0)
    CmdArgs.push_back(
        Args.MakeArgString("-dwarf-version=" + Twine(DwarfVersion)));
  switch (DebuggerTuning) {
  case llvm::DebuggerKind::GDB:
    CmdArgs.push_back("-debugger-tuning=gdb");
    break;
  case llvm::DebuggerKind::LLDB:
    CmdArgs.push_back("-debugger-tuning=lldb");
    break;
  case llvm::DebuggerKind::SCE:
    CmdArgs.push_back("-debugger-tuning=sce");
    break;
  default:
    break;
  }
}

static bool checkDebugInfoOption(const Arg *A, const ArgList &Args,
                                 const Driver &D, const ToolChain &TC) {
  assert(A && "Expected non-nullptr argument.");
  if (TC.supportsDebugInfoOption(A))
    return true;
  D.Diag(diag::warn_drv_unsupported_debug_info_opt_for_target)
      << A->getAsString(Args) << TC.getTripleString();
  return false;
}

static void RenderDebugInfoCompressionArgs(const ArgList &Args,
                                           ArgStringList &CmdArgs,
                                           const Driver &D,
                                           const ToolChain &TC) {
  const Arg *A = Args.getLastArg(options::OPT_gz, options::OPT_gz_EQ);
  if (!A)
    return;
  if (checkDebugInfoOption(A, Args, D, TC)) {
    if (A->getOption().getID() == options::OPT_gz) {
      if (llvm::zlib::isAvailable())
        CmdArgs.push_back("--compress-debug-sections");
      else
        D.Diag(diag::warn_debug_compression_unavailable);
      return;
    }

    StringRef Value = A->getValue();
    if (Value == "none") {
      CmdArgs.push_back("--compress-debug-sections=none");
    } else if (Value == "zlib" || Value == "zlib-gnu") {
      if (llvm::zlib::isAvailable()) {
        CmdArgs.push_back(
            Args.MakeArgString("--compress-debug-sections=" + Twine(Value)));
      } else {
        D.Diag(diag::warn_debug_compression_unavailable);
      }
    } else {
      D.Diag(diag::err_drv_unsupported_option_argument)
          << A->getOption().getName() << Value;
    }
  }
}

static const char *RelocationModelName(llvm::Reloc::Model Model) {
  switch (Model) {
  case llvm::Reloc::Static:
    return "static";
  case llvm::Reloc::PIC_:
    return "pic";
  case llvm::Reloc::DynamicNoPIC:
    return "dynamic-no-pic";
  case llvm::Reloc::ROPI:
    return "ropi";
  case llvm::Reloc::RWPI:
    return "rwpi";
  case llvm::Reloc::ROPI_RWPI:
    return "ropi-rwpi";
  }
  llvm_unreachable("Unknown Reloc::Model kind");
}

void Clang::AddPreprocessingOptions(Compilation &C, const JobAction &JA,
                                    const Driver &D, const ArgList &Args,
                                    ArgStringList &CmdArgs,
                                    const InputInfo &Output,
                                    const InputInfoList &Inputs) const {
  Arg *A;
  const bool IsIAMCU = getToolChain().getTriple().isOSIAMCU();

  CheckPreprocessingOptions(D, Args);

  Args.AddLastArg(CmdArgs, options::OPT_C);
  Args.AddLastArg(CmdArgs, options::OPT_CC);

  // Handle dependency file generation.
  if ((A = Args.getLastArg(options::OPT_M, options::OPT_MM)) ||
      (A = Args.getLastArg(options::OPT_MD)) ||
      (A = Args.getLastArg(options::OPT_MMD))) {
    // Determine the output location.
    const char *DepFile;
    if (Arg *MF = Args.getLastArg(options::OPT_MF)) {
      DepFile = MF->getValue();
      C.addFailureResultFile(DepFile, &JA);
    } else if (Output.getType() == types::TY_Dependencies) {
      DepFile = Output.getFilename();
    } else if (A->getOption().matches(options::OPT_M) ||
               A->getOption().matches(options::OPT_MM)) {
      DepFile = "-";
    } else {
      DepFile = getDependencyFileName(Args, Inputs);
      C.addFailureResultFile(DepFile, &JA);
    }
    CmdArgs.push_back("-dependency-file");
    CmdArgs.push_back(DepFile);

    // Add a default target if one wasn't specified.
    if (!Args.hasArg(options::OPT_MT) && !Args.hasArg(options::OPT_MQ)) {
      const char *DepTarget;

      // If user provided -o, that is the dependency target, except
      // when we are only generating a dependency file.
      Arg *OutputOpt = Args.getLastArg(options::OPT_o);
      if (OutputOpt && Output.getType() != types::TY_Dependencies) {
        DepTarget = OutputOpt->getValue();
      } else {
        // Otherwise derive from the base input.
        //
        // FIXME: This should use the computed output file location.
        SmallString<128> P(Inputs[0].getBaseInput());
        llvm::sys::path::replace_extension(P, "o");
        DepTarget = Args.MakeArgString(llvm::sys::path::filename(P));
      }

      if (!A->getOption().matches(options::OPT_MD) && !A->getOption().matches(options::OPT_MMD)) {
        CmdArgs.push_back("-w");
      }
      CmdArgs.push_back("-MT");
      SmallString<128> Quoted;
      QuoteTarget(DepTarget, Quoted);
      CmdArgs.push_back(Args.MakeArgString(Quoted));
    }

    if (A->getOption().matches(options::OPT_M) ||
        A->getOption().matches(options::OPT_MD))
      CmdArgs.push_back("-sys-header-deps");
    if ((isa<PrecompileJobAction>(JA) &&
         !Args.hasArg(options::OPT_fno_module_file_deps)) ||
        Args.hasArg(options::OPT_fmodule_file_deps))
      CmdArgs.push_back("-module-file-deps");
  }

  if (Args.hasArg(options::OPT_MG)) {
    if (!A || A->getOption().matches(options::OPT_MD) ||
        A->getOption().matches(options::OPT_MMD))
      D.Diag(diag::err_drv_mg_requires_m_or_mm);
    CmdArgs.push_back("-MG");
  }

  Args.AddLastArg(CmdArgs, options::OPT_MP);
  Args.AddLastArg(CmdArgs, options::OPT_MV);

  // Convert all -MQ <target> args to -MT <quoted target>
  for (const Arg *A : Args.filtered(options::OPT_MT, options::OPT_MQ)) {
    A->claim();

    if (A->getOption().matches(options::OPT_MQ)) {
      CmdArgs.push_back("-MT");
      SmallString<128> Quoted;
      QuoteTarget(A->getValue(), Quoted);
      CmdArgs.push_back(Args.MakeArgString(Quoted));

      // -MT flag - no change
    } else {
      A->render(Args, CmdArgs);
    }
  }

  // Add offload include arguments specific for CUDA.  This must happen before
  // we -I or -include anything else, because we must pick up the CUDA headers
  // from the particular CUDA installation, rather than from e.g.
  // /usr/local/include.
  if (JA.isOffloading(Action::OFK_Cuda))
    getToolChain().AddCudaIncludeArgs(Args, CmdArgs);

  if (Args.hasArg(options::OPT_famp) ||
    Args.getLastArgValue(options::OPT_std_EQ).equals("c++amp"))
    getToolChain().AddHCCIncludeArgs(Args, CmdArgs);

  // If we are offloading to a target via OpenMP we need to include the
  // openmp_wrappers folder which contains alternative system headers.
  if (JA.isDeviceOffloading(Action::OFK_OpenMP) &&
      getToolChain().getTriple().isNVPTX()){
    if (!Args.hasArg(options::OPT_nobuiltininc)) {
      // Add openmp_wrappers/* to our system include path.  This lets us wrap
      // standard library headers.
      SmallString<128> P(D.ResourceDir);
      llvm::sys::path::append(P, "include");
      llvm::sys::path::append(P, "openmp_wrappers");
      CmdArgs.push_back("-internal-isystem");
      CmdArgs.push_back(Args.MakeArgString(P));
    }

    CmdArgs.push_back("-include");
    CmdArgs.push_back("__clang_openmp_math_declares.h");
  }

  // Add -i* options, and automatically translate to
  // -include-pch/-include-pth for transparent PCH support. It's
  // wonky, but we include looking for .gch so we can support seamless
  // replacement into a build system already set up to be generating
  // .gch files.

  if (getToolChain().getDriver().IsCLMode()) {
    const Arg *YcArg = Args.getLastArg(options::OPT__SLASH_Yc);
    const Arg *YuArg = Args.getLastArg(options::OPT__SLASH_Yu);
    if (YcArg && JA.getKind() >= Action::PrecompileJobClass &&
        JA.getKind() <= Action::AssembleJobClass) {
      CmdArgs.push_back(Args.MakeArgString("-building-pch-with-obj"));
    }
    if (YcArg || YuArg) {
      StringRef ThroughHeader = YcArg ? YcArg->getValue() : YuArg->getValue();
      if (!isa<PrecompileJobAction>(JA)) {
        CmdArgs.push_back("-include-pch");
        CmdArgs.push_back(Args.MakeArgString(D.GetClPchPath(
            C, !ThroughHeader.empty()
                   ? ThroughHeader
                   : llvm::sys::path::filename(Inputs[0].getBaseInput()))));
      }

      if (ThroughHeader.empty()) {
        CmdArgs.push_back(Args.MakeArgString(
            Twine("-pch-through-hdrstop-") + (YcArg ? "create" : "use")));
      } else {
        CmdArgs.push_back(
            Args.MakeArgString(Twine("-pch-through-header=") + ThroughHeader));
      }
    }
  }

  bool RenderedImplicitInclude = false;
  for (const Arg *A : Args.filtered(options::OPT_clang_i_Group)) {
    if (A->getOption().matches(options::OPT_include)) {
      // Handling of gcc-style gch precompiled headers.
      bool IsFirstImplicitInclude = !RenderedImplicitInclude;
      RenderedImplicitInclude = true;

      bool FoundPCH = false;
      SmallString<128> P(A->getValue());
      // We want the files to have a name like foo.h.pch. Add a dummy extension
      // so that replace_extension does the right thing.
      P += ".dummy";
      llvm::sys::path::replace_extension(P, "pch");
      if (llvm::sys::fs::exists(P))
        FoundPCH = true;

      if (!FoundPCH) {
        llvm::sys::path::replace_extension(P, "gch");
        if (llvm::sys::fs::exists(P)) {
          FoundPCH = true;
        }
      }

      if (FoundPCH) {
        if (IsFirstImplicitInclude) {
          A->claim();
          CmdArgs.push_back("-include-pch");
          CmdArgs.push_back(Args.MakeArgString(P));
          continue;
        } else {
          // Ignore the PCH if not first on command line and emit warning.
          D.Diag(diag::warn_drv_pch_not_first_include) << P
                                                       << A->getAsString(Args);
        }
      }
    } else if (A->getOption().matches(options::OPT_isystem_after)) {
      // Handling of paths which must come late.  These entries are handled by
      // the toolchain itself after the resource dir is inserted in the right
      // search order.
      // Do not claim the argument so that the use of the argument does not
      // silently go unnoticed on toolchains which do not honour the option.
      continue;
    }

    // Not translated, render as usual.
    A->claim();
    A->render(Args, CmdArgs);
  }

  Args.AddAllArgs(CmdArgs,
                  {options::OPT_D, options::OPT_U, options::OPT_I_Group,
                   options::OPT_F, options::OPT_index_header_map});

  // Add -Wp, and -Xpreprocessor if using the preprocessor.

  // FIXME: There is a very unfortunate problem here, some troubled
  // souls abuse -Wp, to pass preprocessor options in gcc syntax. To
  // really support that we would have to parse and then translate
  // those options. :(
  Args.AddAllArgValues(CmdArgs, options::OPT_Wp_COMMA,
                       options::OPT_Xpreprocessor);

  // -I- is a deprecated GCC feature, reject it.
  if (Arg *A = Args.getLastArg(options::OPT_I_))
    D.Diag(diag::err_drv_I_dash_not_supported) << A->getAsString(Args);

  // If we have a --sysroot, and don't have an explicit -isysroot flag, add an
  // -isysroot to the CC1 invocation.
  StringRef sysroot = C.getSysRoot();
  if (sysroot != "") {
    if (!Args.hasArg(options::OPT_isysroot)) {
      CmdArgs.push_back("-isysroot");
      CmdArgs.push_back(C.getArgs().MakeArgString(sysroot));
    }
  }

  // Parse additional include paths from environment variables.
  // FIXME: We should probably sink the logic for handling these from the
  // frontend into the driver. It will allow deleting 4 otherwise unused flags.
  // CPATH - included following the user specified includes (but prior to
  // builtin and standard includes).
  addDirectoryList(Args, CmdArgs, "-I", "CPATH");
  // C_INCLUDE_PATH - system includes enabled when compiling C.
  addDirectoryList(Args, CmdArgs, "-c-isystem", "C_INCLUDE_PATH");
  // CPLUS_INCLUDE_PATH - system includes enabled when compiling C++.
  addDirectoryList(Args, CmdArgs, "-cxx-isystem", "CPLUS_INCLUDE_PATH");
  // OBJC_INCLUDE_PATH - system includes enabled when compiling ObjC.
  addDirectoryList(Args, CmdArgs, "-objc-isystem", "OBJC_INCLUDE_PATH");
  // OBJCPLUS_INCLUDE_PATH - system includes enabled when compiling ObjC++.
  addDirectoryList(Args, CmdArgs, "-objcxx-isystem", "OBJCPLUS_INCLUDE_PATH");

  // While adding the include arguments, we also attempt to retrieve the
  // arguments of related offloading toolchains or arguments that are specific
  // of an offloading programming model.

  // Add C++ include arguments, if needed.
  if (types::isCXX(Inputs[0].getType()))
    forAllAssociatedToolChains(C, JA, getToolChain(),
                               [&Args, &CmdArgs](const ToolChain &TC) {
                                 TC.AddClangCXXStdlibIncludeArgs(Args, CmdArgs);
                               });

  // Add system include arguments for all targets but IAMCU.
  if (!IsIAMCU)
    forAllAssociatedToolChains(C, JA, getToolChain(),
                               [&Args, &CmdArgs](const ToolChain &TC) {
                                 TC.AddClangSystemIncludeArgs(Args, CmdArgs);
                               });
  else {
    // For IAMCU add special include arguments.
    getToolChain().AddIAMCUIncludeArgs(Args, CmdArgs);
  }
}

// FIXME: Move to target hook.
static bool isSignedCharDefault(const llvm::Triple &Triple) {
  switch (Triple.getArch()) {
  default:
    return true;

  case llvm::Triple::aarch64:
  case llvm::Triple::aarch64_be:
  case llvm::Triple::arm:
  case llvm::Triple::armeb:
  case llvm::Triple::thumb:
  case llvm::Triple::thumbeb:
    if (Triple.isOSDarwin() || Triple.isOSWindows())
      return true;
    return false;

  case llvm::Triple::ppc:
  case llvm::Triple::ppc64:
    if (Triple.isOSDarwin())
      return true;
    return false;

  case llvm::Triple::hexagon:
  case llvm::Triple::ppc64le:
  case llvm::Triple::riscv32:
  case llvm::Triple::riscv64:
  case llvm::Triple::systemz:
  case llvm::Triple::xcore:
    return false;
  }
}

static bool isNoCommonDefault(const llvm::Triple &Triple) {
  switch (Triple.getArch()) {
  default:
    if (Triple.isOSFuchsia())
      return true;
    return false;

  case llvm::Triple::xcore:
  case llvm::Triple::wasm32:
  case llvm::Triple::wasm64:
    return true;
  }
}

namespace {
void RenderARMABI(const llvm::Triple &Triple, const ArgList &Args,
                  ArgStringList &CmdArgs) {
  // Select the ABI to use.
  // FIXME: Support -meabi.
  // FIXME: Parts of this are duplicated in the backend, unify this somehow.
  const char *ABIName = nullptr;
  if (Arg *A = Args.getLastArg(options::OPT_mabi_EQ)) {
    ABIName = A->getValue();
  } else {
    std::string CPU = getCPUName(Args, Triple, /*FromAs*/ false);
    ABIName = llvm::ARM::computeDefaultTargetABI(Triple, CPU).data();
  }

  CmdArgs.push_back("-target-abi");
  CmdArgs.push_back(ABIName);
}
}

void Clang::AddARMTargetArgs(const llvm::Triple &Triple, const ArgList &Args,
                             ArgStringList &CmdArgs, bool KernelOrKext) const {
  RenderARMABI(Triple, Args, CmdArgs);

  // Determine floating point ABI from the options & target defaults.
  arm::FloatABI ABI = arm::getARMFloatABI(getToolChain(), Args);
  if (ABI == arm::FloatABI::Soft) {
    // Floating point operations and argument passing are soft.
    // FIXME: This changes CPP defines, we need -target-soft-float.
    CmdArgs.push_back("-msoft-float");
    CmdArgs.push_back("-mfloat-abi");
    CmdArgs.push_back("soft");
  } else if (ABI == arm::FloatABI::SoftFP) {
    // Floating point operations are hard, but argument passing is soft.
    CmdArgs.push_back("-mfloat-abi");
    CmdArgs.push_back("soft");
  } else {
    // Floating point operations and argument passing are hard.
    assert(ABI == arm::FloatABI::Hard && "Invalid float abi!");
    CmdArgs.push_back("-mfloat-abi");
    CmdArgs.push_back("hard");
  }

  // Forward the -mglobal-merge option for explicit control over the pass.
  if (Arg *A = Args.getLastArg(options::OPT_mglobal_merge,
                               options::OPT_mno_global_merge)) {
    CmdArgs.push_back("-mllvm");
    if (A->getOption().matches(options::OPT_mno_global_merge))
      CmdArgs.push_back("-arm-global-merge=false");
    else
      CmdArgs.push_back("-arm-global-merge=true");
  }

  if (!Args.hasFlag(options::OPT_mimplicit_float,
                    options::OPT_mno_implicit_float, true))
    CmdArgs.push_back("-no-implicit-float");

  if (Args.getLastArg(options::OPT_mcmse))
    CmdArgs.push_back("-mcmse");
}

void Clang::RenderTargetOptions(const llvm::Triple &EffectiveTriple,
                                const ArgList &Args, bool KernelOrKext,
                                ArgStringList &CmdArgs) const {
  const ToolChain &TC = getToolChain();

  // Add the target features
  getTargetFeatures(TC, EffectiveTriple, Args, CmdArgs, false);

  // Add target specific flags.
  switch (TC.getArch()) {
  default:
    break;

  case llvm::Triple::arm:
  case llvm::Triple::armeb:
  case llvm::Triple::thumb:
  case llvm::Triple::thumbeb:
    // Use the effective triple, which takes into account the deployment target.
    AddARMTargetArgs(EffectiveTriple, Args, CmdArgs, KernelOrKext);
    CmdArgs.push_back("-fallow-half-arguments-and-returns");
    break;

  case llvm::Triple::aarch64:
  case llvm::Triple::aarch64_be:
    AddAArch64TargetArgs(Args, CmdArgs);
    CmdArgs.push_back("-fallow-half-arguments-and-returns");
    break;

  case llvm::Triple::mips:
  case llvm::Triple::mipsel:
  case llvm::Triple::mips64:
  case llvm::Triple::mips64el:
    AddMIPSTargetArgs(Args, CmdArgs);
    break;

  case llvm::Triple::ppc:
  case llvm::Triple::ppc64:
  case llvm::Triple::ppc64le:
    AddPPCTargetArgs(Args, CmdArgs);
    break;

  case llvm::Triple::riscv32:
  case llvm::Triple::riscv64:
    AddRISCVTargetArgs(Args, CmdArgs);
    break;

  case llvm::Triple::sparc:
  case llvm::Triple::sparcel:
  case llvm::Triple::sparcv9:
    AddSparcTargetArgs(Args, CmdArgs);
    break;

  case llvm::Triple::systemz:
    AddSystemZTargetArgs(Args, CmdArgs);
    break;

  case llvm::Triple::x86:
  case llvm::Triple::x86_64:
    AddX86TargetArgs(Args, CmdArgs);
    break;

  case llvm::Triple::lanai:
    AddLanaiTargetArgs(Args, CmdArgs);
    break;

  case llvm::Triple::hexagon:
    AddHexagonTargetArgs(Args, CmdArgs);
    break;

  case llvm::Triple::wasm32:
  case llvm::Triple::wasm64:
    AddWebAssemblyTargetArgs(Args, CmdArgs);
    break;
  }
}

// Parse -mbranch-protection=<protection>[+<protection>]* where
//   <protection> ::= standard | none | [bti,pac-ret[+b-key,+leaf]*]
// Returns a triple of (return address signing Scope, signing key, require
// landing pads)
static std::tuple<StringRef, StringRef, bool>
ParseAArch64BranchProtection(const Driver &D, const ArgList &Args,
                             const Arg *A) {
  StringRef Scope = "none";
  StringRef Key = "a_key";
  bool IndirectBranches = false;

  StringRef Value = A->getValue();
  // This maps onto -mbranch-protection=<scope>+<key>

  if (Value.equals("standard")) {
    Scope = "non-leaf";
    Key = "a_key";
    IndirectBranches = true;

  } else if (!Value.equals("none")) {
    SmallVector<StringRef, 4> BranchProtection;
    StringRef(A->getValue()).split(BranchProtection, '+');

    auto Protection = BranchProtection.begin();
    while (Protection != BranchProtection.end()) {
      if (Protection->equals("bti"))
        IndirectBranches = true;
      else if (Protection->equals("pac-ret")) {
        Scope = "non-leaf";
        while (++Protection != BranchProtection.end()) {
          // Inner loop as "leaf" and "b-key" options must only appear attached
          // to pac-ret.
          if (Protection->equals("leaf"))
            Scope = "all";
          else if (Protection->equals("b-key"))
            Key = "b_key";
          else
            break;
        }
        Protection--;
      } else
        D.Diag(diag::err_invalid_branch_protection)
            << *Protection << A->getAsString(Args);
      Protection++;
    }
  }

  return std::make_tuple(Scope, Key, IndirectBranches);
}

namespace {
void RenderAArch64ABI(const llvm::Triple &Triple, const ArgList &Args,
                      ArgStringList &CmdArgs) {
  const char *ABIName = nullptr;
  if (Arg *A = Args.getLastArg(options::OPT_mabi_EQ))
    ABIName = A->getValue();
  else if (Triple.isOSDarwin())
    ABIName = "darwinpcs";
  else
    ABIName = "aapcs";

  CmdArgs.push_back("-target-abi");
  CmdArgs.push_back(ABIName);
}
}

void Clang::AddAArch64TargetArgs(const ArgList &Args,
                                 ArgStringList &CmdArgs) const {
  const llvm::Triple &Triple = getToolChain().getEffectiveTriple();

  if (!Args.hasFlag(options::OPT_mred_zone, options::OPT_mno_red_zone, true) ||
      Args.hasArg(options::OPT_mkernel) ||
      Args.hasArg(options::OPT_fapple_kext))
    CmdArgs.push_back("-disable-red-zone");

  if (!Args.hasFlag(options::OPT_mimplicit_float,
                    options::OPT_mno_implicit_float, true))
    CmdArgs.push_back("-no-implicit-float");

  RenderAArch64ABI(Triple, Args, CmdArgs);

  if (Arg *A = Args.getLastArg(options::OPT_mfix_cortex_a53_835769,
                               options::OPT_mno_fix_cortex_a53_835769)) {
    CmdArgs.push_back("-mllvm");
    if (A->getOption().matches(options::OPT_mfix_cortex_a53_835769))
      CmdArgs.push_back("-aarch64-fix-cortex-a53-835769=1");
    else
      CmdArgs.push_back("-aarch64-fix-cortex-a53-835769=0");
  } else if (Triple.isAndroid()) {
    // Enabled A53 errata (835769) workaround by default on android
    CmdArgs.push_back("-mllvm");
    CmdArgs.push_back("-aarch64-fix-cortex-a53-835769=1");
  }

  // Forward the -mglobal-merge option for explicit control over the pass.
  if (Arg *A = Args.getLastArg(options::OPT_mglobal_merge,
                               options::OPT_mno_global_merge)) {
    CmdArgs.push_back("-mllvm");
    if (A->getOption().matches(options::OPT_mno_global_merge))
      CmdArgs.push_back("-aarch64-enable-global-merge=false");
    else
      CmdArgs.push_back("-aarch64-enable-global-merge=true");
  }

  // Enable/disable return address signing and indirect branch targets.
  if (Arg *A = Args.getLastArg(options::OPT_msign_return_address_EQ,
                               options::OPT_mbranch_protection_EQ)) {

    const Driver &D = getToolChain().getDriver();

    StringRef Scope, Key;
    bool IndirectBranches;

    if (A->getOption().matches(options::OPT_msign_return_address_EQ)) {
      Scope = A->getValue();
      if (!Scope.equals("none") && !Scope.equals("non-leaf") &&
          !Scope.equals("all"))
        D.Diag(diag::err_invalid_branch_protection)
            << Scope << A->getAsString(Args);
      Key = "a_key";
      IndirectBranches = false;
    } else
      std::tie(Scope, Key, IndirectBranches) =
          ParseAArch64BranchProtection(D, Args, A);

    CmdArgs.push_back(
        Args.MakeArgString(Twine("-msign-return-address=") + Scope));
    CmdArgs.push_back(
        Args.MakeArgString(Twine("-msign-return-address-key=") + Key));
    if (IndirectBranches)
      CmdArgs.push_back("-mbranch-target-enforce");
  }
}

void Clang::AddMIPSTargetArgs(const ArgList &Args,
                              ArgStringList &CmdArgs) const {
  const Driver &D = getToolChain().getDriver();
  StringRef CPUName;
  StringRef ABIName;
  const llvm::Triple &Triple = getToolChain().getTriple();
  mips::getMipsCPUAndABI(Args, Triple, CPUName, ABIName);

  CmdArgs.push_back("-target-abi");
  CmdArgs.push_back(ABIName.data());

  mips::FloatABI ABI = mips::getMipsFloatABI(D, Args);
  if (ABI == mips::FloatABI::Soft) {
    // Floating point operations and argument passing are soft.
    CmdArgs.push_back("-msoft-float");
    CmdArgs.push_back("-mfloat-abi");
    CmdArgs.push_back("soft");
  } else {
    // Floating point operations and argument passing are hard.
    assert(ABI == mips::FloatABI::Hard && "Invalid float abi!");
    CmdArgs.push_back("-mfloat-abi");
    CmdArgs.push_back("hard");
  }

  if (Arg *A = Args.getLastArg(options::OPT_mxgot, options::OPT_mno_xgot)) {
    if (A->getOption().matches(options::OPT_mxgot)) {
      CmdArgs.push_back("-mllvm");
      CmdArgs.push_back("-mxgot");
    }
  }

  if (Arg *A = Args.getLastArg(options::OPT_mldc1_sdc1,
                               options::OPT_mno_ldc1_sdc1)) {
    if (A->getOption().matches(options::OPT_mno_ldc1_sdc1)) {
      CmdArgs.push_back("-mllvm");
      CmdArgs.push_back("-mno-ldc1-sdc1");
    }
  }

  if (Arg *A = Args.getLastArg(options::OPT_mcheck_zero_division,
                               options::OPT_mno_check_zero_division)) {
    if (A->getOption().matches(options::OPT_mno_check_zero_division)) {
      CmdArgs.push_back("-mllvm");
      CmdArgs.push_back("-mno-check-zero-division");
    }
  }

  if (Arg *A = Args.getLastArg(options::OPT_G)) {
    StringRef v = A->getValue();
    CmdArgs.push_back("-mllvm");
    CmdArgs.push_back(Args.MakeArgString("-mips-ssection-threshold=" + v));
    A->claim();
  }

  Arg *GPOpt = Args.getLastArg(options::OPT_mgpopt, options::OPT_mno_gpopt);
  Arg *ABICalls =
      Args.getLastArg(options::OPT_mabicalls, options::OPT_mno_abicalls);

  // -mabicalls is the default for many MIPS environments, even with -fno-pic.
  // -mgpopt is the default for static, -fno-pic environments but these two
  // options conflict. We want to be certain that -mno-abicalls -mgpopt is
  // the only case where -mllvm -mgpopt is passed.
  // NOTE: We need a warning here or in the backend to warn when -mgpopt is
  //       passed explicitly when compiling something with -mabicalls
  //       (implictly) in affect. Currently the warning is in the backend.
  //
  // When the ABI in use is  N64, we also need to determine the PIC mode that
  // is in use, as -fno-pic for N64 implies -mno-abicalls.
  bool NoABICalls =
      ABICalls && ABICalls->getOption().matches(options::OPT_mno_abicalls);

  llvm::Reloc::Model RelocationModel;
  unsigned PICLevel;
  bool IsPIE;
  std::tie(RelocationModel, PICLevel, IsPIE) =
      ParsePICArgs(getToolChain(), Args);

  NoABICalls = NoABICalls ||
               (RelocationModel == llvm::Reloc::Static && ABIName == "n64");

  bool WantGPOpt = GPOpt && GPOpt->getOption().matches(options::OPT_mgpopt);
  // We quietly ignore -mno-gpopt as the backend defaults to -mno-gpopt.
  if (NoABICalls && (!GPOpt || WantGPOpt)) {
    CmdArgs.push_back("-mllvm");
    CmdArgs.push_back("-mgpopt");

    Arg *LocalSData = Args.getLastArg(options::OPT_mlocal_sdata,
                                      options::OPT_mno_local_sdata);
    Arg *ExternSData = Args.getLastArg(options::OPT_mextern_sdata,
                                       options::OPT_mno_extern_sdata);
    Arg *EmbeddedData = Args.getLastArg(options::OPT_membedded_data,
                                        options::OPT_mno_embedded_data);
    if (LocalSData) {
      CmdArgs.push_back("-mllvm");
      if (LocalSData->getOption().matches(options::OPT_mlocal_sdata)) {
        CmdArgs.push_back("-mlocal-sdata=1");
      } else {
        CmdArgs.push_back("-mlocal-sdata=0");
      }
      LocalSData->claim();
    }

    if (ExternSData) {
      CmdArgs.push_back("-mllvm");
      if (ExternSData->getOption().matches(options::OPT_mextern_sdata)) {
        CmdArgs.push_back("-mextern-sdata=1");
      } else {
        CmdArgs.push_back("-mextern-sdata=0");
      }
      ExternSData->claim();
    }

    if (EmbeddedData) {
      CmdArgs.push_back("-mllvm");
      if (EmbeddedData->getOption().matches(options::OPT_membedded_data)) {
        CmdArgs.push_back("-membedded-data=1");
      } else {
        CmdArgs.push_back("-membedded-data=0");
      }
      EmbeddedData->claim();
    }

  } else if ((!ABICalls || (!NoABICalls && ABICalls)) && WantGPOpt)
    D.Diag(diag::warn_drv_unsupported_gpopt) << (ABICalls ? 0 : 1);

  if (GPOpt)
    GPOpt->claim();

  if (Arg *A = Args.getLastArg(options::OPT_mcompact_branches_EQ)) {
    StringRef Val = StringRef(A->getValue());
    if (mips::hasCompactBranches(CPUName)) {
      if (Val == "never" || Val == "always" || Val == "optimal") {
        CmdArgs.push_back("-mllvm");
        CmdArgs.push_back(Args.MakeArgString("-mips-compact-branches=" + Val));
      } else
        D.Diag(diag::err_drv_unsupported_option_argument)
            << A->getOption().getName() << Val;
    } else
      D.Diag(diag::warn_target_unsupported_compact_branches) << CPUName;
  }

  if (Arg *A = Args.getLastArg(options::OPT_mrelax_pic_calls,
                               options::OPT_mno_relax_pic_calls)) {
    if (A->getOption().matches(options::OPT_mno_relax_pic_calls)) {
      CmdArgs.push_back("-mllvm");
      CmdArgs.push_back("-mips-jalr-reloc=0");
    }
  }
}

void Clang::AddPPCTargetArgs(const ArgList &Args,
                             ArgStringList &CmdArgs) const {
  // Select the ABI to use.
  const char *ABIName = nullptr;
  if (getToolChain().getTriple().isOSLinux())
    switch (getToolChain().getArch()) {
    case llvm::Triple::ppc64: {
      // When targeting a processor that supports QPX, or if QPX is
      // specifically enabled, default to using the ABI that supports QPX (so
      // long as it is not specifically disabled).
      bool HasQPX = false;
      if (Arg *A = Args.getLastArg(options::OPT_mcpu_EQ))
        HasQPX = A->getValue() == StringRef("a2q");
      HasQPX = Args.hasFlag(options::OPT_mqpx, options::OPT_mno_qpx, HasQPX);
      if (HasQPX) {
        ABIName = "elfv1-qpx";
        break;
      }

      ABIName = "elfv1";
      break;
    }
    case llvm::Triple::ppc64le:
      ABIName = "elfv2";
      break;
    default:
      break;
    }

  if (Arg *A = Args.getLastArg(options::OPT_mabi_EQ))
    // The ppc64 linux abis are all "altivec" abis by default. Accept and ignore
    // the option if given as we don't have backend support for any targets
    // that don't use the altivec abi.
    if (StringRef(A->getValue()) != "altivec")
      ABIName = A->getValue();

  ppc::FloatABI FloatABI =
      ppc::getPPCFloatABI(getToolChain().getDriver(), Args);

  if (FloatABI == ppc::FloatABI::Soft) {
    // Floating point operations and argument passing are soft.
    CmdArgs.push_back("-msoft-float");
    CmdArgs.push_back("-mfloat-abi");
    CmdArgs.push_back("soft");
  } else {
    // Floating point operations and argument passing are hard.
    assert(FloatABI == ppc::FloatABI::Hard && "Invalid float abi!");
    CmdArgs.push_back("-mfloat-abi");
    CmdArgs.push_back("hard");
  }

  if (ABIName) {
    CmdArgs.push_back("-target-abi");
    CmdArgs.push_back(ABIName);
  }
}

void Clang::AddRISCVTargetArgs(const ArgList &Args,
                               ArgStringList &CmdArgs) const {
  // FIXME: currently defaults to the soft-float ABIs. Will need to be
  // expanded to select ilp32f, ilp32d, lp64f, lp64d when appropriate.
  const char *ABIName = nullptr;
  const llvm::Triple &Triple = getToolChain().getTriple();
  if (Arg *A = Args.getLastArg(options::OPT_mabi_EQ))
    ABIName = A->getValue();
  else if (Triple.getArch() == llvm::Triple::riscv32)
    ABIName = "ilp32";
  else if (Triple.getArch() == llvm::Triple::riscv64)
    ABIName = "lp64";
  else
    llvm_unreachable("Unexpected triple!");

  CmdArgs.push_back("-target-abi");
  CmdArgs.push_back(ABIName);
}

void Clang::AddSparcTargetArgs(const ArgList &Args,
                               ArgStringList &CmdArgs) const {
  sparc::FloatABI FloatABI =
      sparc::getSparcFloatABI(getToolChain().getDriver(), Args);

  if (FloatABI == sparc::FloatABI::Soft) {
    // Floating point operations and argument passing are soft.
    CmdArgs.push_back("-msoft-float");
    CmdArgs.push_back("-mfloat-abi");
    CmdArgs.push_back("soft");
  } else {
    // Floating point operations and argument passing are hard.
    assert(FloatABI == sparc::FloatABI::Hard && "Invalid float abi!");
    CmdArgs.push_back("-mfloat-abi");
    CmdArgs.push_back("hard");
  }
}

void Clang::AddSystemZTargetArgs(const ArgList &Args,
                                 ArgStringList &CmdArgs) const {
  if (Args.hasFlag(options::OPT_mbackchain, options::OPT_mno_backchain, false))
    CmdArgs.push_back("-mbackchain");
}

void Clang::AddX86TargetArgs(const ArgList &Args,
                             ArgStringList &CmdArgs) const {
  if (!Args.hasFlag(options::OPT_mred_zone, options::OPT_mno_red_zone, true) ||
      Args.hasArg(options::OPT_mkernel) ||
      Args.hasArg(options::OPT_fapple_kext))
    CmdArgs.push_back("-disable-red-zone");

  if (!Args.hasFlag(options::OPT_mtls_direct_seg_refs,
                    options::OPT_mno_tls_direct_seg_refs, true))
    CmdArgs.push_back("-mno-tls-direct-seg-refs");

  // Default to avoid implicit floating-point for kernel/kext code, but allow
  // that to be overridden with -mno-soft-float.
  bool NoImplicitFloat = (Args.hasArg(options::OPT_mkernel) ||
                          Args.hasArg(options::OPT_fapple_kext));
  if (Arg *A = Args.getLastArg(
          options::OPT_msoft_float, options::OPT_mno_soft_float,
          options::OPT_mimplicit_float, options::OPT_mno_implicit_float)) {
    const Option &O = A->getOption();
    NoImplicitFloat = (O.matches(options::OPT_mno_implicit_float) ||
                       O.matches(options::OPT_msoft_float));
  }
  if (NoImplicitFloat)
    CmdArgs.push_back("-no-implicit-float");

  if (Arg *A = Args.getLastArg(options::OPT_masm_EQ)) {
    StringRef Value = A->getValue();
    if (Value == "intel" || Value == "att") {
      CmdArgs.push_back("-mllvm");
      CmdArgs.push_back(Args.MakeArgString("-x86-asm-syntax=" + Value));
    } else {
      getToolChain().getDriver().Diag(diag::err_drv_unsupported_option_argument)
          << A->getOption().getName() << Value;
    }
  } else if (getToolChain().getDriver().IsCLMode()) {
    CmdArgs.push_back("-mllvm");
    CmdArgs.push_back("-x86-asm-syntax=intel");
  }

  // Set flags to support MCU ABI.
  if (Args.hasFlag(options::OPT_miamcu, options::OPT_mno_iamcu, false)) {
    CmdArgs.push_back("-mfloat-abi");
    CmdArgs.push_back("soft");
    CmdArgs.push_back("-mstack-alignment=4");
  }
}

void Clang::AddHexagonTargetArgs(const ArgList &Args,
                                 ArgStringList &CmdArgs) const {
  CmdArgs.push_back("-mqdsp6-compat");
  CmdArgs.push_back("-Wreturn-type");

  if (auto G = toolchains::HexagonToolChain::getSmallDataThreshold(Args)) {
    CmdArgs.push_back("-mllvm");
    CmdArgs.push_back(Args.MakeArgString("-hexagon-small-data-threshold=" +
                                         Twine(G.getValue())));
  }

  if (!Args.hasArg(options::OPT_fno_short_enums))
    CmdArgs.push_back("-fshort-enums");
  if (Args.getLastArg(options::OPT_mieee_rnd_near)) {
    CmdArgs.push_back("-mllvm");
    CmdArgs.push_back("-enable-hexagon-ieee-rnd-near");
  }
  CmdArgs.push_back("-mllvm");
  CmdArgs.push_back("-machine-sink-split=0");
}

void Clang::AddLanaiTargetArgs(const ArgList &Args,
                               ArgStringList &CmdArgs) const {
  if (Arg *A = Args.getLastArg(options::OPT_mcpu_EQ)) {
    StringRef CPUName = A->getValue();

    CmdArgs.push_back("-target-cpu");
    CmdArgs.push_back(Args.MakeArgString(CPUName));
  }
  if (Arg *A = Args.getLastArg(options::OPT_mregparm_EQ)) {
    StringRef Value = A->getValue();
    // Only support mregparm=4 to support old usage. Report error for all other
    // cases.
    int Mregparm;
    if (Value.getAsInteger(10, Mregparm)) {
      if (Mregparm != 4) {
        getToolChain().getDriver().Diag(
            diag::err_drv_unsupported_option_argument)
            << A->getOption().getName() << Value;
      }
    }
  }
}

void Clang::AddWebAssemblyTargetArgs(const ArgList &Args,
                                     ArgStringList &CmdArgs) const {
  // Default to "hidden" visibility.
  if (!Args.hasArg(options::OPT_fvisibility_EQ,
                   options::OPT_fvisibility_ms_compat)) {
    CmdArgs.push_back("-fvisibility");
    CmdArgs.push_back("hidden");
  }
}

void Clang::DumpCompilationDatabase(Compilation &C, StringRef Filename,
                                    StringRef Target, const InputInfo &Output,
                                    const InputInfo &Input, const ArgList &Args) const {
  // If this is a dry run, do not create the compilation database file.
  if (C.getArgs().hasArg(options::OPT__HASH_HASH_HASH))
    return;

  using llvm::yaml::escape;
  const Driver &D = getToolChain().getDriver();

  if (!CompilationDatabase) {
    std::error_code EC;
    auto File = llvm::make_unique<llvm::raw_fd_ostream>(Filename, EC, llvm::sys::fs::F_Text);
    if (EC) {
      D.Diag(clang::diag::err_drv_compilationdatabase) << Filename
                                                       << EC.message();
      return;
    }
    CompilationDatabase = std::move(File);
  }
  auto &CDB = *CompilationDatabase;
  SmallString<128> Buf;
  if (llvm::sys::fs::current_path(Buf))
    Buf = ".";
  CDB << "{ \"directory\": \"" << escape(Buf) << "\"";
  CDB << ", \"file\": \"" << escape(Input.getFilename()) << "\"";
  CDB << ", \"output\": \"" << escape(Output.getFilename()) << "\"";
  CDB << ", \"arguments\": [\"" << escape(D.ClangExecutable) << "\"";
  Buf = "-x";
  Buf += types::getTypeName(Input.getType());
  CDB << ", \"" << escape(Buf) << "\"";
  if (!D.SysRoot.empty() && !Args.hasArg(options::OPT__sysroot_EQ)) {
    Buf = "--sysroot=";
    Buf += D.SysRoot;
    CDB << ", \"" << escape(Buf) << "\"";
  }
  CDB << ", \"" << escape(Input.getFilename()) << "\"";
  for (auto &A: Args) {
    auto &O = A->getOption();
    // Skip language selection, which is positional.
    if (O.getID() == options::OPT_x)
      continue;
    // Skip writing dependency output and the compilation database itself.
    if (O.getGroup().isValid() && O.getGroup().getID() == options::OPT_M_Group)
      continue;
    // Skip inputs.
    if (O.getKind() == Option::InputClass)
      continue;
    // All other arguments are quoted and appended.
    ArgStringList ASL;
    A->render(Args, ASL);
    for (auto &it: ASL)
      CDB << ", \"" << escape(it) << "\"";
  }
  Buf = "--target=";
  Buf += Target;
  CDB << ", \"" << escape(Buf) << "\"]},\n";
}

static void CollectArgsForIntegratedAssembler(Compilation &C,
                                              const ArgList &Args,
                                              ArgStringList &CmdArgs,
                                              const Driver &D) {
  if (UseRelaxAll(C, Args))
    CmdArgs.push_back("-mrelax-all");

  // Only default to -mincremental-linker-compatible if we think we are
  // targeting the MSVC linker.
  bool DefaultIncrementalLinkerCompatible =
      C.getDefaultToolChain().getTriple().isWindowsMSVCEnvironment();
  if (Args.hasFlag(options::OPT_mincremental_linker_compatible,
                   options::OPT_mno_incremental_linker_compatible,
                   DefaultIncrementalLinkerCompatible))
    CmdArgs.push_back("-mincremental-linker-compatible");

  switch (C.getDefaultToolChain().getArch()) {
  case llvm::Triple::arm:
  case llvm::Triple::armeb:
  case llvm::Triple::thumb:
  case llvm::Triple::thumbeb:
    if (Arg *A = Args.getLastArg(options::OPT_mimplicit_it_EQ)) {
      StringRef Value = A->getValue();
      if (Value == "always" || Value == "never" || Value == "arm" ||
          Value == "thumb") {
        CmdArgs.push_back("-mllvm");
        CmdArgs.push_back(Args.MakeArgString("-arm-implicit-it=" + Value));
      } else {
        D.Diag(diag::err_drv_unsupported_option_argument)
            << A->getOption().getName() << Value;
      }
    }
    break;
  default:
    break;
  }

  // When passing -I arguments to the assembler we sometimes need to
  // unconditionally take the next argument.  For example, when parsing
  // '-Wa,-I -Wa,foo' we need to accept the -Wa,foo arg after seeing the
  // -Wa,-I arg and when parsing '-Wa,-I,foo' we need to accept the 'foo'
  // arg after parsing the '-I' arg.
  bool TakeNextArg = false;

  bool UseRelaxRelocations = C.getDefaultToolChain().useRelaxRelocations();
  bool UseNoExecStack = C.getDefaultToolChain().isNoExecStackDefault();
  const char *MipsTargetFeature = nullptr;
  for (const Arg *A :
       Args.filtered(options::OPT_Wa_COMMA, options::OPT_Xassembler)) {
    A->claim();

    for (StringRef Value : A->getValues()) {
      if (TakeNextArg) {
        CmdArgs.push_back(Value.data());
        TakeNextArg = false;
        continue;
      }

      if (C.getDefaultToolChain().getTriple().isOSBinFormatCOFF() &&
          Value == "-mbig-obj")
        continue; // LLVM handles bigobj automatically

      switch (C.getDefaultToolChain().getArch()) {
      default:
        break;
      case llvm::Triple::thumb:
      case llvm::Triple::thumbeb:
      case llvm::Triple::arm:
      case llvm::Triple::armeb:
        if (Value == "-mthumb")
          // -mthumb has already been processed in ComputeLLVMTriple()
          // recognize but skip over here.
          continue;
        break;
      case llvm::Triple::mips:
      case llvm::Triple::mipsel:
      case llvm::Triple::mips64:
      case llvm::Triple::mips64el:
        if (Value == "--trap") {
          CmdArgs.push_back("-target-feature");
          CmdArgs.push_back("+use-tcc-in-div");
          continue;
        }
        if (Value == "--break") {
          CmdArgs.push_back("-target-feature");
          CmdArgs.push_back("-use-tcc-in-div");
          continue;
        }
        if (Value.startswith("-msoft-float")) {
          CmdArgs.push_back("-target-feature");
          CmdArgs.push_back("+soft-float");
          continue;
        }
        if (Value.startswith("-mhard-float")) {
          CmdArgs.push_back("-target-feature");
          CmdArgs.push_back("-soft-float");
          continue;
        }

        MipsTargetFeature = llvm::StringSwitch<const char *>(Value)
                                .Case("-mips1", "+mips1")
                                .Case("-mips2", "+mips2")
                                .Case("-mips3", "+mips3")
                                .Case("-mips4", "+mips4")
                                .Case("-mips5", "+mips5")
                                .Case("-mips32", "+mips32")
                                .Case("-mips32r2", "+mips32r2")
                                .Case("-mips32r3", "+mips32r3")
                                .Case("-mips32r5", "+mips32r5")
                                .Case("-mips32r6", "+mips32r6")
                                .Case("-mips64", "+mips64")
                                .Case("-mips64r2", "+mips64r2")
                                .Case("-mips64r3", "+mips64r3")
                                .Case("-mips64r5", "+mips64r5")
                                .Case("-mips64r6", "+mips64r6")
                                .Default(nullptr);
        if (MipsTargetFeature)
          continue;
      }

      if (Value == "-force_cpusubtype_ALL") {
        // Do nothing, this is the default and we don't support anything else.
      } else if (Value == "-L") {
        CmdArgs.push_back("-msave-temp-labels");
      } else if (Value == "--fatal-warnings") {
        CmdArgs.push_back("-massembler-fatal-warnings");
      } else if (Value == "--noexecstack") {
        UseNoExecStack = true;
      } else if (Value.startswith("-compress-debug-sections") ||
                 Value.startswith("--compress-debug-sections") ||
                 Value == "-nocompress-debug-sections" ||
                 Value == "--nocompress-debug-sections") {
        CmdArgs.push_back(Value.data());
      } else if (Value == "-mrelax-relocations=yes" ||
                 Value == "--mrelax-relocations=yes") {
        UseRelaxRelocations = true;
      } else if (Value == "-mrelax-relocations=no" ||
                 Value == "--mrelax-relocations=no") {
        UseRelaxRelocations = false;
      } else if (Value.startswith("-I")) {
        CmdArgs.push_back(Value.data());
        // We need to consume the next argument if the current arg is a plain
        // -I. The next arg will be the include directory.
        if (Value == "-I")
          TakeNextArg = true;
      } else if (Value.startswith("-gdwarf-")) {
        // "-gdwarf-N" options are not cc1as options.
        unsigned DwarfVersion = DwarfVersionNum(Value);
        if (DwarfVersion == 0) { // Send it onward, and let cc1as complain.
          CmdArgs.push_back(Value.data());
        } else {
          RenderDebugEnablingArgs(Args, CmdArgs,
                                  codegenoptions::LimitedDebugInfo,
                                  DwarfVersion, llvm::DebuggerKind::Default);
        }
      } else if (Value.startswith("-mcpu") || Value.startswith("-mfpu") ||
                 Value.startswith("-mhwdiv") || Value.startswith("-march")) {
        // Do nothing, we'll validate it later.
      } else if (Value == "-defsym") {
          if (A->getNumValues() != 2) {
            D.Diag(diag::err_drv_defsym_invalid_format) << Value;
            break;
          }
          const char *S = A->getValue(1);
          auto Pair = StringRef(S).split('=');
          auto Sym = Pair.first;
          auto SVal = Pair.second;

          if (Sym.empty() || SVal.empty()) {
            D.Diag(diag::err_drv_defsym_invalid_format) << S;
            break;
          }
          int64_t IVal;
          if (SVal.getAsInteger(0, IVal)) {
            D.Diag(diag::err_drv_defsym_invalid_symval) << SVal;
            break;
          }
          CmdArgs.push_back(Value.data());
          TakeNextArg = true;
      } else if (Value == "-fdebug-compilation-dir") {
        CmdArgs.push_back("-fdebug-compilation-dir");
        TakeNextArg = true;
      } else {
        D.Diag(diag::err_drv_unsupported_option_argument)
            << A->getOption().getName() << Value;
      }
    }
  }
  if (UseRelaxRelocations)
    CmdArgs.push_back("--mrelax-relocations");
  if (UseNoExecStack)
    CmdArgs.push_back("-mnoexecstack");
  if (MipsTargetFeature != nullptr) {
    CmdArgs.push_back("-target-feature");
    CmdArgs.push_back(MipsTargetFeature);
  }

  // forward -fembed-bitcode to assmebler
  if (C.getDriver().embedBitcodeEnabled() ||
      C.getDriver().embedBitcodeMarkerOnly())
    Args.AddLastArg(CmdArgs, options::OPT_fembed_bitcode_EQ);
}

static void RenderFloatingPointOptions(const ToolChain &TC, const Driver &D,
                                       bool OFastEnabled, const ArgList &Args,
                                       ArgStringList &CmdArgs) {
  // Handle various floating point optimization flags, mapping them to the
  // appropriate LLVM code generation flags. This is complicated by several
  // "umbrella" flags, so we do this by stepping through the flags incrementally
  // adjusting what we think is enabled/disabled, then at the end setting the
  // LLVM flags based on the final state.
  bool HonorINFs = true;
  bool HonorNaNs = true;
  // -fmath-errno is the default on some platforms, e.g. BSD-derived OSes.
  bool MathErrno = TC.IsMathErrnoDefault();
  bool AssociativeMath = false;
  bool ReciprocalMath = false;
  bool SignedZeros = true;
  bool TrappingMath = true;
  StringRef DenormalFPMath = "";
  StringRef FPContract = "";

  if (const Arg *A = Args.getLastArg(options::OPT_flimited_precision_EQ)) {
    CmdArgs.push_back("-mlimit-float-precision");
    CmdArgs.push_back(A->getValue());
  }

  for (const Arg *A : Args) {
    switch (A->getOption().getID()) {
    // If this isn't an FP option skip the claim below
    default: continue;

    // Options controlling individual features
    case options::OPT_fhonor_infinities:    HonorINFs = true;         break;
    case options::OPT_fno_honor_infinities: HonorINFs = false;        break;
    case options::OPT_fhonor_nans:          HonorNaNs = true;         break;
    case options::OPT_fno_honor_nans:       HonorNaNs = false;        break;
    case options::OPT_fmath_errno:          MathErrno = true;         break;
    case options::OPT_fno_math_errno:       MathErrno = false;        break;
    case options::OPT_fassociative_math:    AssociativeMath = true;   break;
    case options::OPT_fno_associative_math: AssociativeMath = false;  break;
    case options::OPT_freciprocal_math:     ReciprocalMath = true;    break;
    case options::OPT_fno_reciprocal_math:  ReciprocalMath = false;   break;
    case options::OPT_fsigned_zeros:        SignedZeros = true;       break;
    case options::OPT_fno_signed_zeros:     SignedZeros = false;      break;
    case options::OPT_ftrapping_math:       TrappingMath = true;      break;
    case options::OPT_fno_trapping_math:    TrappingMath = false;     break;

    case options::OPT_fdenormal_fp_math_EQ:
      DenormalFPMath = A->getValue();
      break;

    // Validate and pass through -fp-contract option.
    case options::OPT_ffp_contract: {
      StringRef Val = A->getValue();
      if (Val == "fast" || Val == "on" || Val == "off")
        FPContract = Val;
      else
        D.Diag(diag::err_drv_unsupported_option_argument)
            << A->getOption().getName() << Val;
      break;
    }

    case options::OPT_ffinite_math_only:
      HonorINFs = false;
      HonorNaNs = false;
      break;
    case options::OPT_fno_finite_math_only:
      HonorINFs = true;
      HonorNaNs = true;
      break;

    case options::OPT_funsafe_math_optimizations:
      AssociativeMath = true;
      ReciprocalMath = true;
      SignedZeros = false;
      TrappingMath = false;
      break;
    case options::OPT_fno_unsafe_math_optimizations:
      AssociativeMath = false;
      ReciprocalMath = false;
      SignedZeros = true;
      TrappingMath = true;
      // -fno_unsafe_math_optimizations restores default denormal handling
      DenormalFPMath = "";
      break;

    case options::OPT_Ofast:
      // If -Ofast is the optimization level, then -ffast-math should be enabled
      if (!OFastEnabled)
        continue;
      LLVM_FALLTHROUGH;
    case options::OPT_ffast_math:
      HonorINFs = false;
      HonorNaNs = false;
      MathErrno = false;
      AssociativeMath = true;
      ReciprocalMath = true;
      SignedZeros = false;
      TrappingMath = false;
      // If fast-math is set then set the fp-contract mode to fast.
      FPContract = "fast";
      break;
    case options::OPT_fno_fast_math:
      HonorINFs = true;
      HonorNaNs = true;
      // Turning on -ffast-math (with either flag) removes the need for
      // MathErrno. However, turning *off* -ffast-math merely restores the
      // toolchain default (which may be false).
      MathErrno = TC.IsMathErrnoDefault();
      AssociativeMath = false;
      ReciprocalMath = false;
      SignedZeros = true;
      TrappingMath = true;
      // -fno_fast_math restores default denormal and fpcontract handling
      DenormalFPMath = "";
      FPContract = "";
      break;
    }

    // If we handled this option claim it
    A->claim();
  }

  if (!HonorINFs)
    CmdArgs.push_back("-menable-no-infs");

  if (!HonorNaNs)
    CmdArgs.push_back("-menable-no-nans");

  if (MathErrno)
    CmdArgs.push_back("-fmath-errno");

  if (!MathErrno && AssociativeMath && ReciprocalMath && !SignedZeros &&
      !TrappingMath)
    CmdArgs.push_back("-menable-unsafe-fp-math");

  if (!SignedZeros)
    CmdArgs.push_back("-fno-signed-zeros");

  if (AssociativeMath && !SignedZeros && !TrappingMath)
    CmdArgs.push_back("-mreassociate");

  if (ReciprocalMath)
    CmdArgs.push_back("-freciprocal-math");

  if (!TrappingMath)
    CmdArgs.push_back("-fno-trapping-math");

  if (!DenormalFPMath.empty())
    CmdArgs.push_back(
        Args.MakeArgString("-fdenormal-fp-math=" + DenormalFPMath));

  if (!FPContract.empty())
    CmdArgs.push_back(Args.MakeArgString("-ffp-contract=" + FPContract));

  ParseMRecip(D, Args, CmdArgs);

  // -ffast-math enables the __FAST_MATH__ preprocessor macro, but check for the
  // individual features enabled by -ffast-math instead of the option itself as
  // that's consistent with gcc's behaviour.
  if (!HonorINFs && !HonorNaNs && !MathErrno && AssociativeMath &&
      ReciprocalMath && !SignedZeros && !TrappingMath)
    CmdArgs.push_back("-ffast-math");

  // Handle __FINITE_MATH_ONLY__ similarly.
  if (!HonorINFs && !HonorNaNs)
    CmdArgs.push_back("-ffinite-math-only");

  if (const Arg *A = Args.getLastArg(options::OPT_mfpmath_EQ)) {
    CmdArgs.push_back("-mfpmath");
    CmdArgs.push_back(A->getValue());
  }

  // Disable a codegen optimization for floating-point casts.
  if (Args.hasFlag(options::OPT_fno_strict_float_cast_overflow,
                   options::OPT_fstrict_float_cast_overflow, false))
    CmdArgs.push_back("-fno-strict-float-cast-overflow");
}

static void RenderAnalyzerOptions(const ArgList &Args, ArgStringList &CmdArgs,
                                  const llvm::Triple &Triple,
                                  const InputInfo &Input) {
  // Enable region store model by default.
  CmdArgs.push_back("-analyzer-store=region");

  // Treat blocks as analysis entry points.
  CmdArgs.push_back("-analyzer-opt-analyze-nested-blocks");

  // Add default argument set.
  if (!Args.hasArg(options::OPT__analyzer_no_default_checks)) {
    CmdArgs.push_back("-analyzer-checker=core");
    CmdArgs.push_back("-analyzer-checker=apiModeling");

    if (!Triple.isWindowsMSVCEnvironment()) {
      CmdArgs.push_back("-analyzer-checker=unix");
    } else {
      // Enable "unix" checkers that also work on Windows.
      CmdArgs.push_back("-analyzer-checker=unix.API");
      CmdArgs.push_back("-analyzer-checker=unix.Malloc");
      CmdArgs.push_back("-analyzer-checker=unix.MallocSizeof");
      CmdArgs.push_back("-analyzer-checker=unix.MismatchedDeallocator");
      CmdArgs.push_back("-analyzer-checker=unix.cstring.BadSizeArg");
      CmdArgs.push_back("-analyzer-checker=unix.cstring.NullArg");
    }

    // Disable some unix checkers for PS4.
    if (Triple.isPS4CPU()) {
      CmdArgs.push_back("-analyzer-disable-checker=unix.API");
      CmdArgs.push_back("-analyzer-disable-checker=unix.Vfork");
    }

    if (Triple.isOSDarwin())
      CmdArgs.push_back("-analyzer-checker=osx");

    CmdArgs.push_back("-analyzer-checker=deadcode");

    if (types::isCXX(Input.getType()))
      CmdArgs.push_back("-analyzer-checker=cplusplus");

    if (!Triple.isPS4CPU()) {
      CmdArgs.push_back("-analyzer-checker=security.insecureAPI.UncheckedReturn");
      CmdArgs.push_back("-analyzer-checker=security.insecureAPI.getpw");
      CmdArgs.push_back("-analyzer-checker=security.insecureAPI.gets");
      CmdArgs.push_back("-analyzer-checker=security.insecureAPI.mktemp");
      CmdArgs.push_back("-analyzer-checker=security.insecureAPI.mkstemp");
      CmdArgs.push_back("-analyzer-checker=security.insecureAPI.vfork");
    }

    // Default nullability checks.
    CmdArgs.push_back("-analyzer-checker=nullability.NullPassedToNonnull");
    CmdArgs.push_back("-analyzer-checker=nullability.NullReturnedFromNonnull");
  }

  // Set the output format. The default is plist, for (lame) historical reasons.
  CmdArgs.push_back("-analyzer-output");
  if (Arg *A = Args.getLastArg(options::OPT__analyzer_output))
    CmdArgs.push_back(A->getValue());
  else
    CmdArgs.push_back("plist");

  // Disable the presentation of standard compiler warnings when using
  // --analyze.  We only want to show static analyzer diagnostics or frontend
  // errors.
  CmdArgs.push_back("-w");

  // Add -Xanalyzer arguments when running as analyzer.
  Args.AddAllArgValues(CmdArgs, options::OPT_Xanalyzer);
}

static void RenderSSPOptions(const ToolChain &TC, const ArgList &Args,
                             ArgStringList &CmdArgs, bool KernelOrKext) {
  const llvm::Triple &EffectiveTriple = TC.getEffectiveTriple();

  // NVPTX doesn't support stack protectors; from the compiler's perspective, it
  // doesn't even have a stack!
  if (EffectiveTriple.isNVPTX())
    return;

  // -stack-protector=0 is default.
  unsigned StackProtectorLevel = 0;
  unsigned DefaultStackProtectorLevel =
      TC.GetDefaultStackProtectorLevel(KernelOrKext);

  if (Arg *A = Args.getLastArg(options::OPT_fno_stack_protector,
                               options::OPT_fstack_protector_all,
                               options::OPT_fstack_protector_strong,
                               options::OPT_fstack_protector)) {
    if (A->getOption().matches(options::OPT_fstack_protector))
      StackProtectorLevel =
          std::max<unsigned>(LangOptions::SSPOn, DefaultStackProtectorLevel);
    else if (A->getOption().matches(options::OPT_fstack_protector_strong))
      StackProtectorLevel = LangOptions::SSPStrong;
    else if (A->getOption().matches(options::OPT_fstack_protector_all))
      StackProtectorLevel = LangOptions::SSPReq;
  } else {
    StackProtectorLevel = DefaultStackProtectorLevel;
  }

  if (StackProtectorLevel) {
    CmdArgs.push_back("-stack-protector");
    CmdArgs.push_back(Args.MakeArgString(Twine(StackProtectorLevel)));
  }

  // --param ssp-buffer-size=
  for (const Arg *A : Args.filtered(options::OPT__param)) {
    StringRef Str(A->getValue());
    if (Str.startswith("ssp-buffer-size=")) {
      if (StackProtectorLevel) {
        CmdArgs.push_back("-stack-protector-buffer-size");
        // FIXME: Verify the argument is a valid integer.
        CmdArgs.push_back(Args.MakeArgString(Str.drop_front(16)));
      }
      A->claim();
    }
  }
}

static void RenderTrivialAutoVarInitOptions(const Driver &D,
                                            const ToolChain &TC,
                                            const ArgList &Args,
                                            ArgStringList &CmdArgs) {
  auto DefaultTrivialAutoVarInit = TC.GetDefaultTrivialAutoVarInit();
  StringRef TrivialAutoVarInit = "";

  for (const Arg *A : Args) {
    switch (A->getOption().getID()) {
    default:
      continue;
    case options::OPT_ftrivial_auto_var_init: {
      A->claim();
      StringRef Val = A->getValue();
      if (Val == "uninitialized" || Val == "zero" || Val == "pattern")
        TrivialAutoVarInit = Val;
      else
        D.Diag(diag::err_drv_unsupported_option_argument)
            << A->getOption().getName() << Val;
      break;
    }
    }
  }

  if (TrivialAutoVarInit.empty())
    switch (DefaultTrivialAutoVarInit) {
    case LangOptions::TrivialAutoVarInitKind::Uninitialized:
      break;
    case LangOptions::TrivialAutoVarInitKind::Pattern:
      TrivialAutoVarInit = "pattern";
      break;
    case LangOptions::TrivialAutoVarInitKind::Zero:
      TrivialAutoVarInit = "zero";
      break;
    }

  if (!TrivialAutoVarInit.empty()) {
    if (TrivialAutoVarInit == "zero" && !Args.hasArg(options::OPT_enable_trivial_var_init_zero))
      D.Diag(diag::err_drv_trivial_auto_var_init_zero_disabled);
    CmdArgs.push_back(
        Args.MakeArgString("-ftrivial-auto-var-init=" + TrivialAutoVarInit));
  }
}

static void RenderOpenCLOptions(const ArgList &Args, ArgStringList &CmdArgs) {
  const unsigned ForwardedArguments[] = {
      options::OPT_cl_opt_disable,
      options::OPT_cl_strict_aliasing,
      options::OPT_cl_single_precision_constant,
      options::OPT_cl_finite_math_only,
      options::OPT_cl_kernel_arg_info,
      options::OPT_cl_unsafe_math_optimizations,
      options::OPT_cl_fast_relaxed_math,
      options::OPT_cl_mad_enable,
      options::OPT_cl_no_signed_zeros,
      options::OPT_cl_denorms_are_zero,
      options::OPT_cl_fp32_correctly_rounded_divide_sqrt,
      options::OPT_cl_uniform_work_group_size
  };

  if (Arg *A = Args.getLastArg(options::OPT_cl_std_EQ)) {
    std::string CLStdStr = std::string("-cl-std=") + A->getValue();
    CmdArgs.push_back(Args.MakeArgString(CLStdStr));
  }

  for (const auto &Arg : ForwardedArguments)
    if (const auto *A = Args.getLastArg(Arg))
      CmdArgs.push_back(Args.MakeArgString(A->getOption().getPrefixedName()));
}

static void RenderARCMigrateToolOptions(const Driver &D, const ArgList &Args,
                                        ArgStringList &CmdArgs) {
  bool ARCMTEnabled = false;
  if (!Args.hasArg(options::OPT_fno_objc_arc, options::OPT_fobjc_arc)) {
    if (const Arg *A = Args.getLastArg(options::OPT_ccc_arcmt_check,
                                       options::OPT_ccc_arcmt_modify,
                                       options::OPT_ccc_arcmt_migrate)) {
      ARCMTEnabled = true;
      switch (A->getOption().getID()) {
      default: llvm_unreachable("missed a case");
      case options::OPT_ccc_arcmt_check:
        CmdArgs.push_back("-arcmt-check");
        break;
      case options::OPT_ccc_arcmt_modify:
        CmdArgs.push_back("-arcmt-modify");
        break;
      case options::OPT_ccc_arcmt_migrate:
        CmdArgs.push_back("-arcmt-migrate");
        CmdArgs.push_back("-mt-migrate-directory");
        CmdArgs.push_back(A->getValue());

        Args.AddLastArg(CmdArgs, options::OPT_arcmt_migrate_report_output);
        Args.AddLastArg(CmdArgs, options::OPT_arcmt_migrate_emit_arc_errors);
        break;
      }
    }
  } else {
    Args.ClaimAllArgs(options::OPT_ccc_arcmt_check);
    Args.ClaimAllArgs(options::OPT_ccc_arcmt_modify);
    Args.ClaimAllArgs(options::OPT_ccc_arcmt_migrate);
  }

  if (const Arg *A = Args.getLastArg(options::OPT_ccc_objcmt_migrate)) {
    if (ARCMTEnabled)
      D.Diag(diag::err_drv_argument_not_allowed_with)
          << A->getAsString(Args) << "-ccc-arcmt-migrate";

    CmdArgs.push_back("-mt-migrate-directory");
    CmdArgs.push_back(A->getValue());

    if (!Args.hasArg(options::OPT_objcmt_migrate_literals,
                     options::OPT_objcmt_migrate_subscripting,
                     options::OPT_objcmt_migrate_property)) {
      // None specified, means enable them all.
      CmdArgs.push_back("-objcmt-migrate-literals");
      CmdArgs.push_back("-objcmt-migrate-subscripting");
      CmdArgs.push_back("-objcmt-migrate-property");
    } else {
      Args.AddLastArg(CmdArgs, options::OPT_objcmt_migrate_literals);
      Args.AddLastArg(CmdArgs, options::OPT_objcmt_migrate_subscripting);
      Args.AddLastArg(CmdArgs, options::OPT_objcmt_migrate_property);
    }
  } else {
    Args.AddLastArg(CmdArgs, options::OPT_objcmt_migrate_literals);
    Args.AddLastArg(CmdArgs, options::OPT_objcmt_migrate_subscripting);
    Args.AddLastArg(CmdArgs, options::OPT_objcmt_migrate_property);
    Args.AddLastArg(CmdArgs, options::OPT_objcmt_migrate_all);
    Args.AddLastArg(CmdArgs, options::OPT_objcmt_migrate_readonly_property);
    Args.AddLastArg(CmdArgs, options::OPT_objcmt_migrate_readwrite_property);
    Args.AddLastArg(CmdArgs, options::OPT_objcmt_migrate_property_dot_syntax);
    Args.AddLastArg(CmdArgs, options::OPT_objcmt_migrate_annotation);
    Args.AddLastArg(CmdArgs, options::OPT_objcmt_migrate_instancetype);
    Args.AddLastArg(CmdArgs, options::OPT_objcmt_migrate_nsmacros);
    Args.AddLastArg(CmdArgs, options::OPT_objcmt_migrate_protocol_conformance);
    Args.AddLastArg(CmdArgs, options::OPT_objcmt_atomic_property);
    Args.AddLastArg(CmdArgs, options::OPT_objcmt_returns_innerpointer_property);
    Args.AddLastArg(CmdArgs, options::OPT_objcmt_ns_nonatomic_iosonly);
    Args.AddLastArg(CmdArgs, options::OPT_objcmt_migrate_designated_init);
    Args.AddLastArg(CmdArgs, options::OPT_objcmt_whitelist_dir_path);
  }
}

static void RenderBuiltinOptions(const ToolChain &TC, const llvm::Triple &T,
                                 const ArgList &Args, ArgStringList &CmdArgs) {
  // -fbuiltin is default unless -mkernel is used.
  bool UseBuiltins =
      Args.hasFlag(options::OPT_fbuiltin, options::OPT_fno_builtin,
                   !Args.hasArg(options::OPT_mkernel));
  if (!UseBuiltins)
    CmdArgs.push_back("-fno-builtin");

  // -ffreestanding implies -fno-builtin.
  if (Args.hasArg(options::OPT_ffreestanding))
    UseBuiltins = false;

  // Process the -fno-builtin-* options.
  for (const auto &Arg : Args) {
    const Option &O = Arg->getOption();
    if (!O.matches(options::OPT_fno_builtin_))
      continue;

    Arg->claim();

    // If -fno-builtin is specified, then there's no need to pass the option to
    // the frontend.
    if (!UseBuiltins)
      continue;

    StringRef FuncName = Arg->getValue();
    CmdArgs.push_back(Args.MakeArgString("-fno-builtin-" + FuncName));
  }

  // le32-specific flags:
  //  -fno-math-builtin: clang should not convert math builtins to intrinsics
  //                     by default.
  if (TC.getArch() == llvm::Triple::le32)
    CmdArgs.push_back("-fno-math-builtin");
}

void Driver::getDefaultModuleCachePath(SmallVectorImpl<char> &Result) {
  llvm::sys::path::system_temp_directory(/*erasedOnReboot=*/false, Result);
  llvm::sys::path::append(Result, "org.llvm.clang.");
  appendUserToPath(Result);
  llvm::sys::path::append(Result, "ModuleCache");
}

static void RenderModulesOptions(Compilation &C, const Driver &D,
                                 const ArgList &Args, const InputInfo &Input,
                                 const InputInfo &Output,
                                 ArgStringList &CmdArgs, bool &HaveModules) {
  // -fmodules enables the use of precompiled modules (off by default).
  // Users can pass -fno-cxx-modules to turn off modules support for
  // C++/Objective-C++ programs.
  bool HaveClangModules = false;
  if (Args.hasFlag(options::OPT_fmodules, options::OPT_fno_modules, false)) {
    bool AllowedInCXX = Args.hasFlag(options::OPT_fcxx_modules,
                                     options::OPT_fno_cxx_modules, true);
    if (AllowedInCXX || !types::isCXX(Input.getType())) {
      CmdArgs.push_back("-fmodules");
      HaveClangModules = true;
    }
  }

  HaveModules |= HaveClangModules;
  if (Args.hasArg(options::OPT_fmodules_ts)) {
    CmdArgs.push_back("-fmodules-ts");
    HaveModules = true;
  }

  // -fmodule-maps enables implicit reading of module map files. By default,
  // this is enabled if we are using Clang's flavor of precompiled modules.
  if (Args.hasFlag(options::OPT_fimplicit_module_maps,
                   options::OPT_fno_implicit_module_maps, HaveClangModules))
    CmdArgs.push_back("-fimplicit-module-maps");

  // -fmodules-decluse checks that modules used are declared so (off by default)
  if (Args.hasFlag(options::OPT_fmodules_decluse,
                   options::OPT_fno_modules_decluse, false))
    CmdArgs.push_back("-fmodules-decluse");

  // -fmodules-strict-decluse is like -fmodule-decluse, but also checks that
  // all #included headers are part of modules.
  if (Args.hasFlag(options::OPT_fmodules_strict_decluse,
                   options::OPT_fno_modules_strict_decluse, false))
    CmdArgs.push_back("-fmodules-strict-decluse");

  // -fno-implicit-modules turns off implicitly compiling modules on demand.
  bool ImplicitModules = false;
  if (!Args.hasFlag(options::OPT_fimplicit_modules,
                    options::OPT_fno_implicit_modules, HaveClangModules)) {
    if (HaveModules)
      CmdArgs.push_back("-fno-implicit-modules");
  } else if (HaveModules) {
    ImplicitModules = true;
    // -fmodule-cache-path specifies where our implicitly-built module files
    // should be written.
    SmallString<128> Path;
    if (Arg *A = Args.getLastArg(options::OPT_fmodules_cache_path))
      Path = A->getValue();

    if (C.isForDiagnostics()) {
      // When generating crash reports, we want to emit the modules along with
      // the reproduction sources, so we ignore any provided module path.
      Path = Output.getFilename();
      llvm::sys::path::replace_extension(Path, ".cache");
      llvm::sys::path::append(Path, "modules");
    } else if (Path.empty()) {
      // No module path was provided: use the default.
      Driver::getDefaultModuleCachePath(Path);
    }

    const char Arg[] = "-fmodules-cache-path=";
    Path.insert(Path.begin(), Arg, Arg + strlen(Arg));
    CmdArgs.push_back(Args.MakeArgString(Path));
  }

  if (HaveModules) {
    // -fprebuilt-module-path specifies where to load the prebuilt module files.
    for (const Arg *A : Args.filtered(options::OPT_fprebuilt_module_path)) {
      CmdArgs.push_back(Args.MakeArgString(
          std::string("-fprebuilt-module-path=") + A->getValue()));
      A->claim();
    }
  }

  // -fmodule-name specifies the module that is currently being built (or
  // used for header checking by -fmodule-maps).
  Args.AddLastArg(CmdArgs, options::OPT_fmodule_name_EQ);

  // -fmodule-map-file can be used to specify files containing module
  // definitions.
  Args.AddAllArgs(CmdArgs, options::OPT_fmodule_map_file);

  // -fbuiltin-module-map can be used to load the clang
  // builtin headers modulemap file.
  if (Args.hasArg(options::OPT_fbuiltin_module_map)) {
    SmallString<128> BuiltinModuleMap(D.ResourceDir);
    llvm::sys::path::append(BuiltinModuleMap, "include");
    llvm::sys::path::append(BuiltinModuleMap, "module.modulemap");
    if (llvm::sys::fs::exists(BuiltinModuleMap))
      CmdArgs.push_back(
          Args.MakeArgString("-fmodule-map-file=" + BuiltinModuleMap));
  }

  // The -fmodule-file=<name>=<file> form specifies the mapping of module
  // names to precompiled module files (the module is loaded only if used).
  // The -fmodule-file=<file> form can be used to unconditionally load
  // precompiled module files (whether used or not).
  if (HaveModules)
    Args.AddAllArgs(CmdArgs, options::OPT_fmodule_file);
  else
    Args.ClaimAllArgs(options::OPT_fmodule_file);

  // When building modules and generating crashdumps, we need to dump a module
  // dependency VFS alongside the output.
  if (HaveClangModules && C.isForDiagnostics()) {
    SmallString<128> VFSDir(Output.getFilename());
    llvm::sys::path::replace_extension(VFSDir, ".cache");
    // Add the cache directory as a temp so the crash diagnostics pick it up.
    C.addTempFile(Args.MakeArgString(VFSDir));

    llvm::sys::path::append(VFSDir, "vfs");
    CmdArgs.push_back("-module-dependency-dir");
    CmdArgs.push_back(Args.MakeArgString(VFSDir));
  }

  if (HaveClangModules)
    Args.AddLastArg(CmdArgs, options::OPT_fmodules_user_build_path);

  // Pass through all -fmodules-ignore-macro arguments.
  Args.AddAllArgs(CmdArgs, options::OPT_fmodules_ignore_macro);
  Args.AddLastArg(CmdArgs, options::OPT_fmodules_prune_interval);
  Args.AddLastArg(CmdArgs, options::OPT_fmodules_prune_after);

  Args.AddLastArg(CmdArgs, options::OPT_fbuild_session_timestamp);

  if (Arg *A = Args.getLastArg(options::OPT_fbuild_session_file)) {
    if (Args.hasArg(options::OPT_fbuild_session_timestamp))
      D.Diag(diag::err_drv_argument_not_allowed_with)
          << A->getAsString(Args) << "-fbuild-session-timestamp";

    llvm::sys::fs::file_status Status;
    if (llvm::sys::fs::status(A->getValue(), Status))
      D.Diag(diag::err_drv_no_such_file) << A->getValue();
    CmdArgs.push_back(
        Args.MakeArgString("-fbuild-session-timestamp=" +
                           Twine((uint64_t)Status.getLastModificationTime()
                                     .time_since_epoch()
                                     .count())));
  }

  if (Args.getLastArg(options::OPT_fmodules_validate_once_per_build_session)) {
    if (!Args.getLastArg(options::OPT_fbuild_session_timestamp,
                         options::OPT_fbuild_session_file))
      D.Diag(diag::err_drv_modules_validate_once_requires_timestamp);

    Args.AddLastArg(CmdArgs,
                    options::OPT_fmodules_validate_once_per_build_session);
  }

  if (Args.hasFlag(options::OPT_fmodules_validate_system_headers,
                   options::OPT_fno_modules_validate_system_headers,
                   ImplicitModules))
    CmdArgs.push_back("-fmodules-validate-system-headers");

  Args.AddLastArg(CmdArgs, options::OPT_fmodules_disable_diagnostic_validation);
}

static void RenderCharacterOptions(const ArgList &Args, const llvm::Triple &T,
                                   ArgStringList &CmdArgs) {
  // -fsigned-char is default.
  if (const Arg *A = Args.getLastArg(options::OPT_fsigned_char,
                                     options::OPT_fno_signed_char,
                                     options::OPT_funsigned_char,
                                     options::OPT_fno_unsigned_char)) {
    if (A->getOption().matches(options::OPT_funsigned_char) ||
        A->getOption().matches(options::OPT_fno_signed_char)) {
      CmdArgs.push_back("-fno-signed-char");
    }
  } else if (!isSignedCharDefault(T)) {
    CmdArgs.push_back("-fno-signed-char");
  }

  // The default depends on the language standard.
  if (const Arg *A =
          Args.getLastArg(options::OPT_fchar8__t, options::OPT_fno_char8__t))
    A->render(Args, CmdArgs);

  if (const Arg *A = Args.getLastArg(options::OPT_fshort_wchar,
                                     options::OPT_fno_short_wchar)) {
    if (A->getOption().matches(options::OPT_fshort_wchar)) {
      CmdArgs.push_back("-fwchar-type=short");
      CmdArgs.push_back("-fno-signed-wchar");
    } else {
      bool IsARM = T.isARM() || T.isThumb() || T.isAArch64();
      CmdArgs.push_back("-fwchar-type=int");
      if (IsARM && !(T.isOSWindows() || T.isOSNetBSD() ||
                     T.isOSOpenBSD()))
        CmdArgs.push_back("-fno-signed-wchar");
      else
        CmdArgs.push_back("-fsigned-wchar");
    }
  }
}

static void RenderObjCOptions(const ToolChain &TC, const Driver &D,
                              const llvm::Triple &T, const ArgList &Args,
                              ObjCRuntime &Runtime, bool InferCovariantReturns,
                              const InputInfo &Input, ArgStringList &CmdArgs) {
  const llvm::Triple::ArchType Arch = TC.getArch();

  // -fobjc-dispatch-method is only relevant with the nonfragile-abi, and legacy
  // is the default. Except for deployment target of 10.5, next runtime is
  // always legacy dispatch and -fno-objc-legacy-dispatch gets ignored silently.
  if (Runtime.isNonFragile()) {
    if (!Args.hasFlag(options::OPT_fobjc_legacy_dispatch,
                      options::OPT_fno_objc_legacy_dispatch,
                      Runtime.isLegacyDispatchDefaultForArch(Arch))) {
      if (TC.UseObjCMixedDispatch())
        CmdArgs.push_back("-fobjc-dispatch-method=mixed");
      else
        CmdArgs.push_back("-fobjc-dispatch-method=non-legacy");
    }
  }

  // When ObjectiveC legacy runtime is in effect on MacOSX, turn on the option
  // to do Array/Dictionary subscripting by default.
  if (Arch == llvm::Triple::x86 && T.isMacOSX() &&
      Runtime.getKind() == ObjCRuntime::FragileMacOSX && Runtime.isNeXTFamily())
    CmdArgs.push_back("-fobjc-subscripting-legacy-runtime");

  // Allow -fno-objc-arr to trump -fobjc-arr/-fobjc-arc.
  // NOTE: This logic is duplicated in ToolChains.cpp.
  if (isObjCAutoRefCount(Args)) {
    TC.CheckObjCARC();

    CmdArgs.push_back("-fobjc-arc");

    // FIXME: It seems like this entire block, and several around it should be
    // wrapped in isObjC, but for now we just use it here as this is where it
    // was being used previously.
    if (types::isCXX(Input.getType()) && types::isObjC(Input.getType())) {
      if (TC.GetCXXStdlibType(Args) == ToolChain::CST_Libcxx)
        CmdArgs.push_back("-fobjc-arc-cxxlib=libc++");
      else
        CmdArgs.push_back("-fobjc-arc-cxxlib=libstdc++");
    }

    // Allow the user to enable full exceptions code emission.
    // We default off for Objective-C, on for Objective-C++.
    if (Args.hasFlag(options::OPT_fobjc_arc_exceptions,
                     options::OPT_fno_objc_arc_exceptions,
                     /*default=*/types::isCXX(Input.getType())))
      CmdArgs.push_back("-fobjc-arc-exceptions");
  }

  // Silence warning for full exception code emission options when explicitly
  // set to use no ARC.
  if (Args.hasArg(options::OPT_fno_objc_arc)) {
    Args.ClaimAllArgs(options::OPT_fobjc_arc_exceptions);
    Args.ClaimAllArgs(options::OPT_fno_objc_arc_exceptions);
  }

  // Allow the user to control whether messages can be converted to runtime
  // functions.
  if (types::isObjC(Input.getType())) {
    auto *Arg = Args.getLastArg(
        options::OPT_fobjc_convert_messages_to_runtime_calls,
        options::OPT_fno_objc_convert_messages_to_runtime_calls);
    if (Arg &&
        Arg->getOption().matches(
            options::OPT_fno_objc_convert_messages_to_runtime_calls))
      CmdArgs.push_back("-fno-objc-convert-messages-to-runtime-calls");
  }

  // -fobjc-infer-related-result-type is the default, except in the Objective-C
  // rewriter.
  if (InferCovariantReturns)
    CmdArgs.push_back("-fno-objc-infer-related-result-type");

  // Pass down -fobjc-weak or -fno-objc-weak if present.
  if (types::isObjC(Input.getType())) {
    auto WeakArg =
        Args.getLastArg(options::OPT_fobjc_weak, options::OPT_fno_objc_weak);
    if (!WeakArg) {
      // nothing to do
    } else if (!Runtime.allowsWeak()) {
      if (WeakArg->getOption().matches(options::OPT_fobjc_weak))
        D.Diag(diag::err_objc_weak_unsupported);
    } else {
      WeakArg->render(Args, CmdArgs);
    }
  }
}

static void RenderDiagnosticsOptions(const Driver &D, const ArgList &Args,
                                     ArgStringList &CmdArgs) {
  bool CaretDefault = true;
  bool ColumnDefault = true;

  if (const Arg *A = Args.getLastArg(options::OPT__SLASH_diagnostics_classic,
                                     options::OPT__SLASH_diagnostics_column,
                                     options::OPT__SLASH_diagnostics_caret)) {
    switch (A->getOption().getID()) {
    case options::OPT__SLASH_diagnostics_caret:
      CaretDefault = true;
      ColumnDefault = true;
      break;
    case options::OPT__SLASH_diagnostics_column:
      CaretDefault = false;
      ColumnDefault = true;
      break;
    case options::OPT__SLASH_diagnostics_classic:
      CaretDefault = false;
      ColumnDefault = false;
      break;
    }
  }

  // -fcaret-diagnostics is default.
  if (!Args.hasFlag(options::OPT_fcaret_diagnostics,
                    options::OPT_fno_caret_diagnostics, CaretDefault))
    CmdArgs.push_back("-fno-caret-diagnostics");

  // -fdiagnostics-fixit-info is default, only pass non-default.
  if (!Args.hasFlag(options::OPT_fdiagnostics_fixit_info,
                    options::OPT_fno_diagnostics_fixit_info))
    CmdArgs.push_back("-fno-diagnostics-fixit-info");

  // Enable -fdiagnostics-show-option by default.
  if (Args.hasFlag(options::OPT_fdiagnostics_show_option,
                   options::OPT_fno_diagnostics_show_option))
    CmdArgs.push_back("-fdiagnostics-show-option");

  if (const Arg *A =
          Args.getLastArg(options::OPT_fdiagnostics_show_category_EQ)) {
    CmdArgs.push_back("-fdiagnostics-show-category");
    CmdArgs.push_back(A->getValue());
  }

  if (Args.hasFlag(options::OPT_fdiagnostics_show_hotness,
                   options::OPT_fno_diagnostics_show_hotness, false))
    CmdArgs.push_back("-fdiagnostics-show-hotness");

  if (const Arg *A =
          Args.getLastArg(options::OPT_fdiagnostics_hotness_threshold_EQ)) {
    std::string Opt =
        std::string("-fdiagnostics-hotness-threshold=") + A->getValue();
    CmdArgs.push_back(Args.MakeArgString(Opt));
  }

  if (const Arg *A = Args.getLastArg(options::OPT_fdiagnostics_format_EQ)) {
    CmdArgs.push_back("-fdiagnostics-format");
    CmdArgs.push_back(A->getValue());
  }

  if (const Arg *A = Args.getLastArg(
          options::OPT_fdiagnostics_show_note_include_stack,
          options::OPT_fno_diagnostics_show_note_include_stack)) {
    const Option &O = A->getOption();
    if (O.matches(options::OPT_fdiagnostics_show_note_include_stack))
      CmdArgs.push_back("-fdiagnostics-show-note-include-stack");
    else
      CmdArgs.push_back("-fno-diagnostics-show-note-include-stack");
  }

  // Color diagnostics are parsed by the driver directly from argv and later
  // re-parsed to construct this job; claim any possible color diagnostic here
  // to avoid warn_drv_unused_argument and diagnose bad
  // OPT_fdiagnostics_color_EQ values.
  for (const Arg *A : Args) {
    const Option &O = A->getOption();
    if (!O.matches(options::OPT_fcolor_diagnostics) &&
        !O.matches(options::OPT_fdiagnostics_color) &&
        !O.matches(options::OPT_fno_color_diagnostics) &&
        !O.matches(options::OPT_fno_diagnostics_color) &&
        !O.matches(options::OPT_fdiagnostics_color_EQ))
      continue;

    if (O.matches(options::OPT_fdiagnostics_color_EQ)) {
      StringRef Value(A->getValue());
      if (Value != "always" && Value != "never" && Value != "auto")
        D.Diag(diag::err_drv_clang_unsupported)
            << ("-fdiagnostics-color=" + Value).str();
    }
    A->claim();
  }

  if (D.getDiags().getDiagnosticOptions().ShowColors)
    CmdArgs.push_back("-fcolor-diagnostics");

  if (Args.hasArg(options::OPT_fansi_escape_codes))
    CmdArgs.push_back("-fansi-escape-codes");

  if (!Args.hasFlag(options::OPT_fshow_source_location,
                    options::OPT_fno_show_source_location))
    CmdArgs.push_back("-fno-show-source-location");

  if (Args.hasArg(options::OPT_fdiagnostics_absolute_paths))
    CmdArgs.push_back("-fdiagnostics-absolute-paths");

  if (!Args.hasFlag(options::OPT_fshow_column, options::OPT_fno_show_column,
                    ColumnDefault))
    CmdArgs.push_back("-fno-show-column");

  if (!Args.hasFlag(options::OPT_fspell_checking,
                    options::OPT_fno_spell_checking))
    CmdArgs.push_back("-fno-spell-checking");
}

enum class DwarfFissionKind { None, Split, Single };

static DwarfFissionKind getDebugFissionKind(const Driver &D,
                                            const ArgList &Args, Arg *&Arg) {
  Arg =
      Args.getLastArg(options::OPT_gsplit_dwarf, options::OPT_gsplit_dwarf_EQ);
  if (!Arg)
    return DwarfFissionKind::None;

  if (Arg->getOption().matches(options::OPT_gsplit_dwarf))
    return DwarfFissionKind::Split;

  StringRef Value = Arg->getValue();
  if (Value == "split")
    return DwarfFissionKind::Split;
  if (Value == "single")
    return DwarfFissionKind::Single;

  D.Diag(diag::err_drv_unsupported_option_argument)
      << Arg->getOption().getName() << Arg->getValue();
  return DwarfFissionKind::None;
}

static void RenderDebugOptions(const ToolChain &TC, const Driver &D,
                               const llvm::Triple &T, const ArgList &Args,
                               bool EmitCodeView, bool IsWindowsMSVC,
                               bool IsHCCKernelPath, ArgStringList &CmdArgs,
                               codegenoptions::DebugInfoKind &DebugInfoKind,
                               DwarfFissionKind &DwarfFission) {
  if (Args.hasFlag(options::OPT_fdebug_info_for_profiling,
                   options::OPT_fno_debug_info_for_profiling, false) &&
      checkDebugInfoOption(
          Args.getLastArg(options::OPT_fdebug_info_for_profiling), Args, D, TC))
    CmdArgs.push_back("-fdebug-info-for-profiling");

  // The 'g' groups options involve a somewhat intricate sequence of decisions
  // about what to pass from the driver to the frontend, but by the time they
  // reach cc1 they've been factored into three well-defined orthogonal choices:
  //  * what level of debug info to generate
  //  * what dwarf version to write
  //  * what debugger tuning to use
  // This avoids having to monkey around further in cc1 other than to disable
  // codeview if not running in a Windows environment. Perhaps even that
  // decision should be made in the driver as well though.
  unsigned DWARFVersion = 0;
  llvm::DebuggerKind DebuggerTuning = TC.getDefaultDebuggerTuning();

  bool SplitDWARFInlining =
      Args.hasFlag(options::OPT_fsplit_dwarf_inlining,
                   options::OPT_fno_split_dwarf_inlining, true);

  Args.ClaimAllArgs(options::OPT_g_Group);

  Arg* SplitDWARFArg;
  DwarfFission = getDebugFissionKind(D, Args, SplitDWARFArg);

  if (DwarfFission != DwarfFissionKind::None &&
      !checkDebugInfoOption(SplitDWARFArg, Args, D, TC)) {
    DwarfFission = DwarfFissionKind::None;
    SplitDWARFInlining = false;
  }

  if (const Arg *A =
          Args.getLastArg(options::OPT_g_Group, options::OPT_gsplit_dwarf,
                          options::OPT_gsplit_dwarf_EQ)) {
    DebugInfoKind = codegenoptions::LimitedDebugInfo;

    // If the last option explicitly specified a debug-info level, use it.
    if (checkDebugInfoOption(A, Args, D, TC) &&
        A->getOption().matches(options::OPT_gN_Group)) {
      DebugInfoKind = DebugLevelToInfoKind(*A);
      // For -g0 or -gline-tables-only, drop -gsplit-dwarf. This gets a bit more
      // complicated if you've disabled inline info in the skeleton CUs
      // (SplitDWARFInlining) - then there's value in composing split-dwarf and
      // line-tables-only, so let those compose naturally in that case.
      if (DebugInfoKind == codegenoptions::NoDebugInfo ||
          DebugInfoKind == codegenoptions::DebugDirectivesOnly ||
          (DebugInfoKind == codegenoptions::DebugLineTablesOnly &&
           SplitDWARFInlining))
        DwarfFission = DwarfFissionKind::None;
    }
  }

  if (!IsHCCKernelPath ||
       DebugInfoKind == codegenoptions::DebugLineTablesOnly) {
  // If a debugger tuning argument appeared, remember it.
  if (const Arg *A =
          Args.getLastArg(options::OPT_gTune_Group, options::OPT_ggdbN_Group)) {
    if (checkDebugInfoOption(A, Args, D, TC)) {
      if (A->getOption().matches(options::OPT_glldb))
        DebuggerTuning = llvm::DebuggerKind::LLDB;
      else if (A->getOption().matches(options::OPT_gsce))
        DebuggerTuning = llvm::DebuggerKind::SCE;
      else
        DebuggerTuning = llvm::DebuggerKind::GDB;
    }
  }

  // If a -gdwarf argument appeared, remember it.
  if (const Arg *A =
          Args.getLastArg(options::OPT_gdwarf_2, options::OPT_gdwarf_3,
                          options::OPT_gdwarf_4, options::OPT_gdwarf_5))
    if (checkDebugInfoOption(A, Args, D, TC))
      DWARFVersion = DwarfVersionNum(A->getSpelling());

  if (const Arg *A = Args.getLastArg(options::OPT_gcodeview)) {
    if (checkDebugInfoOption(A, Args, D, TC))
      EmitCodeView = true;
  }

  // If the user asked for debug info but did not explicitly specify -gcodeview
  // or -gdwarf, ask the toolchain for the default format.
  if (!EmitCodeView && DWARFVersion == 0 &&
      DebugInfoKind != codegenoptions::NoDebugInfo) {
    switch (TC.getDefaultDebugFormat()) {
    case codegenoptions::DIF_CodeView:
      EmitCodeView = true;
      break;
    case codegenoptions::DIF_DWARF:
      DWARFVersion = TC.GetDefaultDwarfVersion();
      break;
    }
  }

  // -gline-directives-only supported only for the DWARF debug info.
  if (DWARFVersion == 0 && DebugInfoKind == codegenoptions::DebugDirectivesOnly)
    DebugInfoKind = codegenoptions::NoDebugInfo;

  // We ignore flag -gstrict-dwarf for now.
  // And we handle flag -grecord-gcc-switches later with DWARFDebugFlags.
  Args.ClaimAllArgs(options::OPT_g_flags_Group);

  // Column info is included by default for everything except SCE and
  // CodeView. Clang doesn't track end columns, just starting columns, which,
  // in theory, is fine for CodeView (and PDB).  In practice, however, the
  // Microsoft debuggers don't handle missing end columns well, so it's better
  // not to include any column info.
  if (const Arg *A = Args.getLastArg(options::OPT_gcolumn_info))
    (void)checkDebugInfoOption(A, Args, D, TC);
  if (Args.hasFlag(options::OPT_gcolumn_info, options::OPT_gno_column_info,
                   /*Default=*/!EmitCodeView &&
                       DebuggerTuning != llvm::DebuggerKind::SCE))
    CmdArgs.push_back("-dwarf-column-info");

  // FIXME: Move backend command line options to the module.
  // If -gline-tables-only or -gline-directives-only is the last option it wins.
  if (const Arg *A = Args.getLastArg(options::OPT_gmodules))
    if (checkDebugInfoOption(A, Args, D, TC)) {
      if (DebugInfoKind != codegenoptions::DebugLineTablesOnly &&
          DebugInfoKind != codegenoptions::DebugDirectivesOnly) {
        DebugInfoKind = codegenoptions::LimitedDebugInfo;
        CmdArgs.push_back("-dwarf-ext-refs");
        CmdArgs.push_back("-fmodule-format=obj");
      }
    }

  // -gsplit-dwarf enables the backend dwarf splitting and extraction.
  if (T.isOSBinFormatELF()) {
    if (!SplitDWARFInlining)
      CmdArgs.push_back("-fno-split-dwarf-inlining");

    if (DwarfFission != DwarfFissionKind::None) {
      if (DwarfFission == DwarfFissionKind::Single)
        CmdArgs.push_back("-enable-split-dwarf=single");
      else
        CmdArgs.push_back("-enable-split-dwarf");
    }
  }

  // After we've dealt with all combinations of things that could
  // make DebugInfoKind be other than None or DebugLineTablesOnly,
  // figure out if we need to "upgrade" it to standalone debug info.
  // We parse these two '-f' options whether or not they will be used,
  // to claim them even if you wrote "-fstandalone-debug -gline-tables-only"
  bool NeedFullDebug = Args.hasFlag(
      options::OPT_fstandalone_debug, options::OPT_fno_standalone_debug,
      DebuggerTuning == llvm::DebuggerKind::LLDB ||
          TC.GetDefaultStandaloneDebug());
  if (const Arg *A = Args.getLastArg(options::OPT_fstandalone_debug))
    (void)checkDebugInfoOption(A, Args, D, TC);
  if (DebugInfoKind == codegenoptions::LimitedDebugInfo && NeedFullDebug)
    DebugInfoKind = codegenoptions::FullDebugInfo;

  if (Args.hasFlag(options::OPT_gembed_source, options::OPT_gno_embed_source,
                   false)) {
    // Source embedding is a vendor extension to DWARF v5. By now we have
    // checked if a DWARF version was stated explicitly, and have otherwise
    // fallen back to the target default, so if this is still not at least 5
    // we emit an error.
    const Arg *A = Args.getLastArg(options::OPT_gembed_source);
    if (DWARFVersion < 5)
      D.Diag(diag::err_drv_argument_only_allowed_with)
          << A->getAsString(Args) << "-gdwarf-5";
    else if (checkDebugInfoOption(A, Args, D, TC))
      CmdArgs.push_back("-gembed-source");
  }

  if (EmitCodeView) {
    CmdArgs.push_back("-gcodeview");

    // Emit codeview type hashes if requested.
    if (Args.hasFlag(options::OPT_gcodeview_ghash,
                     options::OPT_gno_codeview_ghash, false)) {
      CmdArgs.push_back("-gcodeview-ghash");
    }
  }

  // Adjust the debug info kind for the given toolchain.
  TC.adjustDebugInfoKind(DebugInfoKind, Args);

  RenderDebugEnablingArgs(Args, CmdArgs, DebugInfoKind, DWARFVersion,
                          DebuggerTuning);

  // -fdebug-macro turns on macro debug info generation.
  if (Args.hasFlag(options::OPT_fdebug_macro, options::OPT_fno_debug_macro,
                   false))
    if (checkDebugInfoOption(Args.getLastArg(options::OPT_fdebug_macro), Args,
                             D, TC))
      CmdArgs.push_back("-debug-info-macro");

  // -ggnu-pubnames turns on gnu style pubnames in the backend.
  const auto *PubnamesArg =
      Args.getLastArg(options::OPT_ggnu_pubnames, options::OPT_gno_gnu_pubnames,
                      options::OPT_gpubnames, options::OPT_gno_pubnames);
  if (DwarfFission != DwarfFissionKind::None ||
      DebuggerTuning == llvm::DebuggerKind::LLDB ||
      (PubnamesArg && checkDebugInfoOption(PubnamesArg, Args, D, TC)))
    if (!PubnamesArg ||
        (!PubnamesArg->getOption().matches(options::OPT_gno_gnu_pubnames) &&
         !PubnamesArg->getOption().matches(options::OPT_gno_pubnames)))
      CmdArgs.push_back(PubnamesArg && PubnamesArg->getOption().matches(
                                           options::OPT_gpubnames)
                            ? "-gpubnames"
                            : "-ggnu-pubnames");

  if (Args.hasFlag(options::OPT_fdebug_ranges_base_address,
                   options::OPT_fno_debug_ranges_base_address, false)) {
    CmdArgs.push_back("-fdebug-ranges-base-address");
  }

  // -gdwarf-aranges turns on the emission of the aranges section in the
  // backend.
  // Always enabled for SCE tuning.
  bool NeedAranges = DebuggerTuning == llvm::DebuggerKind::SCE;
  if (const Arg *A = Args.getLastArg(options::OPT_gdwarf_aranges))
    NeedAranges = checkDebugInfoOption(A, Args, D, TC) || NeedAranges;
  if (NeedAranges) {
    CmdArgs.push_back("-mllvm");
    CmdArgs.push_back("-generate-arange-section");
  }

  if (Args.hasFlag(options::OPT_fdebug_types_section,
                   options::OPT_fno_debug_types_section, false)) {
    if (!T.isOSBinFormatELF()) {
      D.Diag(diag::err_drv_unsupported_opt_for_target)
          << Args.getLastArg(options::OPT_fdebug_types_section)
                 ->getAsString(Args)
          << T.getTriple();
    } else if (checkDebugInfoOption(
                   Args.getLastArg(options::OPT_fdebug_types_section), Args, D,
                   TC)) {
      CmdArgs.push_back("-mllvm");
      CmdArgs.push_back("-generate-type-units");
    }
  }

  // Decide how to render forward declarations of template instantiations.
  // SCE wants full descriptions, others just get them in the name.
  if (DebuggerTuning == llvm::DebuggerKind::SCE)
    CmdArgs.push_back("-debug-forward-template-params");

  // Do we need to explicitly import anonymous namespaces into the parent
  // scope?
  if (DebuggerTuning == llvm::DebuggerKind::SCE)
    CmdArgs.push_back("-dwarf-explicit-import");

  } // if (!IsHCCKernelPath)

  RenderDebugInfoCompressionArgs(Args, CmdArgs, D, TC);
}

void Clang::ConstructJob(Compilation &C, const JobAction &JA,
                         const InputInfo &Output, const InputInfoList &Inputs,
                         const ArgList &Args, const char *LinkingOutput) const {
  const auto &TC = getToolChain();
  const llvm::Triple &RawTriple = TC.getTriple();
  const llvm::Triple &Triple = TC.getEffectiveTriple();
  const std::string &TripleStr = Triple.getTriple();

  bool KernelOrKext =
      Args.hasArg(options::OPT_mkernel, options::OPT_fapple_kext);
  const Driver &D = TC.getDriver();
  ArgStringList CmdArgs;

  // Check number of inputs for sanity. We need at least one input.
  assert(Inputs.size() >= 1 && "Must have at least one input.");
  // CUDA/HIP compilation may have multiple inputs (source file + results of
  // device-side compilations). OpenMP device jobs also take the host IR as a
  // second input. Module precompilation accepts a list of header files to
  // include as part of the module. All other jobs are expected to have exactly
  // one input.
  bool IsCuda = JA.isOffloading(Action::OFK_Cuda);
  bool IsHIP = JA.isOffloading(Action::OFK_HIP);
  bool IsOpenMPDevice = JA.isDeviceOffloading(Action::OFK_OpenMP);
  bool IsHeaderModulePrecompile = isa<HeaderModulePrecompileJobAction>(JA);

  // A header module compilation doesn't have a main input file, so invent a
  // fake one as a placeholder.
  const char *ModuleName = [&]{
    auto *ModuleNameArg = Args.getLastArg(options::OPT_fmodule_name_EQ);
    return ModuleNameArg ? ModuleNameArg->getValue() : "";
  }();
  InputInfo HeaderModuleInput(Inputs[0].getType(), ModuleName, ModuleName);

  const InputInfo &Input =
      IsHeaderModulePrecompile ? HeaderModuleInput : Inputs[0];

  InputInfoList ModuleHeaderInputs;
  const InputInfo *CudaDeviceInput = nullptr;
  const InputInfo *OpenMPDeviceInput = nullptr;
  for (const InputInfo &I : Inputs) {
    if (&I == &Input) {
      // This is the primary input.
    } else if (IsHeaderModulePrecompile &&
               types::getPrecompiledType(I.getType()) == types::TY_PCH) {
      types::ID Expected = HeaderModuleInput.getType();
      if (I.getType() != Expected) {
        D.Diag(diag::err_drv_module_header_wrong_kind)
            << I.getFilename() << types::getTypeName(I.getType())
            << types::getTypeName(Expected);
      }
      ModuleHeaderInputs.push_back(I);
    } else if ((IsCuda || IsHIP) && !CudaDeviceInput) {
      CudaDeviceInput = &I;
    } else if (IsOpenMPDevice && !OpenMPDeviceInput) {
      OpenMPDeviceInput = &I;
    } else {
      llvm_unreachable("unexpectedly given multiple inputs");
    }
  }

  const llvm::Triple *AuxTriple = IsCuda ? TC.getAuxTriple() : nullptr;
  bool IsWindowsGNU = RawTriple.isWindowsGNUEnvironment();
  bool IsWindowsCygnus = RawTriple.isWindowsCygwinEnvironment();
  bool IsWindowsMSVC = RawTriple.isWindowsMSVCEnvironment();
  bool IsIAMCU = RawTriple.isOSIAMCU();

  // Adjust IsWindowsXYZ for CUDA/HIP compilations.  Even when compiling in
  // device mode (i.e., getToolchain().getTriple() is NVPTX/AMDGCN, not
  // Windows), we need to pass Windows-specific flags to cc1.
  if (IsCuda || IsHIP) {
    IsWindowsMSVC |= AuxTriple && AuxTriple->isWindowsMSVCEnvironment();
    IsWindowsGNU |= AuxTriple && AuxTriple->isWindowsGNUEnvironment();
    IsWindowsCygnus |= AuxTriple && AuxTriple->isWindowsCygwinEnvironment();
  }

  // C++ is not supported for IAMCU.
  if (IsIAMCU && types::isCXX(Input.getType()))
    D.Diag(diag::err_drv_clang_unsupported) << "C++ for IAMCU";

  // Invoke ourselves in -cc1 mode.
  //
  // FIXME: Implement custom jobs for internal actions.
  CmdArgs.push_back("-cc1");

  // add HCC macros, based on compiler modes
  if (Args.hasArg(options::OPT_hc_mode)) {
    CmdArgs.push_back("-D__KALMAR_HC__=1");
    CmdArgs.push_back("-D__HCC_HC__=1");
  } else if (Args.hasArg(options::OPT_famp) ||
    Args.getLastArgValue(options::OPT_std_EQ).equals("c++amp")) {
    CmdArgs.push_back("-D__KALMAR_AMP__=1");
    CmdArgs.push_back("-D__HCC_AMP__=1");
  }

  // C++ AMP-specific
  if (JA.ContainsActions(Action::BackendJobClass, types::TY_PP_CXX_AMP) ||
      JA.ContainsActions(Action::PreprocessJobClass, types::TY_HC_KERNEL) ||
      JA.ContainsActions(Action::PreprocessJobClass, types::TY_CXX_AMP)) {
    // path to compile kernel codes on GPU
    CmdArgs.push_back("-famp-is-device");
    CmdArgs.push_back("-fno-builtin");
    CmdArgs.push_back("-fno-common");
    //CmdArgs.push_back("-m32"); // added below using -triple
    CmdArgs.push_back("-O2");
  } else if (JA.ContainsActions(Action::BackendJobClass, types::TY_PP_CXX_AMP_CPU) ||
             JA.ContainsActions(Action::PreprocessJobClass, types::TY_CXX_AMP_CPU)) {
    // path to compile kernel codes on CPU
    CmdArgs.push_back("-famp-is-device");
    CmdArgs.push_back("-famp-cpu");
  }

  // Add the "effective" target triple.
  CmdArgs.push_back("-triple");
  CmdArgs.push_back(Args.MakeArgString(TripleStr));

  if (const Arg *MJ = Args.getLastArg(options::OPT_MJ)) {
    DumpCompilationDatabase(C, MJ->getValue(), TripleStr, Output, Input, Args);
    Args.ClaimAllArgs(options::OPT_MJ);
  }

  if (IsCuda || IsHIP) {
    // We have to pass the triple of the host if compiling for a CUDA/HIP device
    // and vice-versa.
    std::string NormalizedTriple;
    if (JA.isDeviceOffloading(Action::OFK_Cuda) ||
        JA.isDeviceOffloading(Action::OFK_HIP))
      NormalizedTriple = C.getSingleOffloadToolChain<Action::OFK_Host>()
                             ->getTriple()
                             .normalize();
    else {
      // Host-side compilation.
      NormalizedTriple =
          (IsCuda ? C.getSingleOffloadToolChain<Action::OFK_Cuda>()
                  : C.getSingleOffloadToolChain<Action::OFK_HIP>())
              ->getTriple()
              .normalize();
      if (IsCuda) {
        // We need to figure out which CUDA version we're compiling for, as that
        // determines how we load and launch GPU kernels.
        auto *CTC = static_cast<const toolchains::CudaToolChain *>(
            C.getSingleOffloadToolChain<Action::OFK_Cuda>());
        assert(CTC && "Expected valid CUDA Toolchain.");
        if (CTC && CTC->CudaInstallation.version() != CudaVersion::UNKNOWN)
          CmdArgs.push_back(Args.MakeArgString(
              Twine("-target-sdk-version=") +
              CudaVersionToString(CTC->CudaInstallation.version())));
      }
    }
    CmdArgs.push_back("-aux-triple");
    CmdArgs.push_back(Args.MakeArgString(NormalizedTriple));
  }

  // Make sure host triple is specified for HCC kernel compilation path
  bool IsHCCKernelPath = JA.ContainsActions(Action::BackendJobClass, types::TY_PP_CXX_AMP) ||
                         JA.ContainsActions(Action::BackendJobClass, types::TY_PP_CXX_AMP_CPU);
  if (IsHCCKernelPath) {
    // We have to pass the triple of the host if compiling for a HCC device
    std::string NormalizedTriple;
    NormalizedTriple = C.getSingleOffloadToolChain<Action::OFK_Host>()
                         ->getTriple()
                         .normalize();

    CmdArgs.push_back("-aux-triple");
    CmdArgs.push_back(Args.MakeArgString(NormalizedTriple));
  }

  if (IsOpenMPDevice) {
    // We have to pass the triple of the host if compiling for an OpenMP device.
    std::string NormalizedTriple =
        C.getSingleOffloadToolChain<Action::OFK_Host>()
            ->getTriple()
            .normalize();
    CmdArgs.push_back("-aux-triple");
    CmdArgs.push_back(Args.MakeArgString(NormalizedTriple));
  }

  if (Triple.isOSWindows() && (Triple.getArch() == llvm::Triple::arm ||
                               Triple.getArch() == llvm::Triple::thumb)) {
    unsigned Offset = Triple.getArch() == llvm::Triple::arm ? 4 : 6;
    unsigned Version;
    Triple.getArchName().substr(Offset).getAsInteger(10, Version);
    if (Version < 7)
      D.Diag(diag::err_target_unsupported_arch) << Triple.getArchName()
                                                << TripleStr;
  }

  // Push all default warning arguments that are specific to
  // the given target.  These come before user provided warning options
  // are provided.
  TC.addClangWarningOptions(CmdArgs);

  // Select the appropriate action.
  RewriteKind rewriteKind = RK_None;

  if (isa<AnalyzeJobAction>(JA)) {
    assert(JA.getType() == types::TY_Plist && "Invalid output type.");
    CmdArgs.push_back("-analyze");
  } else if (isa<MigrateJobAction>(JA)) {
    CmdArgs.push_back("-migrate");
  } else if (isa<PreprocessJobAction>(JA)) {
    if (Output.getType() == types::TY_Dependencies)
      CmdArgs.push_back("-Eonly");
    else {
      CmdArgs.push_back("-E");
      if (Args.hasArg(options::OPT_rewrite_objc) &&
          !Args.hasArg(options::OPT_g_Group))
        CmdArgs.push_back("-P");
    }
  } else if (isa<AssembleJobAction>(JA)) {
    CmdArgs.push_back("-emit-obj");

    CollectArgsForIntegratedAssembler(C, Args, CmdArgs, D);

    // Also ignore explicit -force_cpusubtype_ALL option.
    (void)Args.hasArg(options::OPT_force__cpusubtype__ALL);
  } else if (isa<PrecompileJobAction>(JA)) {
    if (JA.getType() == types::TY_Nothing)
      CmdArgs.push_back("-fsyntax-only");
    else if (JA.getType() == types::TY_ModuleFile)
      CmdArgs.push_back(IsHeaderModulePrecompile
                            ? "-emit-header-module"
                            : "-emit-module-interface");
    else
      CmdArgs.push_back("-emit-pch");
  } else if (isa<VerifyPCHJobAction>(JA)) {
    CmdArgs.push_back("-verify-pch");
  } else {
    assert((isa<CompileJobAction>(JA) || isa<BackendJobAction>(JA)) &&
           "Invalid action for clang tool.");
    if (JA.getType() == types::TY_Nothing) {
      CmdArgs.push_back("-fsyntax-only");
    } else if (JA.getType() == types::TY_LLVM_IR ||
               JA.getType() == types::TY_LTO_IR) {
      CmdArgs.push_back("-emit-llvm");
    } else if (JA.getType() == types::TY_LLVM_BC ||
               JA.getType() == types::TY_LTO_BC) {
      CmdArgs.push_back("-emit-llvm-bc");
    } else if (JA.getType() == types::TY_PP_Asm) {
      CmdArgs.push_back("-S");
    } else if (JA.getType() == types::TY_AST) {
      CmdArgs.push_back("-emit-pch");
    } else if (JA.getType() == types::TY_ModuleFile) {
      CmdArgs.push_back("-module-file-info");
    } else if (JA.getType() == types::TY_RewrittenObjC) {
      CmdArgs.push_back("-rewrite-objc");
      rewriteKind = RK_NonFragile;
    } else if (JA.getType() == types::TY_RewrittenLegacyObjC) {
      CmdArgs.push_back("-rewrite-objc");
      rewriteKind = RK_Fragile;
    } else {
      assert(JA.getType() == types::TY_PP_Asm && "Unexpected output type!");
    }

    // Preserve use-list order by default when emitting bitcode, so that
    // loading the bitcode up in 'opt' or 'llc' and running passes gives the
    // same result as running passes here.  For LTO, we don't need to preserve
    // the use-list order, since serialization to bitcode is part of the flow.
    if (JA.getType() == types::TY_LLVM_BC)
      CmdArgs.push_back("-emit-llvm-uselists");

    // Device-side jobs do not support LTO.
    bool isDeviceOffloadAction = !(JA.isDeviceOffloading(Action::OFK_None) ||
                                   JA.isDeviceOffloading(Action::OFK_Host));

    if (D.isUsingLTO() && !isDeviceOffloadAction) {
      Args.AddLastArg(CmdArgs, options::OPT_flto, options::OPT_flto_EQ);

      // The Darwin and PS4 linkers currently use the legacy LTO API, which
      // does not support LTO unit features (CFI, whole program vtable opt)
      // under ThinLTO.
      if (!(RawTriple.isOSDarwin() || RawTriple.isPS4()) ||
          D.getLTOMode() == LTOK_Full)
        CmdArgs.push_back("-flto-unit");
    }
  }

  if (const Arg *A = Args.getLastArg(options::OPT_fthinlto_index_EQ)) {
    if (!types::isLLVMIR(Input.getType()))
      D.Diag(diag::err_drv_argument_only_allowed_with) << A->getAsString(Args)
                                                       << "-x ir";
    Args.AddLastArg(CmdArgs, options::OPT_fthinlto_index_EQ);
  }

  if (Args.getLastArg(options::OPT_save_temps_EQ))
    Args.AddLastArg(CmdArgs, options::OPT_save_temps_EQ);

  // Embed-bitcode option.
  // Only white-listed flags below are allowed to be embedded.
  if (C.getDriver().embedBitcodeInObject() && !C.getDriver().isUsingLTO() &&
      (isa<BackendJobAction>(JA) || isa<AssembleJobAction>(JA))) {
    // Add flags implied by -fembed-bitcode.
    Args.AddLastArg(CmdArgs, options::OPT_fembed_bitcode_EQ);
    // Disable all llvm IR level optimizations.
    CmdArgs.push_back("-disable-llvm-passes");

    // reject options that shouldn't be supported in bitcode
    // also reject kernel/kext
    static const constexpr unsigned kBitcodeOptionBlacklist[] = {
        options::OPT_mkernel,
        options::OPT_fapple_kext,
        options::OPT_ffunction_sections,
        options::OPT_fno_function_sections,
        options::OPT_fdata_sections,
        options::OPT_fno_data_sections,
        options::OPT_funique_section_names,
        options::OPT_fno_unique_section_names,
        options::OPT_mrestrict_it,
        options::OPT_mno_restrict_it,
        options::OPT_mstackrealign,
        options::OPT_mno_stackrealign,
        options::OPT_mstack_alignment,
        options::OPT_mcmodel_EQ,
        options::OPT_mlong_calls,
        options::OPT_mno_long_calls,
        options::OPT_ggnu_pubnames,
        options::OPT_gdwarf_aranges,
        options::OPT_fdebug_types_section,
        options::OPT_fno_debug_types_section,
        options::OPT_fdwarf_directory_asm,
        options::OPT_fno_dwarf_directory_asm,
        options::OPT_mrelax_all,
        options::OPT_mno_relax_all,
        options::OPT_ftrap_function_EQ,
        options::OPT_ffixed_r9,
        options::OPT_mfix_cortex_a53_835769,
        options::OPT_mno_fix_cortex_a53_835769,
        options::OPT_ffixed_x18,
        options::OPT_mglobal_merge,
        options::OPT_mno_global_merge,
        options::OPT_mred_zone,
        options::OPT_mno_red_zone,
        options::OPT_Wa_COMMA,
        options::OPT_Xassembler,
        options::OPT_mllvm,
    };
    for (const auto &A : Args)
      if (llvm::find(kBitcodeOptionBlacklist, A->getOption().getID()) !=
          std::end(kBitcodeOptionBlacklist))
        D.Diag(diag::err_drv_unsupported_embed_bitcode) << A->getSpelling();

    // Render the CodeGen options that need to be passed.
    if (!Args.hasFlag(options::OPT_foptimize_sibling_calls,
                      options::OPT_fno_optimize_sibling_calls))
      CmdArgs.push_back("-mdisable-tail-calls");

    RenderFloatingPointOptions(TC, D, isOptimizationLevelFast(Args), Args,
                               CmdArgs);

    // Render ABI arguments
    switch (TC.getArch()) {
    default: break;
    case llvm::Triple::arm:
    case llvm::Triple::armeb:
    case llvm::Triple::thumbeb:
      RenderARMABI(Triple, Args, CmdArgs);
      break;
    case llvm::Triple::aarch64:
    case llvm::Triple::aarch64_be:
      RenderAArch64ABI(Triple, Args, CmdArgs);
      break;
    }

    // Optimization level for CodeGen.
    if (const Arg *A = Args.getLastArg(options::OPT_O_Group)) {
      if (A->getOption().matches(options::OPT_O4)) {
        CmdArgs.push_back("-O3");
        D.Diag(diag::warn_O4_is_O3);
      } else {
        A->render(Args, CmdArgs);
      }
    }

    // Input/Output file.
    if (Output.getType() == types::TY_Dependencies) {
      // Handled with other dependency code.
    } else if (Output.isFilename()) {
      CmdArgs.push_back("-o");
      CmdArgs.push_back(Output.getFilename());
    } else {
      assert(Output.isNothing() && "Input output.");
    }

    for (const auto &II : Inputs) {
      addDashXForInput(Args, II, CmdArgs);
      if (II.isFilename())
        CmdArgs.push_back(II.getFilename());
      else
        II.getInputArg().renderAsInput(Args, CmdArgs);
    }

    C.addCommand(llvm::make_unique<Command>(JA, *this, D.getClangProgramPath(),
                                            CmdArgs, Inputs));
    return;
  }

  if (C.getDriver().embedBitcodeMarkerOnly() && !C.getDriver().isUsingLTO())
    CmdArgs.push_back("-fembed-bitcode=marker");

  // We normally speed up the clang process a bit by skipping destructors at
  // exit, but when we're generating diagnostics we can rely on some of the
  // cleanup.
  if (!C.isForDiagnostics())
    CmdArgs.push_back("-disable-free");

#ifdef NDEBUG
  const bool IsAssertBuild = false;
#else
  const bool IsAssertBuild = true;
#endif

  // Disable the verification pass in -asserts builds.
  if (!IsAssertBuild)
    CmdArgs.push_back("-disable-llvm-verifier");

  // Discard value names in assert builds unless otherwise specified.
  if (Args.hasFlag(options::OPT_fdiscard_value_names,
                   options::OPT_fno_discard_value_names, !IsAssertBuild))
      
    if (!Args.hasArg(options::OPT_hc_mode))
       CmdArgs.push_back("-discard-value-names");

  // Set the main file name, so that debug info works even with
  // -save-temps.
  CmdArgs.push_back("-main-file-name");
  CmdArgs.push_back(getBaseInputName(Args, Input));

  // Some flags which affect the language (via preprocessor
  // defines).
  if (Args.hasArg(options::OPT_static))
    CmdArgs.push_back("-static-define");

  if (Args.hasArg(options::OPT_municode))
    CmdArgs.push_back("-DUNICODE");

  if (isa<AnalyzeJobAction>(JA))
    RenderAnalyzerOptions(Args, CmdArgs, Triple, Input);

  // Enable compatilibily mode to avoid analyzer-config related errors.
  // Since we can't access frontend flags through hasArg, let's manually iterate
  // through them.
  bool FoundAnalyzerConfig = false;
  for (auto Arg : Args.filtered(options::OPT_Xclang))
    if (StringRef(Arg->getValue()) == "-analyzer-config") {
      FoundAnalyzerConfig = true;
      break;
    }
  if (!FoundAnalyzerConfig)
    for (auto Arg : Args.filtered(options::OPT_Xanalyzer))
      if (StringRef(Arg->getValue()) == "-analyzer-config") {
        FoundAnalyzerConfig = true;
        break;
      }
  if (FoundAnalyzerConfig)
    CmdArgs.push_back("-analyzer-config-compatibility-mode=true");

  CheckCodeGenerationOptions(D, Args);

  unsigned FunctionAlignment = ParseFunctionAlignment(TC, Args);
  assert(FunctionAlignment <= 31 && "function alignment will be truncated!");
  if (FunctionAlignment) {
    CmdArgs.push_back("-function-alignment");
    CmdArgs.push_back(Args.MakeArgString(std::to_string(FunctionAlignment)));
  }

  llvm::Reloc::Model RelocationModel;
  unsigned PICLevel;
  bool IsPIE;
  std::tie(RelocationModel, PICLevel, IsPIE) = ParsePICArgs(TC, Args);

  const char *RMName = RelocationModelName(RelocationModel);

  if ((RelocationModel == llvm::Reloc::ROPI ||
       RelocationModel == llvm::Reloc::ROPI_RWPI) &&
      types::isCXX(Input.getType()) &&
      !Args.hasArg(options::OPT_fallow_unsupported))
    D.Diag(diag::err_drv_ropi_incompatible_with_cxx);

  if (RMName) {
    CmdArgs.push_back("-mrelocation-model");
    CmdArgs.push_back(RMName);
  }
  if (PICLevel > 0) {
    CmdArgs.push_back("-pic-level");
    CmdArgs.push_back(PICLevel == 1 ? "1" : "2");
    if (IsPIE)
      CmdArgs.push_back("-pic-is-pie");
  }

  if (RelocationModel == llvm::Reloc::ROPI ||
      RelocationModel == llvm::Reloc::ROPI_RWPI)
    CmdArgs.push_back("-fropi");
  if (RelocationModel == llvm::Reloc::RWPI ||
      RelocationModel == llvm::Reloc::ROPI_RWPI)
    CmdArgs.push_back("-frwpi");

  if (Arg *A = Args.getLastArg(options::OPT_meabi)) {
    CmdArgs.push_back("-meabi");
    CmdArgs.push_back(A->getValue());
  }

  CmdArgs.push_back("-mthread-model");
  if (Arg *A = Args.getLastArg(options::OPT_mthread_model)) {
    if (!TC.isThreadModelSupported(A->getValue()))
      D.Diag(diag::err_drv_invalid_thread_model_for_target)
          << A->getValue() << A->getAsString(Args);
    CmdArgs.push_back(A->getValue());
  }
  else
    CmdArgs.push_back(Args.MakeArgString(TC.getThreadModel()));

  Args.AddLastArg(CmdArgs, options::OPT_fveclib);

  if (Args.hasFlag(options::OPT_fmerge_all_constants,
                   options::OPT_fno_merge_all_constants, false))
    CmdArgs.push_back("-fmerge-all-constants");

  if (Args.hasFlag(options::OPT_fno_delete_null_pointer_checks,
                   options::OPT_fdelete_null_pointer_checks, false))
    CmdArgs.push_back("-fno-delete-null-pointer-checks");

  // LLVM Code Generator Options.

  if (Args.hasArg(options::OPT_frewrite_map_file) ||
      Args.hasArg(options::OPT_frewrite_map_file_EQ)) {
    for (const Arg *A : Args.filtered(options::OPT_frewrite_map_file,
                                      options::OPT_frewrite_map_file_EQ)) {
      StringRef Map = A->getValue();
      if (!llvm::sys::fs::exists(Map)) {
        D.Diag(diag::err_drv_no_such_file) << Map;
      } else {
        CmdArgs.push_back("-frewrite-map-file");
        CmdArgs.push_back(A->getValue());
        A->claim();
      }
    }
  }

  if (Arg *A = Args.getLastArg(options::OPT_Wframe_larger_than_EQ)) {
    StringRef v = A->getValue();
    CmdArgs.push_back("-mllvm");
    CmdArgs.push_back(Args.MakeArgString("-warn-stack-size=" + v));
    A->claim();
  }

  if (!Args.hasFlag(options::OPT_fjump_tables, options::OPT_fno_jump_tables,
                    true))
    CmdArgs.push_back("-fno-jump-tables");

  if (Args.hasFlag(options::OPT_fprofile_sample_accurate,
                   options::OPT_fno_profile_sample_accurate, false))
    CmdArgs.push_back("-fprofile-sample-accurate");

  if (!Args.hasFlag(options::OPT_fpreserve_as_comments,
                    options::OPT_fno_preserve_as_comments, true))
    CmdArgs.push_back("-fno-preserve-as-comments");

  if (Arg *A = Args.getLastArg(options::OPT_mregparm_EQ)) {
    CmdArgs.push_back("-mregparm");
    CmdArgs.push_back(A->getValue());
  }

  if (Arg *A = Args.getLastArg(options::OPT_fpcc_struct_return,
                               options::OPT_freg_struct_return)) {
    if (TC.getArch() != llvm::Triple::x86) {
      D.Diag(diag::err_drv_unsupported_opt_for_target)
          << A->getSpelling() << RawTriple.str();
    } else if (A->getOption().matches(options::OPT_fpcc_struct_return)) {
      CmdArgs.push_back("-fpcc-struct-return");
    } else {
      assert(A->getOption().matches(options::OPT_freg_struct_return));
      CmdArgs.push_back("-freg-struct-return");
    }
  }

  if (Args.hasFlag(options::OPT_mrtd, options::OPT_mno_rtd, false))
    CmdArgs.push_back("-fdefault-calling-conv=stdcall");

  if (shouldUseFramePointer(Args, RawTriple))
    CmdArgs.push_back("-mdisable-fp-elim");
  if (!Args.hasFlag(options::OPT_fzero_initialized_in_bss,
                    options::OPT_fno_zero_initialized_in_bss))
    CmdArgs.push_back("-mno-zero-initialized-in-bss");

  bool OFastEnabled = isOptimizationLevelFast(Args);
  // If -Ofast is the optimization level, then -fstrict-aliasing should be
  // enabled.  This alias option is being used to simplify the hasFlag logic.
  OptSpecifier StrictAliasingAliasOption =
      OFastEnabled ? options::OPT_Ofast : options::OPT_fstrict_aliasing;
  // We turn strict aliasing off by default if we're in CL mode, since MSVC
  // doesn't do any TBAA.
  bool TBAAOnByDefault = !D.IsCLMode();
  if (!Args.hasFlag(options::OPT_fstrict_aliasing, StrictAliasingAliasOption,
                    options::OPT_fno_strict_aliasing, TBAAOnByDefault))
    CmdArgs.push_back("-relaxed-aliasing");
  if (!Args.hasFlag(options::OPT_fstruct_path_tbaa,
                    options::OPT_fno_struct_path_tbaa))
    CmdArgs.push_back("-no-struct-path-tbaa");
  if (Args.hasFlag(options::OPT_fstrict_enums, options::OPT_fno_strict_enums,
                   false))
    CmdArgs.push_back("-fstrict-enums");
  if (!Args.hasFlag(options::OPT_fstrict_return, options::OPT_fno_strict_return,
                    true))
    CmdArgs.push_back("-fno-strict-return");
  if (Args.hasFlag(options::OPT_fallow_editor_placeholders,
                   options::OPT_fno_allow_editor_placeholders, false))
    CmdArgs.push_back("-fallow-editor-placeholders");
  if (Args.hasFlag(options::OPT_fstrict_vtable_pointers,
                   options::OPT_fno_strict_vtable_pointers,
                   false))
    CmdArgs.push_back("-fstrict-vtable-pointers");
  if (Args.hasFlag(options::OPT_fforce_emit_vtables,
                   options::OPT_fno_force_emit_vtables,
                   false))
    CmdArgs.push_back("-fforce-emit-vtables");
  if (!Args.hasFlag(options::OPT_foptimize_sibling_calls,
                    options::OPT_fno_optimize_sibling_calls))
    CmdArgs.push_back("-mdisable-tail-calls");
  if (Args.hasFlag(options::OPT_fno_escaping_block_tail_calls,
                   options::OPT_fescaping_block_tail_calls, false))
    CmdArgs.push_back("-fno-escaping-block-tail-calls");

  Args.AddLastArg(CmdArgs, options::OPT_ffine_grained_bitfield_accesses,
                  options::OPT_fno_fine_grained_bitfield_accesses);

  // Handle segmented stacks.
  if (Args.hasArg(options::OPT_fsplit_stack))
    CmdArgs.push_back("-split-stacks");

  RenderFloatingPointOptions(TC, D, OFastEnabled, Args, CmdArgs);

  // Decide whether to use verbose asm. Verbose assembly is the default on
  // toolchains which have the integrated assembler on by default.
  bool IsIntegratedAssemblerDefault = TC.IsIntegratedAssemblerDefault();
  if (Args.hasFlag(options::OPT_fverbose_asm, options::OPT_fno_verbose_asm,
                   IsIntegratedAssemblerDefault) ||
      Args.hasArg(options::OPT_dA))
    CmdArgs.push_back("-masm-verbose");

  if (!TC.useIntegratedAs())
    CmdArgs.push_back("-no-integrated-as");

  if (Args.hasArg(options::OPT_fdebug_pass_structure)) {
    CmdArgs.push_back("-mdebug-pass");
    CmdArgs.push_back("Structure");
  }
  if (Args.hasArg(options::OPT_fdebug_pass_arguments)) {
    CmdArgs.push_back("-mdebug-pass");
    CmdArgs.push_back("Arguments");
  }

  // Enable -mconstructor-aliases except on darwin, where we have to work around
  // a linker bug (see <rdar://problem/7651567>), and CUDA device code, where
  // aliases aren't supported.
  if (!RawTriple.isOSDarwin() && !RawTriple.isNVPTX())
    CmdArgs.push_back("-mconstructor-aliases");

  // Darwin's kernel doesn't support guard variables; just die if we
  // try to use them.
  if (KernelOrKext && RawTriple.isOSDarwin())
    CmdArgs.push_back("-fforbid-guard-variables");

  if (Args.hasFlag(options::OPT_mms_bitfields, options::OPT_mno_ms_bitfields,
                   false)) {
    CmdArgs.push_back("-mms-bitfields");
  }

  if (Args.hasFlag(options::OPT_mpie_copy_relocations,
                   options::OPT_mno_pie_copy_relocations,
                   false)) {
    CmdArgs.push_back("-mpie-copy-relocations");
  }

  if (Args.hasFlag(options::OPT_fno_plt, options::OPT_fplt, false)) {
    CmdArgs.push_back("-fno-plt");
  }

  // -fhosted is default.
  // TODO: Audit uses of KernelOrKext and see where it'd be more appropriate to
  // use Freestanding.
  bool Freestanding =
      Args.hasFlag(options::OPT_ffreestanding, options::OPT_fhosted, false) ||
      KernelOrKext;
  if (Freestanding)
    CmdArgs.push_back("-ffreestanding");

  // This is a coarse approximation of what llvm-gcc actually does, both
  // -fasynchronous-unwind-tables and -fnon-call-exceptions interact in more
  // complicated ways.
  bool AsynchronousUnwindTables =
      Args.hasFlag(options::OPT_fasynchronous_unwind_tables,
                   options::OPT_fno_asynchronous_unwind_tables,
                   (TC.IsUnwindTablesDefault(Args) ||
                    TC.getSanitizerArgs().needsUnwindTables()) &&
                       !Freestanding);
  if (Args.hasFlag(options::OPT_funwind_tables, options::OPT_fno_unwind_tables,
                   AsynchronousUnwindTables))
    CmdArgs.push_back("-munwind-tables");

  TC.addClangTargetOptions(Args, CmdArgs, JA.getOffloadingDeviceKind());

  // FIXME: Handle -mtune=.
  (void)Args.hasArg(options::OPT_mtune_EQ);

  if (Arg *A = Args.getLastArg(options::OPT_mcmodel_EQ)) {
    CmdArgs.push_back("-mcode-model");
    CmdArgs.push_back(A->getValue());
  }

  // Add the target cpu
  std::string CPU = getCPUName(Args, Triple, /*FromAs*/ false);
  if (!CPU.empty()) {
    CmdArgs.push_back("-target-cpu");
    CmdArgs.push_back(Args.MakeArgString(CPU));
  }

  RenderTargetOptions(Triple, Args, KernelOrKext, CmdArgs);

  // These two are potentially updated by AddClangCLArgs.
  codegenoptions::DebugInfoKind DebugInfoKind = codegenoptions::NoDebugInfo;
  bool EmitCodeView = false;

  // Add clang-cl arguments.
  types::ID InputType = Input.getType();
  if (D.IsCLMode())
    AddClangCLArgs(Args, InputType, CmdArgs, &DebugInfoKind, &EmitCodeView);

  DwarfFissionKind DwarfFission;
  RenderDebugOptions(TC, D, RawTriple, Args, EmitCodeView, IsWindowsMSVC, IsHCCKernelPath,
                     CmdArgs, DebugInfoKind, DwarfFission);

  // Add the split debug info name to the command lines here so we
  // can propagate it to the backend.
  bool SplitDWARF = (DwarfFission != DwarfFissionKind::None) &&
                    TC.getTriple().isOSBinFormatELF() &&
                    (isa<AssembleJobAction>(JA) || isa<CompileJobAction>(JA) ||
                     isa<BackendJobAction>(JA));
  const char *SplitDWARFOut;
  if (SplitDWARF) {
    CmdArgs.push_back("-split-dwarf-file");
    SplitDWARFOut = SplitDebugName(Args, Input, Output);
    CmdArgs.push_back(SplitDWARFOut);
  }

  // Pass the linker version in use.
  if (Arg *A = Args.getLastArg(options::OPT_mlinker_version_EQ)) {
    CmdArgs.push_back("-target-linker-version");
    CmdArgs.push_back(A->getValue());
  }

  if (!shouldUseLeafFramePointer(Args, RawTriple))
    CmdArgs.push_back("-momit-leaf-frame-pointer");

  // Explicitly error on some things we know we don't support and can't just
  // ignore.
  if (!Args.hasArg(options::OPT_fallow_unsupported)) {
    Arg *Unsupported;
    if (types::isCXX(InputType) && RawTriple.isOSDarwin() &&
        TC.getArch() == llvm::Triple::x86) {
      if ((Unsupported = Args.getLastArg(options::OPT_fapple_kext)) ||
          (Unsupported = Args.getLastArg(options::OPT_mkernel)))
        D.Diag(diag::err_drv_clang_unsupported_opt_cxx_darwin_i386)
            << Unsupported->getOption().getName();
    }
    // The faltivec option has been superseded by the maltivec option.
    if ((Unsupported = Args.getLastArg(options::OPT_faltivec)))
      D.Diag(diag::err_drv_clang_unsupported_opt_faltivec)
          << Unsupported->getOption().getName()
          << "please use -maltivec and include altivec.h explicitly";
    if ((Unsupported = Args.getLastArg(options::OPT_fno_altivec)))
      D.Diag(diag::err_drv_clang_unsupported_opt_faltivec)
          << Unsupported->getOption().getName() << "please use -mno-altivec";
  }

  Args.AddAllArgs(CmdArgs, options::OPT_v);
  Args.AddLastArg(CmdArgs, options::OPT_H);
  if (D.CCPrintHeaders && !D.CCGenDiagnostics) {
    CmdArgs.push_back("-header-include-file");
    CmdArgs.push_back(D.CCPrintHeadersFilename ? D.CCPrintHeadersFilename
                                               : "-");
  }
  Args.AddLastArg(CmdArgs, options::OPT_P);
  Args.AddLastArg(CmdArgs, options::OPT_print_ivar_layout);

  if (D.CCLogDiagnostics && !D.CCGenDiagnostics) {
    CmdArgs.push_back("-diagnostic-log-file");
    CmdArgs.push_back(D.CCLogDiagnosticsFilename ? D.CCLogDiagnosticsFilename
                                                 : "-");
  }

  bool UseSeparateSections = isUseSeparateSections(Triple);

  if (Args.hasFlag(options::OPT_ffunction_sections,
                   options::OPT_fno_function_sections, UseSeparateSections)) {
    CmdArgs.push_back("-ffunction-sections");
  }

  if (Args.hasFlag(options::OPT_fdata_sections, options::OPT_fno_data_sections,
                   UseSeparateSections)) {
    CmdArgs.push_back("-fdata-sections");
  }

  if (!Args.hasFlag(options::OPT_funique_section_names,
                    options::OPT_fno_unique_section_names, true))
    CmdArgs.push_back("-fno-unique-section-names");

  if (auto *A = Args.getLastArg(
      options::OPT_finstrument_functions,
      options::OPT_finstrument_functions_after_inlining,
      options::OPT_finstrument_function_entry_bare))
    A->render(Args, CmdArgs);

  // NVPTX doesn't support PGO or coverage. There's no runtime support for
  // sampling, overhead of call arc collection is way too high and there's no
  // way to collect the output.
  if (!Triple.isNVPTX())
    addPGOAndCoverageFlags(TC, C, D, Output, Args, CmdArgs);

  if (auto *ABICompatArg = Args.getLastArg(options::OPT_fclang_abi_compat_EQ))
    ABICompatArg->render(Args, CmdArgs);

  // Add runtime flag for PS4 when PGO, coverage, or sanitizers are enabled.
  if (RawTriple.isPS4CPU() &&
      !Args.hasArg(options::OPT_nostdlib, options::OPT_nodefaultlibs)) {
    PS4cpu::addProfileRTArgs(TC, Args, CmdArgs);
    PS4cpu::addSanitizerArgs(TC, CmdArgs);
  }

  // Pass options for controlling the default header search paths.
  if (Args.hasArg(options::OPT_nostdinc)) {
    CmdArgs.push_back("-nostdsysteminc");
    CmdArgs.push_back("-nobuiltininc");
  } else {
    if (Args.hasArg(options::OPT_nostdlibinc))
      CmdArgs.push_back("-nostdsysteminc");
    Args.AddLastArg(CmdArgs, options::OPT_nostdincxx);
    Args.AddLastArg(CmdArgs, options::OPT_nobuiltininc);
  }

  // Pass the path to compiler resource files.
  CmdArgs.push_back("-resource-dir");
  CmdArgs.push_back(D.ResourceDir.c_str());

  Args.AddLastArg(CmdArgs, options::OPT_working_directory);

  RenderARCMigrateToolOptions(D, Args, CmdArgs);

  // Add preprocessing options like -I, -D, etc. if we are using the
  // preprocessor.
  //
  // FIXME: Support -fpreprocessed
  if (types::getPreprocessedType(InputType) != types::TY_INVALID)
    AddPreprocessingOptions(C, JA, D, Args, CmdArgs, Output, Inputs);

  // Don't warn about "clang -c -DPIC -fPIC test.i" because libtool.m4 assumes
  // that "The compiler can only warn and ignore the option if not recognized".
  // When building with ccache, it will pass -D options to clang even on
  // preprocessed inputs and configure concludes that -fPIC is not supported.
  Args.ClaimAllArgs(options::OPT_D);

  // Manually translate -O4 to -O3; let clang reject others.
  if (Arg *A = Args.getLastArg(options::OPT_O_Group)) {
    if (A->getOption().matches(options::OPT_O4)) {
      CmdArgs.push_back("-O3");
      D.Diag(diag::warn_O4_is_O3);
    } else {
      // C++ AMP-specific
      if (JA.ContainsActions(Action::BackendJobClass, types::TY_PP_CXX_AMP)) {
        // ignore -O0 and -O1 for GPU compilation paths
        // because inliner would not be enabled and will cause compilation fail
        if (A->getOption().matches(options::OPT_O0)) {
          D.Diag(diag::warn_drv_O0_ignored_for_GPU);
        } else if (A->containsValue("1")) {
          D.Diag(diag::warn_drv_O1_ignored_for_GPU);
        } else {
          // let all other optimization levels pass
          A->render(Args, CmdArgs);
        }
      } else {
        // normal cases
        A->render(Args, CmdArgs);
      }
    }
  }

  // Warn about ignored options to clang.
  for (const Arg *A :
       Args.filtered(options::OPT_clang_ignored_gcc_optimization_f_Group)) {
    D.Diag(diag::warn_ignored_gcc_optimization) << A->getAsString(Args);
    A->claim();
  }

  for (const Arg *A :
       Args.filtered(options::OPT_clang_ignored_legacy_options_Group)) {
    D.Diag(diag::warn_ignored_clang_option) << A->getAsString(Args);
    A->claim();
  }

  claimNoWarnArgs(Args);

  Args.AddAllArgs(CmdArgs, options::OPT_R_Group);

  Args.AddAllArgs(CmdArgs, options::OPT_W_Group);
  if (Args.hasFlag(options::OPT_pedantic, options::OPT_no_pedantic, false))
    CmdArgs.push_back("-pedantic");
  Args.AddLastArg(CmdArgs, options::OPT_pedantic_errors);
  Args.AddLastArg(CmdArgs, options::OPT_w);

  // Fixed point flags
  if (Args.hasFlag(options::OPT_ffixed_point, options::OPT_fno_fixed_point,
                   /*Default=*/false))
    Args.AddLastArg(CmdArgs, options::OPT_ffixed_point);

  // Handle -{std, ansi, trigraphs} -- take the last of -{std, ansi}
  // (-ansi is equivalent to -std=c89 or -std=c++98).
  //
  // If a std is supplied, only add -trigraphs if it follows the
  // option.
  bool ImplyVCPPCXXVer = false;
  const Arg *Std = Args.getLastArg(options::OPT_std_EQ, options::OPT_ansi);
  if (Std) {
    if (Std->getOption().matches(options::OPT_ansi))
      if (types::isCXX(InputType))
        CmdArgs.push_back("-std=c++98");
      else
        CmdArgs.push_back("-std=c89");
    else
      Std->render(Args, CmdArgs);

    // If -f(no-)trigraphs appears after the language standard flag, honor it.
    if (Arg *A = Args.getLastArg(options::OPT_std_EQ, options::OPT_ansi,
                                 options::OPT_ftrigraphs,
                                 options::OPT_fno_trigraphs))
      if (A != Std)
        A->render(Args, CmdArgs);
  } else {
    // Honor -std-default.
    //
    // FIXME: Clang doesn't correctly handle -std= when the input language
    // doesn't match. For the time being just ignore this for C++ inputs;
    // eventually we want to do all the standard defaulting here instead of
    // splitting it between the driver and clang -cc1.
    if (!types::isCXX(InputType))
      Args.AddAllArgsTranslated(CmdArgs, options::OPT_std_default_EQ, "-std=",
                                /*Joined=*/true);
    else if (IsWindowsMSVC)
      ImplyVCPPCXXVer = true;

    Args.AddLastArg(CmdArgs, options::OPT_ftrigraphs,
                    options::OPT_fno_trigraphs);
  }

  // GCC's behavior for -Wwrite-strings is a bit strange:
  //  * In C, this "warning flag" changes the types of string literals from
  //    'char[N]' to 'const char[N]', and thus triggers an unrelated warning
  //    for the discarded qualifier.
  //  * In C++, this is just a normal warning flag.
  //
  // Implementing this warning correctly in C is hard, so we follow GCC's
  // behavior for now. FIXME: Directly diagnose uses of a string literal as
  // a non-const char* in C, rather than using this crude hack.
  if (!types::isCXX(InputType)) {
    // FIXME: This should behave just like a warning flag, and thus should also
    // respect -Weverything, -Wno-everything, -Werror=write-strings, and so on.
    Arg *WriteStrings =
        Args.getLastArg(options::OPT_Wwrite_strings,
                        options::OPT_Wno_write_strings, options::OPT_w);
    if (WriteStrings &&
        WriteStrings->getOption().matches(options::OPT_Wwrite_strings))
      CmdArgs.push_back("-fconst-strings");
  }

  // GCC provides a macro definition '__DEPRECATED' when -Wdeprecated is active
  // during C++ compilation, which it is by default. GCC keeps this define even
  // in the presence of '-w', match this behavior bug-for-bug.
  if (types::isCXX(InputType) &&
      Args.hasFlag(options::OPT_Wdeprecated, options::OPT_Wno_deprecated,
                   true)) {
    CmdArgs.push_back("-fdeprecated-macro");
  }

  // Translate GCC's misnamer '-fasm' arguments to '-fgnu-keywords'.
  if (Arg *Asm = Args.getLastArg(options::OPT_fasm, options::OPT_fno_asm)) {
    if (Asm->getOption().matches(options::OPT_fasm))
      CmdArgs.push_back("-fgnu-keywords");
    else
      CmdArgs.push_back("-fno-gnu-keywords");
  }

  if (ShouldDisableDwarfDirectory(Args, TC))
    CmdArgs.push_back("-fno-dwarf-directory-asm");

  if (ShouldDisableAutolink(Args, TC))
    CmdArgs.push_back("-fno-autolink");

  // Add in -fdebug-compilation-dir if necessary.
  addDebugCompDirArg(Args, CmdArgs);

  addDebugPrefixMapArg(D, Args, CmdArgs);

  if (Arg *A = Args.getLastArg(options::OPT_ftemplate_depth_,
                               options::OPT_ftemplate_depth_EQ)) {
    CmdArgs.push_back("-ftemplate-depth");
    CmdArgs.push_back(A->getValue());
  }

  if (Arg *A = Args.getLastArg(options::OPT_foperator_arrow_depth_EQ)) {
    CmdArgs.push_back("-foperator-arrow-depth");
    CmdArgs.push_back(A->getValue());
  }

  if (Arg *A = Args.getLastArg(options::OPT_fconstexpr_depth_EQ)) {
    CmdArgs.push_back("-fconstexpr-depth");
    CmdArgs.push_back(A->getValue());
  }

  if (Arg *A = Args.getLastArg(options::OPT_fconstexpr_steps_EQ)) {
    CmdArgs.push_back("-fconstexpr-steps");
    CmdArgs.push_back(A->getValue());
  }

  if (Arg *A = Args.getLastArg(options::OPT_fbracket_depth_EQ)) {
    CmdArgs.push_back("-fbracket-depth");
    CmdArgs.push_back(A->getValue());
  }

  if (Arg *A = Args.getLastArg(options::OPT_Wlarge_by_value_copy_EQ,
                               options::OPT_Wlarge_by_value_copy_def)) {
    if (A->getNumValues()) {
      StringRef bytes = A->getValue();
      CmdArgs.push_back(Args.MakeArgString("-Wlarge-by-value-copy=" + bytes));
    } else
      CmdArgs.push_back("-Wlarge-by-value-copy=64"); // default value
  }

  if (Args.hasArg(options::OPT_relocatable_pch))
    CmdArgs.push_back("-relocatable-pch");

  if (const Arg *A = Args.getLastArg(options::OPT_fcf_runtime_abi_EQ)) {
    static const char *kCFABIs[] = {
      "standalone", "objc", "swift", "swift-5.0", "swift-4.2", "swift-4.1",
    };

    if (find(kCFABIs, StringRef(A->getValue())) == std::end(kCFABIs))
      D.Diag(diag::err_drv_invalid_cf_runtime_abi) << A->getValue();
    else
      A->render(Args, CmdArgs);
  }

  if (Arg *A = Args.getLastArg(options::OPT_fconstant_string_class_EQ)) {
    CmdArgs.push_back("-fconstant-string-class");
    CmdArgs.push_back(A->getValue());
  }

  if (Arg *A = Args.getLastArg(options::OPT_ftabstop_EQ)) {
    CmdArgs.push_back("-ftabstop");
    CmdArgs.push_back(A->getValue());
  }

  if (Args.hasFlag(options::OPT_fstack_size_section,
                   options::OPT_fno_stack_size_section, RawTriple.isPS4()))
    CmdArgs.push_back("-fstack-size-section");

  CmdArgs.push_back("-ferror-limit");
  if (Arg *A = Args.getLastArg(options::OPT_ferror_limit_EQ))
    CmdArgs.push_back(A->getValue());
  else
    CmdArgs.push_back("19");

  if (Arg *A = Args.getLastArg(options::OPT_fmacro_backtrace_limit_EQ)) {
    CmdArgs.push_back("-fmacro-backtrace-limit");
    CmdArgs.push_back(A->getValue());
  }

  if (Arg *A = Args.getLastArg(options::OPT_ftemplate_backtrace_limit_EQ)) {
    CmdArgs.push_back("-ftemplate-backtrace-limit");
    CmdArgs.push_back(A->getValue());
  }

  if (Arg *A = Args.getLastArg(options::OPT_fconstexpr_backtrace_limit_EQ)) {
    CmdArgs.push_back("-fconstexpr-backtrace-limit");
    CmdArgs.push_back(A->getValue());
  }

  if (Arg *A = Args.getLastArg(options::OPT_fspell_checking_limit_EQ)) {
    CmdArgs.push_back("-fspell-checking-limit");
    CmdArgs.push_back(A->getValue());
  }

  // Pass -fmessage-length=.
  CmdArgs.push_back("-fmessage-length");
  if (Arg *A = Args.getLastArg(options::OPT_fmessage_length_EQ)) {
    CmdArgs.push_back(A->getValue());
  } else {
    // If -fmessage-length=N was not specified, determine whether this is a
    // terminal and, if so, implicitly define -fmessage-length appropriately.
    unsigned N = llvm::sys::Process::StandardErrColumns();
    CmdArgs.push_back(Args.MakeArgString(Twine(N)));
  }

  // -fvisibility= and -fvisibility-ms-compat are of a piece.
  if (const Arg *A = Args.getLastArg(options::OPT_fvisibility_EQ,
                                     options::OPT_fvisibility_ms_compat)) {
    if (A->getOption().matches(options::OPT_fvisibility_EQ)) {
      CmdArgs.push_back("-fvisibility");
      CmdArgs.push_back(A->getValue());
    } else {
      assert(A->getOption().matches(options::OPT_fvisibility_ms_compat));
      CmdArgs.push_back("-fvisibility");
      CmdArgs.push_back("hidden");
      CmdArgs.push_back("-ftype-visibility");
      CmdArgs.push_back("default");
    }
  }

  Args.AddLastArg(CmdArgs, options::OPT_fvisibility_inlines_hidden);
  Args.AddLastArg(CmdArgs, options::OPT_fvisibility_global_new_delete_hidden);

  Args.AddLastArg(CmdArgs, options::OPT_ftlsmodel_EQ);

  // Forward -f (flag) options which we can pass directly.
  Args.AddLastArg(CmdArgs, options::OPT_femit_all_decls);
  Args.AddLastArg(CmdArgs, options::OPT_fheinous_gnu_extensions);
  Args.AddLastArg(CmdArgs, options::OPT_fdigraphs, options::OPT_fno_digraphs);
  Args.AddLastArg(CmdArgs, options::OPT_fno_operator_names);
  Args.AddLastArg(CmdArgs, options::OPT_femulated_tls,
                  options::OPT_fno_emulated_tls);
  Args.AddLastArg(CmdArgs, options::OPT_fkeep_static_consts);

  // AltiVec-like language extensions aren't relevant for assembling.
  if (!isa<PreprocessJobAction>(JA) || Output.getType() != types::TY_PP_Asm)
    Args.AddLastArg(CmdArgs, options::OPT_fzvector);

  Args.AddLastArg(CmdArgs, options::OPT_fdiagnostics_show_template_tree);
  Args.AddLastArg(CmdArgs, options::OPT_fno_elide_type);

  // Forward flags for OpenMP. We don't do this if the current action is an
  // device offloading action other than OpenMP.
  if (Args.hasFlag(options::OPT_fopenmp, options::OPT_fopenmp_EQ,
                   options::OPT_fno_openmp, false) &&
      (JA.isDeviceOffloading(Action::OFK_None) ||
       JA.isDeviceOffloading(Action::OFK_OpenMP))) {
    switch (D.getOpenMPRuntime(Args)) {
    case Driver::OMPRT_OMP:
    case Driver::OMPRT_IOMP5:
      // Clang can generate useful OpenMP code for these two runtime libraries.
      CmdArgs.push_back("-fopenmp");

      // If no option regarding the use of TLS in OpenMP codegeneration is
      // given, decide a default based on the target. Otherwise rely on the
      // options and pass the right information to the frontend.
      if (!Args.hasFlag(options::OPT_fopenmp_use_tls,
                        options::OPT_fnoopenmp_use_tls, /*Default=*/true))
        CmdArgs.push_back("-fnoopenmp-use-tls");
      Args.AddLastArg(CmdArgs, options::OPT_fopenmp_simd,
                      options::OPT_fno_openmp_simd);
      Args.AddAllArgs(CmdArgs, options::OPT_fopenmp_version_EQ);
      Args.AddAllArgs(CmdArgs, options::OPT_fopenmp_cuda_number_of_sm_EQ);
      Args.AddAllArgs(CmdArgs, options::OPT_fopenmp_cuda_blocks_per_sm_EQ);
      Args.AddAllArgs(CmdArgs,
                      options::OPT_fopenmp_cuda_teams_reduction_recs_num_EQ);
      if (Args.hasFlag(options::OPT_fopenmp_optimistic_collapse,
                       options::OPT_fno_openmp_optimistic_collapse,
                       /*Default=*/false))
        CmdArgs.push_back("-fopenmp-optimistic-collapse");

      // When in OpenMP offloading mode with NVPTX target, forward
      // cuda-mode flag
      if (Args.hasFlag(options::OPT_fopenmp_cuda_mode,
                       options::OPT_fno_openmp_cuda_mode, /*Default=*/false))
        CmdArgs.push_back("-fopenmp-cuda-mode");

      // When in OpenMP offloading mode with NVPTX target, check if full runtime
      // is required.
      if (Args.hasFlag(options::OPT_fopenmp_cuda_force_full_runtime,
                       options::OPT_fno_openmp_cuda_force_full_runtime,
                       /*Default=*/false))
        CmdArgs.push_back("-fopenmp-cuda-force-full-runtime");
      break;
    default:
      // By default, if Clang doesn't know how to generate useful OpenMP code
      // for a specific runtime library, we just don't pass the '-fopenmp' flag
      // down to the actual compilation.
      // FIXME: It would be better to have a mode which *only* omits IR
      // generation based on the OpenMP support so that we get consistent
      // semantic analysis, etc.
      break;
    }
  } else {
    Args.AddLastArg(CmdArgs, options::OPT_fopenmp_simd,
                    options::OPT_fno_openmp_simd);
    Args.AddAllArgs(CmdArgs, options::OPT_fopenmp_version_EQ);
  }

  const SanitizerArgs &Sanitize = TC.getSanitizerArgs();
  Sanitize.addArgs(TC, Args, CmdArgs, InputType);

  const XRayArgs &XRay = TC.getXRayArgs();
  XRay.addArgs(TC, Args, CmdArgs, InputType);

  if (TC.SupportsProfiling())
    Args.AddLastArg(CmdArgs, options::OPT_pg);

  if (TC.SupportsProfiling())
    Args.AddLastArg(CmdArgs, options::OPT_mfentry);

  // -flax-vector-conversions is default.
  if (!Args.hasFlag(options::OPT_flax_vector_conversions,
                    options::OPT_fno_lax_vector_conversions))
    CmdArgs.push_back("-fno-lax-vector-conversions");

  if (Args.getLastArg(options::OPT_fapple_kext) ||
      (Args.hasArg(options::OPT_mkernel) && types::isCXX(InputType)))
    CmdArgs.push_back("-fapple-kext");

  Args.AddLastArg(CmdArgs, options::OPT_fobjc_sender_dependent_dispatch);
  Args.AddLastArg(CmdArgs, options::OPT_fdiagnostics_print_source_range_info);
  Args.AddLastArg(CmdArgs, options::OPT_fdiagnostics_parseable_fixits);
  Args.AddLastArg(CmdArgs, options::OPT_ftime_report);
  Args.AddLastArg(CmdArgs, options::OPT_ftime_trace);
  Args.AddLastArg(CmdArgs, options::OPT_ftrapv);
  Args.AddLastArg(CmdArgs, options::OPT_malign_double);

  if (Arg *A = Args.getLastArg(options::OPT_ftrapv_handler_EQ)) {
    CmdArgs.push_back("-ftrapv-handler");
    CmdArgs.push_back(A->getValue());
  }

  Args.AddLastArg(CmdArgs, options::OPT_ftrap_function_EQ);

  // -fno-strict-overflow implies -fwrapv if it isn't disabled, but
  // -fstrict-overflow won't turn off an explicitly enabled -fwrapv.
  if (Arg *A = Args.getLastArg(options::OPT_fwrapv, options::OPT_fno_wrapv)) {
    if (A->getOption().matches(options::OPT_fwrapv))
      CmdArgs.push_back("-fwrapv");
  } else if (Arg *A = Args.getLastArg(options::OPT_fstrict_overflow,
                                      options::OPT_fno_strict_overflow)) {
    if (A->getOption().matches(options::OPT_fno_strict_overflow))
      CmdArgs.push_back("-fwrapv");
  }

  if (Arg *A = Args.getLastArg(options::OPT_freroll_loops,
                               options::OPT_fno_reroll_loops))
    if (A->getOption().matches(options::OPT_freroll_loops))
      CmdArgs.push_back("-freroll-loops");

  Args.AddLastArg(CmdArgs, options::OPT_fwritable_strings);
  Args.AddLastArg(CmdArgs, options::OPT_funroll_loops,
                  options::OPT_fno_unroll_loops);

  Args.AddLastArg(CmdArgs, options::OPT_pthread);

  if (Args.hasFlag(options::OPT_mspeculative_load_hardening, options::OPT_mno_speculative_load_hardening,
                   false))
    CmdArgs.push_back(Args.MakeArgString("-mspeculative-load-hardening"));

  RenderSSPOptions(TC, Args, CmdArgs, KernelOrKext);
  RenderTrivialAutoVarInitOptions(D, TC, Args, CmdArgs);

  // Translate -mstackrealign
  if (Args.hasFlag(options::OPT_mstackrealign, options::OPT_mno_stackrealign,
                   false))
    CmdArgs.push_back(Args.MakeArgString("-mstackrealign"));

  if (Args.hasArg(options::OPT_mstack_alignment)) {
    StringRef alignment = Args.getLastArgValue(options::OPT_mstack_alignment);
    CmdArgs.push_back(Args.MakeArgString("-mstack-alignment=" + alignment));
  }

  if (Args.hasArg(options::OPT_mstack_probe_size)) {
    StringRef Size = Args.getLastArgValue(options::OPT_mstack_probe_size);

    if (!Size.empty())
      CmdArgs.push_back(Args.MakeArgString("-mstack-probe-size=" + Size));
    else
      CmdArgs.push_back("-mstack-probe-size=0");
  }

  if (!Args.hasFlag(options::OPT_mstack_arg_probe,
                    options::OPT_mno_stack_arg_probe, true))
    CmdArgs.push_back(Args.MakeArgString("-mno-stack-arg-probe"));

  if (Arg *A = Args.getLastArg(options::OPT_mrestrict_it,
                               options::OPT_mno_restrict_it)) {
    if (A->getOption().matches(options::OPT_mrestrict_it)) {
      CmdArgs.push_back("-mllvm");
      CmdArgs.push_back("-arm-restrict-it");
    } else {
      CmdArgs.push_back("-mllvm");
      CmdArgs.push_back("-arm-no-restrict-it");
    }
  } else if (Triple.isOSWindows() &&
             (Triple.getArch() == llvm::Triple::arm ||
              Triple.getArch() == llvm::Triple::thumb)) {
    // Windows on ARM expects restricted IT blocks
    CmdArgs.push_back("-mllvm");
    CmdArgs.push_back("-arm-restrict-it");
  }

  // Forward -cl options to -cc1
  RenderOpenCLOptions(Args, CmdArgs);

  if (Arg *A = Args.getLastArg(options::OPT_fcf_protection_EQ)) {
    CmdArgs.push_back(
        Args.MakeArgString(Twine("-fcf-protection=") + A->getValue()));
  }

  // Forward -f options with positive and negative forms; we translate
  // these by hand.
  if (Arg *A = getLastProfileSampleUseArg(Args)) {
    auto *PGOArg = Args.getLastArg(
        options::OPT_fprofile_generate, options::OPT_fprofile_generate_EQ,
        options::OPT_fcs_profile_generate, options::OPT_fcs_profile_generate_EQ,
        options::OPT_fprofile_use, options::OPT_fprofile_use_EQ);
    if (PGOArg)
      D.Diag(diag::err_drv_argument_not_allowed_with)
          << "SampleUse with PGO options";

    StringRef fname = A->getValue();
    if (!llvm::sys::fs::exists(fname))
      D.Diag(diag::err_drv_no_such_file) << fname;
    else
      A->render(Args, CmdArgs);
  }
  Args.AddLastArg(CmdArgs, options::OPT_fprofile_remapping_file_EQ);

  RenderBuiltinOptions(TC, RawTriple, Args, CmdArgs);

  if (!Args.hasFlag(options::OPT_fassume_sane_operator_new,
                    options::OPT_fno_assume_sane_operator_new))
    CmdArgs.push_back("-fno-assume-sane-operator-new");

  // -fblocks=0 is default.
  if (Args.hasFlag(options::OPT_fblocks, options::OPT_fno_blocks,
                   TC.IsBlocksDefault()) ||
      (Args.hasArg(options::OPT_fgnu_runtime) &&
       Args.hasArg(options::OPT_fobjc_nonfragile_abi) &&
       !Args.hasArg(options::OPT_fno_blocks))) {
    CmdArgs.push_back("-fblocks");

    if (!Args.hasArg(options::OPT_fgnu_runtime) && !TC.hasBlocksRuntime())
      CmdArgs.push_back("-fblocks-runtime-optional");
  }

  // -fencode-extended-block-signature=1 is default.
  if (TC.IsEncodeExtendedBlockSignatureDefault())
    CmdArgs.push_back("-fencode-extended-block-signature");

  if (Args.hasFlag(options::OPT_fcoroutines_ts, options::OPT_fno_coroutines_ts,
                   false) &&
      types::isCXX(InputType)) {
    CmdArgs.push_back("-fcoroutines-ts");
  }

  Args.AddLastArg(CmdArgs, options::OPT_fdouble_square_bracket_attributes,
                  options::OPT_fno_double_square_bracket_attributes);

  // -faccess-control is default.
  if (Args.hasFlag(options::OPT_fno_access_control,
                   options::OPT_faccess_control, false))
    CmdArgs.push_back("-fno-access-control");

  // -felide-constructors is the default.
  if (Args.hasFlag(options::OPT_fno_elide_constructors,
                   options::OPT_felide_constructors, false))
    CmdArgs.push_back("-fno-elide-constructors");

  ToolChain::RTTIMode RTTIMode = TC.getRTTIMode();

  if (KernelOrKext || (types::isCXX(InputType) &&
                       (RTTIMode == ToolChain::RM_Disabled)))
    CmdArgs.push_back("-fno-rtti");

  // -fshort-enums=0 is default for all architectures except Hexagon.
  if (Args.hasFlag(options::OPT_fshort_enums, options::OPT_fno_short_enums,
                   TC.getArch() == llvm::Triple::hexagon))
    CmdArgs.push_back("-fshort-enums");

  RenderCharacterOptions(Args, AuxTriple ? *AuxTriple : RawTriple, CmdArgs);

  // -fuse-cxa-atexit is default.
  if (!Args.hasFlag(
          options::OPT_fuse_cxa_atexit, options::OPT_fno_use_cxa_atexit,
          !RawTriple.isOSWindows() &&
              RawTriple.getOS() != llvm::Triple::Solaris &&
              TC.getArch() != llvm::Triple::xcore &&
              ((RawTriple.getVendor() != llvm::Triple::MipsTechnologies) ||
               RawTriple.hasEnvironment())) ||
      KernelOrKext)
    CmdArgs.push_back("-fno-use-cxa-atexit");

  if (Args.hasFlag(options::OPT_fregister_global_dtors_with_atexit,
                   options::OPT_fno_register_global_dtors_with_atexit,
                   RawTriple.isOSDarwin() && !KernelOrKext))
    CmdArgs.push_back("-fregister-global-dtors-with-atexit");

  // -fms-extensions=0 is default.
  if (Args.hasFlag(options::OPT_fms_extensions, options::OPT_fno_ms_extensions,
                   IsWindowsMSVC))
    CmdArgs.push_back("-fms-extensions");

  // -fno-use-line-directives is default.
  if (Args.hasFlag(options::OPT_fuse_line_directives,
                   options::OPT_fno_use_line_directives, false))
    CmdArgs.push_back("-fuse-line-directives");

  // -fms-compatibility=0 is default.
  if (Args.hasFlag(options::OPT_fms_compatibility,
                   options::OPT_fno_ms_compatibility,
                   (IsWindowsMSVC &&
                    Args.hasFlag(options::OPT_fms_extensions,
                                 options::OPT_fno_ms_extensions, true))))
    CmdArgs.push_back("-fms-compatibility");

  VersionTuple MSVT = TC.computeMSVCVersion(&D, Args);
  if (!MSVT.empty())
    CmdArgs.push_back(
        Args.MakeArgString("-fms-compatibility-version=" + MSVT.getAsString()));

  bool IsMSVC2015Compatible = MSVT.getMajor() >= 19;
  if (ImplyVCPPCXXVer) {
    StringRef LanguageStandard;
    if (const Arg *StdArg = Args.getLastArg(options::OPT__SLASH_std)) {
      Std = StdArg;
      LanguageStandard = llvm::StringSwitch<StringRef>(StdArg->getValue())
                             .Case("c++14", "-std=c++14")
                             .Case("c++17", "-std=c++17")
                             .Case("c++latest", "-std=c++2a")
                             .Default("");
      if (LanguageStandard.empty())
        D.Diag(clang::diag::warn_drv_unused_argument)
            << StdArg->getAsString(Args);
    }

    if (LanguageStandard.empty()) {
      if (IsMSVC2015Compatible)
        LanguageStandard = "-std=c++14";
      else
        LanguageStandard = "-std=c++11";
    }

    CmdArgs.push_back(LanguageStandard.data());
  }

  // -fno-borland-extensions is default.
  if (Args.hasFlag(options::OPT_fborland_extensions,
                   options::OPT_fno_borland_extensions, false))
    CmdArgs.push_back("-fborland-extensions");

  // -fno-declspec is default, except for PS4.
  if (Args.hasFlag(options::OPT_fdeclspec, options::OPT_fno_declspec,
                   RawTriple.isPS4()))
    CmdArgs.push_back("-fdeclspec");
  else if (Args.hasArg(options::OPT_fno_declspec))
    CmdArgs.push_back("-fno-declspec"); // Explicitly disabling __declspec.

  // -fthreadsafe-static is default, except for MSVC compatibility versions less
  // than 19.
  if (!Args.hasFlag(options::OPT_fthreadsafe_statics,
                    options::OPT_fno_threadsafe_statics,
                    !IsWindowsMSVC || IsMSVC2015Compatible))
    CmdArgs.push_back("-fno-threadsafe-statics");

  // -fno-delayed-template-parsing is default, except when targeting MSVC.
  // Many old Windows SDK versions require this to parse.
  // FIXME: MSVC introduced /Zc:twoPhase- to disable this behavior in their
  // compiler. We should be able to disable this by default at some point.
  if (Args.hasFlag(options::OPT_fdelayed_template_parsing,
                   options::OPT_fno_delayed_template_parsing, IsWindowsMSVC))
    CmdArgs.push_back("-fdelayed-template-parsing");

  // -fgnu-keywords default varies depending on language; only pass if
  // specified.
  if (Arg *A = Args.getLastArg(options::OPT_fgnu_keywords,
                               options::OPT_fno_gnu_keywords))
    A->render(Args, CmdArgs);

  if (Args.hasFlag(options::OPT_fgnu89_inline, options::OPT_fno_gnu89_inline,
                   false))
    CmdArgs.push_back("-fgnu89-inline");

  if (Args.hasArg(options::OPT_fno_inline))
    CmdArgs.push_back("-fno-inline");

  if (Arg* InlineArg = Args.getLastArg(options::OPT_finline_functions,
                                       options::OPT_finline_hint_functions,
                                       options::OPT_fno_inline_functions))
    InlineArg->render(Args, CmdArgs);

  // FIXME: Find a better way to determine whether the language has modules
  // support by default, or just assume that all languages do.
  bool HaveModules =
      Std && (Std->containsValue("c++2a") || Std->containsValue("c++latest"));
  RenderModulesOptions(C, D, Args, Input, Output, CmdArgs, HaveModules);

  Args.AddLastArg(CmdArgs, options::OPT_fexperimental_new_pass_manager,
                  options::OPT_fno_experimental_new_pass_manager);

  ObjCRuntime Runtime = AddObjCRuntimeArgs(Args, CmdArgs, rewriteKind);
  RenderObjCOptions(TC, D, RawTriple, Args, Runtime, rewriteKind != RK_None,
                    Input, CmdArgs);

  if (Args.hasFlag(options::OPT_fapplication_extension,
                   options::OPT_fno_application_extension, false))
    CmdArgs.push_back("-fapplication-extension");

  // Handle GCC-style exception args.
  if (!C.getDriver().IsCLMode())
    addExceptionArgs(Args, InputType, TC, KernelOrKext, Runtime, CmdArgs);

  // Handle exception personalities
  Arg *A = Args.getLastArg(options::OPT_fsjlj_exceptions,
                           options::OPT_fseh_exceptions,
                           options::OPT_fdwarf_exceptions);
  if (A) {
    const Option &Opt = A->getOption();
    if (Opt.matches(options::OPT_fsjlj_exceptions))
      CmdArgs.push_back("-fsjlj-exceptions");
    if (Opt.matches(options::OPT_fseh_exceptions))
      CmdArgs.push_back("-fseh-exceptions");
    if (Opt.matches(options::OPT_fdwarf_exceptions))
      CmdArgs.push_back("-fdwarf-exceptions");
  } else {
    switch (TC.GetExceptionModel(Args)) {
    default:
      break;
    case llvm::ExceptionHandling::DwarfCFI:
      CmdArgs.push_back("-fdwarf-exceptions");
      break;
    case llvm::ExceptionHandling::SjLj:
      CmdArgs.push_back("-fsjlj-exceptions");
      break;
    case llvm::ExceptionHandling::WinEH:
      CmdArgs.push_back("-fseh-exceptions");
      break;
    }
  }

  // C++ "sane" operator new.
  if (!Args.hasFlag(options::OPT_fassume_sane_operator_new,
                    options::OPT_fno_assume_sane_operator_new))
    CmdArgs.push_back("-fno-assume-sane-operator-new");

  // -frelaxed-template-template-args is off by default, as it is a severe
  // breaking change until a corresponding change to template partial ordering
  // is provided.
  if (Args.hasFlag(options::OPT_frelaxed_template_template_args,
                   options::OPT_fno_relaxed_template_template_args, false))
    CmdArgs.push_back("-frelaxed-template-template-args");

  // -fsized-deallocation is off by default, as it is an ABI-breaking change for
  // most platforms.
  if (Args.hasFlag(options::OPT_fsized_deallocation,
                   options::OPT_fno_sized_deallocation, false))
    CmdArgs.push_back("-fsized-deallocation");

  // -faligned-allocation is on by default in C++17 onwards and otherwise off
  // by default.
  if (Arg *A = Args.getLastArg(options::OPT_faligned_allocation,
                               options::OPT_fno_aligned_allocation,
                               options::OPT_faligned_new_EQ)) {
    if (A->getOption().matches(options::OPT_fno_aligned_allocation))
      CmdArgs.push_back("-fno-aligned-allocation");
    else
      CmdArgs.push_back("-faligned-allocation");
  }

  // The default new alignment can be specified using a dedicated option or via
  // a GCC-compatible option that also turns on aligned allocation.
  if (Arg *A = Args.getLastArg(options::OPT_fnew_alignment_EQ,
                               options::OPT_faligned_new_EQ))
    CmdArgs.push_back(
        Args.MakeArgString(Twine("-fnew-alignment=") + A->getValue()));

  // -fconstant-cfstrings is default, and may be subject to argument translation
  // on Darwin.
  if (!Args.hasFlag(options::OPT_fconstant_cfstrings,
                    options::OPT_fno_constant_cfstrings) ||
      !Args.hasFlag(options::OPT_mconstant_cfstrings,
                    options::OPT_mno_constant_cfstrings))
    CmdArgs.push_back("-fno-constant-cfstrings");

  // -fno-pascal-strings is default, only pass non-default.
  if (Args.hasFlag(options::OPT_fpascal_strings,
                   options::OPT_fno_pascal_strings, false))
    CmdArgs.push_back("-fpascal-strings");

  // Honor -fpack-struct= and -fpack-struct, if given. Note that
  // -fno-pack-struct doesn't apply to -fpack-struct=.
  if (Arg *A = Args.getLastArg(options::OPT_fpack_struct_EQ)) {
    std::string PackStructStr = "-fpack-struct=";
    PackStructStr += A->getValue();
    CmdArgs.push_back(Args.MakeArgString(PackStructStr));
  } else if (Args.hasFlag(options::OPT_fpack_struct,
                          options::OPT_fno_pack_struct, false)) {
    CmdArgs.push_back("-fpack-struct=1");
  }

  // Handle -fmax-type-align=N and -fno-type-align
  bool SkipMaxTypeAlign = Args.hasArg(options::OPT_fno_max_type_align);
  if (Arg *A = Args.getLastArg(options::OPT_fmax_type_align_EQ)) {
    if (!SkipMaxTypeAlign) {
      std::string MaxTypeAlignStr = "-fmax-type-align=";
      MaxTypeAlignStr += A->getValue();
      CmdArgs.push_back(Args.MakeArgString(MaxTypeAlignStr));
    }
  } else if (RawTriple.isOSDarwin()) {
    if (!SkipMaxTypeAlign) {
      std::string MaxTypeAlignStr = "-fmax-type-align=16";
      CmdArgs.push_back(Args.MakeArgString(MaxTypeAlignStr));
    }
  }

  if (!Args.hasFlag(options::OPT_Qy, options::OPT_Qn, true))
    CmdArgs.push_back("-Qn");

  // -fcommon is the default unless compiling kernel code or the target says so
  bool NoCommonDefault = KernelOrKext || isNoCommonDefault(RawTriple);
  if (!Args.hasFlag(options::OPT_fcommon, options::OPT_fno_common,
                    !NoCommonDefault))
    CmdArgs.push_back("-fno-common");

  // -fsigned-bitfields is default, and clang doesn't yet support
  // -funsigned-bitfields.
  if (!Args.hasFlag(options::OPT_fsigned_bitfields,
                    options::OPT_funsigned_bitfields))
    D.Diag(diag::warn_drv_clang_unsupported)
        << Args.getLastArg(options::OPT_funsigned_bitfields)->getAsString(Args);

  // -fsigned-bitfields is default, and clang doesn't support -fno-for-scope.
  if (!Args.hasFlag(options::OPT_ffor_scope, options::OPT_fno_for_scope))
    D.Diag(diag::err_drv_clang_unsupported)
        << Args.getLastArg(options::OPT_fno_for_scope)->getAsString(Args);

  // -finput_charset=UTF-8 is default. Reject others
  if (Arg *inputCharset = Args.getLastArg(options::OPT_finput_charset_EQ)) {
    StringRef value = inputCharset->getValue();
    if (!value.equals_lower("utf-8"))
      D.Diag(diag::err_drv_invalid_value) << inputCharset->getAsString(Args)
                                          << value;
  }

  // -fexec_charset=UTF-8 is default. Reject others
  if (Arg *execCharset = Args.getLastArg(options::OPT_fexec_charset_EQ)) {
    StringRef value = execCharset->getValue();
    if (!value.equals_lower("utf-8"))
      D.Diag(diag::err_drv_invalid_value) << execCharset->getAsString(Args)
                                          << value;
  }

  RenderDiagnosticsOptions(D, Args, CmdArgs);

  // -fno-asm-blocks is default.
  if (Args.hasFlag(options::OPT_fasm_blocks, options::OPT_fno_asm_blocks,
                   false))
    CmdArgs.push_back("-fasm-blocks");

  // -fgnu-inline-asm is default.
  if (!Args.hasFlag(options::OPT_fgnu_inline_asm,
                    options::OPT_fno_gnu_inline_asm, true))
    CmdArgs.push_back("-fno-gnu-inline-asm");

  // Turn off vectorization support for GPU kernels for now
  if (!IsHCCKernelPath) {

  // Enable vectorization per default according to the optimization level
  // selected. For optimization levels that want vectorization we use the alias
  // option to simplify the hasFlag logic.
  bool EnableVec = shouldEnableVectorizerAtOLevel(Args, false);
  OptSpecifier VectorizeAliasOption =
      EnableVec ? options::OPT_O_Group : options::OPT_fvectorize;
  if (Args.hasFlag(options::OPT_fvectorize, VectorizeAliasOption,
                   options::OPT_fno_vectorize, EnableVec))
    CmdArgs.push_back("-vectorize-loops");

  } // if (!IsHCCKernelPath)

  // -fslp-vectorize is enabled based on the optimization level selected.
  bool EnableSLPVec = shouldEnableVectorizerAtOLevel(Args, true) && !IsHCCKernelPath;
  OptSpecifier SLPVectAliasOption =
      EnableSLPVec ? options::OPT_O_Group : options::OPT_fslp_vectorize;
  if (Args.hasFlag(options::OPT_fslp_vectorize, SLPVectAliasOption,
                   options::OPT_fno_slp_vectorize, EnableSLPVec))
    CmdArgs.push_back("-vectorize-slp");

  ParseMPreferVectorWidth(D, Args, CmdArgs);

  if (Arg *A = Args.getLastArg(options::OPT_fshow_overloads_EQ))
    A->render(Args, CmdArgs);

  if (Arg *A = Args.getLastArg(
          options::OPT_fsanitize_undefined_strip_path_components_EQ))
    A->render(Args, CmdArgs);

  // -fdollars-in-identifiers default varies depending on platform and
  // language; only pass if specified.
  if (Arg *A = Args.getLastArg(options::OPT_fdollars_in_identifiers,
                               options::OPT_fno_dollars_in_identifiers)) {
    if (A->getOption().matches(options::OPT_fdollars_in_identifiers))
      CmdArgs.push_back("-fdollars-in-identifiers");
    else
      CmdArgs.push_back("-fno-dollars-in-identifiers");
  }

  // -funit-at-a-time is default, and we don't support -fno-unit-at-a-time for
  // practical purposes.
  if (Arg *A = Args.getLastArg(options::OPT_funit_at_a_time,
                               options::OPT_fno_unit_at_a_time)) {
    if (A->getOption().matches(options::OPT_fno_unit_at_a_time))
      D.Diag(diag::warn_drv_clang_unsupported) << A->getAsString(Args);
  }

  if (Args.hasFlag(options::OPT_fapple_pragma_pack,
                   options::OPT_fno_apple_pragma_pack, false))
    CmdArgs.push_back("-fapple-pragma-pack");

  // Remarks can be enabled with any of the `-f.*optimization-record.*` flags.
  if (Args.hasFlag(options::OPT_fsave_optimization_record,
                   options::OPT_foptimization_record_file_EQ,
                   options::OPT_fno_save_optimization_record, false) ||
      Args.hasFlag(options::OPT_foptimization_record_passes_EQ,
                   options::OPT_fno_save_optimization_record, false)) {
    CmdArgs.push_back("-opt-record-file");

    const Arg *A = Args.getLastArg(options::OPT_foptimization_record_file_EQ);
    if (A) {
      CmdArgs.push_back(A->getValue());
    } else {
      SmallString<128> F;

      if (Args.hasArg(options::OPT_c) || Args.hasArg(options::OPT_S)) {
        if (Arg *FinalOutput = Args.getLastArg(options::OPT_o))
          F = FinalOutput->getValue();
      }

      if (F.empty()) {
        // Use the input filename.
        F = llvm::sys::path::stem(Input.getBaseInput());

        // If we're compiling for an offload architecture (i.e. a CUDA device),
        // we need to make the file name for the device compilation different
        // from the host compilation.
        if (!JA.isDeviceOffloading(Action::OFK_None) &&
            !JA.isDeviceOffloading(Action::OFK_Host)) {
          llvm::sys::path::replace_extension(F, "");
          F += Action::GetOffloadingFileNamePrefix(JA.getOffloadingDeviceKind(),
                                                   Triple.normalize());
          F += "-";
          F += JA.getOffloadingArch();
        }
      }

      llvm::sys::path::replace_extension(F, "opt.yaml");
      CmdArgs.push_back(Args.MakeArgString(F));
    }
    if (const Arg *A =
            Args.getLastArg(options::OPT_foptimization_record_passes_EQ)) {
      CmdArgs.push_back("-opt-record-passes");
      CmdArgs.push_back(A->getValue());
    }
  }

  bool RewriteImports = Args.hasFlag(options::OPT_frewrite_imports,
                                     options::OPT_fno_rewrite_imports, false);
  if (RewriteImports)
    CmdArgs.push_back("-frewrite-imports");

  // Enable rewrite includes if the user's asked for it or if we're generating
  // diagnostics.
  // TODO: Once -module-dependency-dir works with -frewrite-includes it'd be
  // nice to enable this when doing a crashdump for modules as well.
  if (Args.hasFlag(options::OPT_frewrite_includes,
                   options::OPT_fno_rewrite_includes, false) ||
      (C.isForDiagnostics() && !HaveModules))
    CmdArgs.push_back("-frewrite-includes");

  // Only allow -traditional or -traditional-cpp outside in preprocessing modes.
  if (Arg *A = Args.getLastArg(options::OPT_traditional,
                               options::OPT_traditional_cpp)) {
    if (isa<PreprocessJobAction>(JA))
      CmdArgs.push_back("-traditional-cpp");
    else
      D.Diag(diag::err_drv_clang_unsupported) << A->getAsString(Args);
  }

  Args.AddLastArg(CmdArgs, options::OPT_dM);
  Args.AddLastArg(CmdArgs, options::OPT_dD);

  // Handle serialized diagnostics.
  if (Arg *A = Args.getLastArg(options::OPT__serialize_diags)) {
    CmdArgs.push_back("-serialize-diagnostic-file");
    CmdArgs.push_back(Args.MakeArgString(A->getValue()));
  }

  if (Args.hasArg(options::OPT_fretain_comments_from_system_headers))
    CmdArgs.push_back("-fretain-comments-from-system-headers");

  // Forward -fcomment-block-commands to -cc1.
  Args.AddAllArgs(CmdArgs, options::OPT_fcomment_block_commands);
  // Forward -fparse-all-comments to -cc1.
  Args.AddAllArgs(CmdArgs, options::OPT_fparse_all_comments);

  // Turn -fplugin=name.so into -load name.so
  for (const Arg *A : Args.filtered(options::OPT_fplugin_EQ)) {
    CmdArgs.push_back("-load");
    CmdArgs.push_back(A->getValue());
    A->claim();
  }

  // Forward -fpass-plugin=name.so to -cc1.
  for (const Arg *A : Args.filtered(options::OPT_fpass_plugin_EQ)) {
    CmdArgs.push_back(
        Args.MakeArgString(Twine("-fpass-plugin=") + A->getValue()));
    A->claim();
  }

  // Setup statistics file output.
  SmallString<128> StatsFile = getStatsFileName(Args, Output, Input, D);
  if (!StatsFile.empty())
    CmdArgs.push_back(Args.MakeArgString(Twine("-stats-file=") + StatsFile));

  // Forward -Xclang arguments to -cc1, and -mllvm arguments to the LLVM option
  // parser.
  // -finclude-default-header flag is for preprocessor,
  // do not pass it to other cc1 commands when save-temps is enabled
  if (C.getDriver().isSaveTempsEnabled() &&
      !isa<PreprocessJobAction>(JA)) {
    for (auto Arg : Args.filtered(options::OPT_Xclang)) {
      Arg->claim();
      if (StringRef(Arg->getValue()) != "-finclude-default-header")
        CmdArgs.push_back(Arg->getValue());
    }
  }
  else {
    Args.AddAllArgValues(CmdArgs, options::OPT_Xclang);
  }
  for (const Arg *A : Args.filtered(options::OPT_mllvm)) {
    A->claim();

    // We translate this by hand to the -cc1 argument, since nightly test uses
    // it and developers have been trained to spell it with -mllvm. Both
    // spellings are now deprecated and should be removed.
    if (StringRef(A->getValue(0)) == "-disable-llvm-optzns") {
      CmdArgs.push_back("-disable-llvm-optzns");
    } else {
      A->render(Args, CmdArgs);
    }
  }

  // With -save-temps, we want to save the unoptimized bitcode output from the
  // CompileJobAction, use -disable-llvm-passes to get pristine IR generated
  // by the frontend.
  // When -fembed-bitcode is enabled, optimized bitcode is emitted because it
  // has slightly different breakdown between stages.
  // FIXME: -fembed-bitcode -save-temps will save optimized bitcode instead of
  // pristine IR generated by the frontend. Ideally, a new compile action should
  // be added so both IR can be captured.
  if (C.getDriver().isSaveTempsEnabled() &&
      !(C.getDriver().embedBitcodeInObject() && !C.getDriver().isUsingLTO()) &&
      isa<CompileJobAction>(JA))
    CmdArgs.push_back("-disable-llvm-passes");

<<<<<<< HEAD
  if (Output.getType() == types::TY_Dependencies) {
    // Handled with other dependency code.
  } else if (Output.isFilename() &&
             (JA.ContainsActions(Action::PreprocessJobClass, types::TY_HC_KERNEL) ||
              JA.ContainsActions(Action::PreprocessJobClass, types::TY_CXX_AMP) ||
              JA.ContainsActions(Action::PreprocessJobClass, types::TY_CXX_AMP_CPU))) {
    CmdArgs.push_back("-o");
    SmallString<128> KernelPreprocessFile(Output.getFilename());
    if (JA.ContainsActions(Action::PreprocessJobClass, types::TY_CXX_AMP_CPU)) {
      llvm::sys::path::replace_extension(KernelPreprocessFile, ".amp_cpu.i");
    } else {
      llvm::sys::path::replace_extension(KernelPreprocessFile, ".gpu.i");
    }
    CmdArgs.push_back(Args.MakeArgString(KernelPreprocessFile));
  } else if (Output.isFilename()) {
    CmdArgs.push_back("-o");
    CmdArgs.push_back(Output.getFilename());
  } else {
    assert(Output.isNothing() && "Invalid output.");
  }

  addDashXForInput(Args, Input, CmdArgs);

  ArrayRef<InputInfo> FrontendInputs = Input;
  if (IsHeaderModulePrecompile)
    FrontendInputs = ModuleHeaderInputs;
  else if (Input.isNothing())
    FrontendInputs = {};

  for (const InputInfo &Input : FrontendInputs) {
    if (Input.isFilename())
      CmdArgs.push_back(Input.getFilename());
    else
      Input.getInputArg().renderAsInput(Args, CmdArgs);
  }

=======
>>>>>>> 46cf9eb2
  Args.AddAllArgs(CmdArgs, options::OPT_undef);

  const char *Exec = D.getClangProgramPath();

  // Optionally embed the -cc1 level arguments into the debug info or a
  // section, for build analysis.
  // Also record command line arguments into the debug info if
  // -grecord-gcc-switches options is set on.
  // By default, -gno-record-gcc-switches is set on and no recording.
  auto GRecordSwitches =
      Args.hasFlag(options::OPT_grecord_command_line,
                   options::OPT_gno_record_command_line, false);
  auto FRecordSwitches =
      Args.hasFlag(options::OPT_frecord_command_line,
                   options::OPT_fno_record_command_line, false);
  if (FRecordSwitches && !Triple.isOSBinFormatELF())
    D.Diag(diag::err_drv_unsupported_opt_for_target)
        << Args.getLastArg(options::OPT_frecord_command_line)->getAsString(Args)
        << TripleStr;
  if (TC.UseDwarfDebugFlags() || GRecordSwitches || FRecordSwitches) {
    ArgStringList OriginalArgs;
    for (const auto &Arg : Args)
      Arg->render(Args, OriginalArgs);

    SmallString<256> Flags;
    Flags += Exec;
    for (const char *OriginalArg : OriginalArgs) {
      SmallString<128> EscapedArg;
      EscapeSpacesAndBackslashes(OriginalArg, EscapedArg);
      Flags += " ";
      Flags += EscapedArg;
    }
    auto FlagsArgString = Args.MakeArgString(Flags);
    if (TC.UseDwarfDebugFlags() || GRecordSwitches) {
      CmdArgs.push_back("-dwarf-debug-flags");
      CmdArgs.push_back(FlagsArgString);
    }
    if (FRecordSwitches) {
      CmdArgs.push_back("-record-command-line");
      CmdArgs.push_back(FlagsArgString);
    }
  }

  // Host-side cuda compilation receives all device-side outputs in a single
  // fatbin as Inputs[1]. Include the binary with -fcuda-include-gpubinary.
  if ((IsCuda || IsHIP) && CudaDeviceInput) {
      CmdArgs.push_back("-fcuda-include-gpubinary");
      CmdArgs.push_back(CudaDeviceInput->getFilename());
      if (Args.hasFlag(options::OPT_fgpu_rdc, options::OPT_fno_gpu_rdc, false))
        CmdArgs.push_back("-fgpu-rdc");
  }

  if (IsCuda) {
    if (Args.hasFlag(options::OPT_fcuda_short_ptr,
                     options::OPT_fno_cuda_short_ptr, false))
      CmdArgs.push_back("-fcuda-short-ptr");
  }

  if (Args.hasArg(options::OPT_hc_mode) ||
    Args.hasArg(options::OPT_famp) ||
    Args.getLastArgValue(options::OPT_std_EQ).equals("c++amp")) {

    // Generate *relocatable* code by default for HCC
    // In reality, HCC doesn't support relocatible code at the moment.
    // What it really cares about is -fno-gpu-rdc, which instructs
    // HCC to generate non-relocatable code.  This is a hint for HCC
    // to enable early finalization because kernels don't contain calls 
    // to functions defined in another module.
    if (Args.hasFlag(options::OPT_fgpu_rdc, options::OPT_fno_gpu_rdc, true))
      CmdArgs.push_back("-fgpu-rdc");
  }

  if (IsHIP)
    CmdArgs.push_back("-fcuda-allow-variadic-functions");

  // OpenMP offloading device jobs take the argument -fopenmp-host-ir-file-path
  // to specify the result of the compile phase on the host, so the meaningful
  // device declarations can be identified. Also, -fopenmp-is-device is passed
  // along to tell the frontend that it is generating code for a device, so that
  // only the relevant declarations are emitted.
  if (IsOpenMPDevice) {
    CmdArgs.push_back("-fopenmp-is-device");
    if (OpenMPDeviceInput) {
      CmdArgs.push_back("-fopenmp-host-ir-file-path");
      CmdArgs.push_back(Args.MakeArgString(OpenMPDeviceInput->getFilename()));
    }
  }

  // For all the host OpenMP offloading compile jobs we need to pass the targets
  // information using -fopenmp-targets= option.
  if (JA.isHostOffloading(Action::OFK_OpenMP)) {
    SmallString<128> TargetInfo("-fopenmp-targets=");

    Arg *Tgts = Args.getLastArg(options::OPT_fopenmp_targets_EQ);
    assert(Tgts && Tgts->getNumValues() &&
           "OpenMP offloading has to have targets specified.");
    for (unsigned i = 0; i < Tgts->getNumValues(); ++i) {
      if (i)
        TargetInfo += ',';
      // We need to get the string from the triple because it may be not exactly
      // the same as the one we get directly from the arguments.
      llvm::Triple T(Tgts->getValue(i));
      TargetInfo += T.getTriple();
    }
    CmdArgs.push_back(Args.MakeArgString(TargetInfo.str()));
  }

  bool WholeProgramVTables =
      Args.hasFlag(options::OPT_fwhole_program_vtables,
                   options::OPT_fno_whole_program_vtables, false);
  if (WholeProgramVTables) {
    if (!D.isUsingLTO())
      D.Diag(diag::err_drv_argument_only_allowed_with)
          << "-fwhole-program-vtables"
          << "-flto";
    CmdArgs.push_back("-fwhole-program-vtables");
  }

  // C++ AMP-specific
  if (JA.ContainsActions(Action::BackendJobClass, types::TY_PP_CXX_AMP) ||
      JA.ContainsActions(Action::BackendJobClass, types::TY_PP_CXX_AMP_CPU) ||
      JA.ContainsActions(Action::BackendJobClass, types::TY_PP_HC_HOST)) {
    CmdArgs.push_back("-emit-llvm-bc");
  }

  bool RequiresSplitLTOUnit = WholeProgramVTables || Sanitize.needsLTO();
  bool SplitLTOUnit =
      Args.hasFlag(options::OPT_fsplit_lto_unit,
                   options::OPT_fno_split_lto_unit, RequiresSplitLTOUnit);
  if (RequiresSplitLTOUnit && !SplitLTOUnit)
    D.Diag(diag::err_drv_argument_not_allowed_with)
        << "-fno-split-lto-unit"
        << (WholeProgramVTables ? "-fwhole-program-vtables" : "-fsanitize=cfi");
  if (SplitLTOUnit)
    CmdArgs.push_back("-fsplit-lto-unit");

  if (Arg *A = Args.getLastArg(options::OPT_fexperimental_isel,
                               options::OPT_fno_experimental_isel)) {
    CmdArgs.push_back("-mllvm");
    if (A->getOption().matches(options::OPT_fexperimental_isel)) {
      CmdArgs.push_back("-global-isel=1");

      // GISel is on by default on AArch64 -O0, so don't bother adding
      // the fallback remarks for it. Other combinations will add a warning of
      // some kind.
      bool IsArchSupported = Triple.getArch() == llvm::Triple::aarch64;
      bool IsOptLevelSupported = false;

      Arg *A = Args.getLastArg(options::OPT_O_Group);
      if (Triple.getArch() == llvm::Triple::aarch64) {
        if (!A || A->getOption().matches(options::OPT_O0))
          IsOptLevelSupported = true;
      }
      if (!IsArchSupported || !IsOptLevelSupported) {
        CmdArgs.push_back("-mllvm");
        CmdArgs.push_back("-global-isel-abort=2");

        if (!IsArchSupported)
          D.Diag(diag::warn_drv_experimental_isel_incomplete) << Triple.getArchName();
        else
          D.Diag(diag::warn_drv_experimental_isel_incomplete_opt);
      }
    } else {
      CmdArgs.push_back("-global-isel=0");
    }
  }

  if (Args.hasArg(options::OPT_forder_file_instrumentation)) {
     CmdArgs.push_back("-forder-file-instrumentation");
     // Enable order file instrumentation when ThinLTO is not on. When ThinLTO is
     // on, we need to pass these flags as linker flags and that will be handled
     // outside of the compiler.
     if (!D.isUsingLTO()) {
       CmdArgs.push_back("-mllvm");
       CmdArgs.push_back("-enable-order-file-instrumentation");
     }
  }

  if (Arg *A = Args.getLastArg(options::OPT_fforce_enable_int128,
                               options::OPT_fno_force_enable_int128)) {
    if (A->getOption().matches(options::OPT_fforce_enable_int128))
      CmdArgs.push_back("-fforce-enable-int128");
  }

  if (Args.hasFlag(options::OPT_fcomplete_member_pointers,
                   options::OPT_fno_complete_member_pointers, false))
    CmdArgs.push_back("-fcomplete-member-pointers");

  if (!Args.hasFlag(options::OPT_fcxx_static_destructors,
                    options::OPT_fno_cxx_static_destructors, true))
    CmdArgs.push_back("-fno-c++-static-destructors");

  if (Arg *A = Args.getLastArg(options::OPT_moutline,
                               options::OPT_mno_outline)) {
    if (A->getOption().matches(options::OPT_moutline)) {
      // We only support -moutline in AArch64 right now. If we're not compiling
      // for AArch64, emit a warning and ignore the flag. Otherwise, add the
      // proper mllvm flags.
      if (Triple.getArch() != llvm::Triple::aarch64) {
        D.Diag(diag::warn_drv_moutline_unsupported_opt) << Triple.getArchName();
      } else {
          CmdArgs.push_back("-mllvm");
          CmdArgs.push_back("-enable-machine-outliner");
      }
    } else {
      // Disable all outlining behaviour.
      CmdArgs.push_back("-mllvm");
      CmdArgs.push_back("-enable-machine-outliner=never");
    }
  }

  if (Args.hasFlag(options::OPT_faddrsig, options::OPT_fno_addrsig,
                   (TC.getTriple().isOSBinFormatELF() ||
                    TC.getTriple().isOSBinFormatCOFF()) &&
                      !TC.getTriple().isPS4() &&
                      !TC.getTriple().isOSNetBSD() &&
                      !Distro(D.getVFS()).IsGentoo() &&
                      !TC.getTriple().isAndroid() &&
                       TC.useIntegratedAs()))
    CmdArgs.push_back("-faddrsig");

  // Add the "-o out -x type src.c" flags last. This is done primarily to make
  // the -cc1 command easier to edit when reproducing compiler crashes.
  if (Output.getType() == types::TY_Dependencies) {
    // Handled with other dependency code.
  } else if (Output.isFilename()) {
    CmdArgs.push_back("-o");
    CmdArgs.push_back(Output.getFilename());
  } else {
    assert(Output.isNothing() && "Invalid output.");
  }

  addDashXForInput(Args, Input, CmdArgs);

  ArrayRef<InputInfo> FrontendInputs = Input;
  if (IsHeaderModulePrecompile)
    FrontendInputs = ModuleHeaderInputs;
  else if (Input.isNothing())
    FrontendInputs = {};

  for (const InputInfo &Input : FrontendInputs) {
    if (Input.isFilename())
      CmdArgs.push_back(Input.getFilename());
    else
      Input.getInputArg().renderAsInput(Args, CmdArgs);
  }

  // Finally add the compile command to the compilation.
  if (Args.hasArg(options::OPT__SLASH_fallback) &&
      Output.getType() == types::TY_Object &&
      (InputType == types::TY_C || InputType == types::TY_CXX)) {
    auto CLCommand =
        getCLFallback()->GetCommand(C, JA, Output, Inputs, Args, LinkingOutput);
    C.addCommand(llvm::make_unique<FallbackCommand>(
        JA, *this, Exec, CmdArgs, Inputs, std::move(CLCommand)));
  } else if (Args.hasArg(options::OPT__SLASH_fallback) &&
             isa<PrecompileJobAction>(JA)) {
    // In /fallback builds, run the main compilation even if the pch generation
    // fails, so that the main compilation's fallback to cl.exe runs.
    C.addCommand(llvm::make_unique<ForceSuccessCommand>(JA, *this, Exec,
                                                        CmdArgs, Inputs));
  } else {
    C.addCommand(llvm::make_unique<Command>(JA, *this, Exec, CmdArgs, Inputs));
  }

  // Make the compile command echo its inputs for /showFilenames.
  if (Output.getType() == types::TY_Object &&
      Args.hasFlag(options::OPT__SLASH_showFilenames,
                   options::OPT__SLASH_showFilenames_, false)) {
    C.getJobs().getJobs().back()->setPrintInputFilenames(true);
  }

  if (Arg *A = Args.getLastArg(options::OPT_pg))
    if (!shouldUseFramePointer(Args, Triple))
      D.Diag(diag::err_drv_argument_not_allowed_with) << "-fomit-frame-pointer"
                                                      << A->getAsString(Args);

  // Claim some arguments which clang supports automatically.

  // -fpch-preprocess is used with gcc to add a special marker in the output to
  // include the PCH file.
  Args.ClaimAllArgs(options::OPT_fpch_preprocess);

  // Claim some arguments which clang doesn't support, but we don't
  // care to warn the user about.
  Args.ClaimAllArgs(options::OPT_clang_ignored_f_Group);
  Args.ClaimAllArgs(options::OPT_clang_ignored_m_Group);

  // Disable warnings for clang -E -emit-llvm foo.c
  Args.ClaimAllArgs(options::OPT_emit_llvm);
}

Clang::Clang(const ToolChain &TC)
    // CAUTION! The first constructor argument ("clang") is not arbitrary,
    // as it is for other tools. Some operations on a Tool actually test
    // whether that tool is Clang based on the Tool's Name as a string.
    : Tool("clang", "clang frontend", TC, RF_Full) {}

Clang::~Clang() {}

/// Add options related to the Objective-C runtime/ABI.
///
/// Returns true if the runtime is non-fragile.
ObjCRuntime Clang::AddObjCRuntimeArgs(const ArgList &args,
                                      ArgStringList &cmdArgs,
                                      RewriteKind rewriteKind) const {
  // Look for the controlling runtime option.
  Arg *runtimeArg =
      args.getLastArg(options::OPT_fnext_runtime, options::OPT_fgnu_runtime,
                      options::OPT_fobjc_runtime_EQ);

  // Just forward -fobjc-runtime= to the frontend.  This supercedes
  // options about fragility.
  if (runtimeArg &&
      runtimeArg->getOption().matches(options::OPT_fobjc_runtime_EQ)) {
    ObjCRuntime runtime;
    StringRef value = runtimeArg->getValue();
    if (runtime.tryParse(value)) {
      getToolChain().getDriver().Diag(diag::err_drv_unknown_objc_runtime)
          << value;
    }
    if ((runtime.getKind() == ObjCRuntime::GNUstep) &&
        (runtime.getVersion() >= VersionTuple(2, 0)))
      if (!getToolChain().getTriple().isOSBinFormatELF() &&
          !getToolChain().getTriple().isOSBinFormatCOFF()) {
        getToolChain().getDriver().Diag(
            diag::err_drv_gnustep_objc_runtime_incompatible_binary)
          << runtime.getVersion().getMajor();
      }

    runtimeArg->render(args, cmdArgs);
    return runtime;
  }

  // Otherwise, we'll need the ABI "version".  Version numbers are
  // slightly confusing for historical reasons:
  //   1 - Traditional "fragile" ABI
  //   2 - Non-fragile ABI, version 1
  //   3 - Non-fragile ABI, version 2
  unsigned objcABIVersion = 1;
  // If -fobjc-abi-version= is present, use that to set the version.
  if (Arg *abiArg = args.getLastArg(options::OPT_fobjc_abi_version_EQ)) {
    StringRef value = abiArg->getValue();
    if (value == "1")
      objcABIVersion = 1;
    else if (value == "2")
      objcABIVersion = 2;
    else if (value == "3")
      objcABIVersion = 3;
    else
      getToolChain().getDriver().Diag(diag::err_drv_clang_unsupported) << value;
  } else {
    // Otherwise, determine if we are using the non-fragile ABI.
    bool nonFragileABIIsDefault =
        (rewriteKind == RK_NonFragile ||
         (rewriteKind == RK_None &&
          getToolChain().IsObjCNonFragileABIDefault()));
    if (args.hasFlag(options::OPT_fobjc_nonfragile_abi,
                     options::OPT_fno_objc_nonfragile_abi,
                     nonFragileABIIsDefault)) {
// Determine the non-fragile ABI version to use.
#ifdef DISABLE_DEFAULT_NONFRAGILEABI_TWO
      unsigned nonFragileABIVersion = 1;
#else
      unsigned nonFragileABIVersion = 2;
#endif

      if (Arg *abiArg =
              args.getLastArg(options::OPT_fobjc_nonfragile_abi_version_EQ)) {
        StringRef value = abiArg->getValue();
        if (value == "1")
          nonFragileABIVersion = 1;
        else if (value == "2")
          nonFragileABIVersion = 2;
        else
          getToolChain().getDriver().Diag(diag::err_drv_clang_unsupported)
              << value;
      }

      objcABIVersion = 1 + nonFragileABIVersion;
    } else {
      objcABIVersion = 1;
    }
  }

  // We don't actually care about the ABI version other than whether
  // it's non-fragile.
  bool isNonFragile = objcABIVersion != 1;

  // If we have no runtime argument, ask the toolchain for its default runtime.
  // However, the rewriter only really supports the Mac runtime, so assume that.
  ObjCRuntime runtime;
  if (!runtimeArg) {
    switch (rewriteKind) {
    case RK_None:
      runtime = getToolChain().getDefaultObjCRuntime(isNonFragile);
      break;
    case RK_Fragile:
      runtime = ObjCRuntime(ObjCRuntime::FragileMacOSX, VersionTuple());
      break;
    case RK_NonFragile:
      runtime = ObjCRuntime(ObjCRuntime::MacOSX, VersionTuple());
      break;
    }

    // -fnext-runtime
  } else if (runtimeArg->getOption().matches(options::OPT_fnext_runtime)) {
    // On Darwin, make this use the default behavior for the toolchain.
    if (getToolChain().getTriple().isOSDarwin()) {
      runtime = getToolChain().getDefaultObjCRuntime(isNonFragile);

      // Otherwise, build for a generic macosx port.
    } else {
      runtime = ObjCRuntime(ObjCRuntime::MacOSX, VersionTuple());
    }

    // -fgnu-runtime
  } else {
    assert(runtimeArg->getOption().matches(options::OPT_fgnu_runtime));
    // Legacy behaviour is to target the gnustep runtime if we are in
    // non-fragile mode or the GCC runtime in fragile mode.
    if (isNonFragile)
      runtime = ObjCRuntime(ObjCRuntime::GNUstep, VersionTuple(2, 0));
    else
      runtime = ObjCRuntime(ObjCRuntime::GCC, VersionTuple());
  }

  cmdArgs.push_back(
      args.MakeArgString("-fobjc-runtime=" + runtime.getAsString()));
  return runtime;
}

static bool maybeConsumeDash(const std::string &EH, size_t &I) {
  bool HaveDash = (I + 1 < EH.size() && EH[I + 1] == '-');
  I += HaveDash;
  return !HaveDash;
}

namespace {
struct EHFlags {
  bool Synch = false;
  bool Asynch = false;
  bool NoUnwindC = false;
};
} // end anonymous namespace

/// /EH controls whether to run destructor cleanups when exceptions are
/// thrown.  There are three modifiers:
/// - s: Cleanup after "synchronous" exceptions, aka C++ exceptions.
/// - a: Cleanup after "asynchronous" exceptions, aka structured exceptions.
///      The 'a' modifier is unimplemented and fundamentally hard in LLVM IR.
/// - c: Assume that extern "C" functions are implicitly nounwind.
/// The default is /EHs-c-, meaning cleanups are disabled.
static EHFlags parseClangCLEHFlags(const Driver &D, const ArgList &Args) {
  EHFlags EH;

  std::vector<std::string> EHArgs =
      Args.getAllArgValues(options::OPT__SLASH_EH);
  for (auto EHVal : EHArgs) {
    for (size_t I = 0, E = EHVal.size(); I != E; ++I) {
      switch (EHVal[I]) {
      case 'a':
        EH.Asynch = maybeConsumeDash(EHVal, I);
        if (EH.Asynch)
          EH.Synch = false;
        continue;
      case 'c':
        EH.NoUnwindC = maybeConsumeDash(EHVal, I);
        continue;
      case 's':
        EH.Synch = maybeConsumeDash(EHVal, I);
        if (EH.Synch)
          EH.Asynch = false;
        continue;
      default:
        break;
      }
      D.Diag(clang::diag::err_drv_invalid_value) << "/EH" << EHVal;
      break;
    }
  }
  // The /GX, /GX- flags are only processed if there are not /EH flags.
  // The default is that /GX is not specified.
  if (EHArgs.empty() &&
      Args.hasFlag(options::OPT__SLASH_GX, options::OPT__SLASH_GX_,
                   /*default=*/false)) {
    EH.Synch = true;
    EH.NoUnwindC = true;
  }

  return EH;
}

void Clang::AddClangCLArgs(const ArgList &Args, types::ID InputType,
                           ArgStringList &CmdArgs,
                           codegenoptions::DebugInfoKind *DebugInfoKind,
                           bool *EmitCodeView) const {
  unsigned RTOptionID = options::OPT__SLASH_MT;

  if (Args.hasArg(options::OPT__SLASH_LDd))
    // The /LDd option implies /MTd. The dependent lib part can be overridden,
    // but defining _DEBUG is sticky.
    RTOptionID = options::OPT__SLASH_MTd;

  if (Arg *A = Args.getLastArg(options::OPT__SLASH_M_Group))
    RTOptionID = A->getOption().getID();

  StringRef FlagForCRT;
  switch (RTOptionID) {
  case options::OPT__SLASH_MD:
    if (Args.hasArg(options::OPT__SLASH_LDd))
      CmdArgs.push_back("-D_DEBUG");
    CmdArgs.push_back("-D_MT");
    CmdArgs.push_back("-D_DLL");
    FlagForCRT = "--dependent-lib=msvcrt";
    break;
  case options::OPT__SLASH_MDd:
    CmdArgs.push_back("-D_DEBUG");
    CmdArgs.push_back("-D_MT");
    CmdArgs.push_back("-D_DLL");
    FlagForCRT = "--dependent-lib=msvcrtd";
    break;
  case options::OPT__SLASH_MT:
    if (Args.hasArg(options::OPT__SLASH_LDd))
      CmdArgs.push_back("-D_DEBUG");
    CmdArgs.push_back("-D_MT");
    CmdArgs.push_back("-flto-visibility-public-std");
    FlagForCRT = "--dependent-lib=libcmt";
    break;
  case options::OPT__SLASH_MTd:
    CmdArgs.push_back("-D_DEBUG");
    CmdArgs.push_back("-D_MT");
    CmdArgs.push_back("-flto-visibility-public-std");
    FlagForCRT = "--dependent-lib=libcmtd";
    break;
  default:
    llvm_unreachable("Unexpected option ID.");
  }

  if (Args.hasArg(options::OPT__SLASH_Zl)) {
    CmdArgs.push_back("-D_VC_NODEFAULTLIB");
  } else {
    CmdArgs.push_back(FlagForCRT.data());

    // This provides POSIX compatibility (maps 'open' to '_open'), which most
    // users want.  The /Za flag to cl.exe turns this off, but it's not
    // implemented in clang.
    CmdArgs.push_back("--dependent-lib=oldnames");
  }

  if (Arg *A = Args.getLastArg(options::OPT_show_includes))
    A->render(Args, CmdArgs);

  // This controls whether or not we emit RTTI data for polymorphic types.
  if (Args.hasFlag(options::OPT__SLASH_GR_, options::OPT__SLASH_GR,
                   /*default=*/false))
    CmdArgs.push_back("-fno-rtti-data");

  // This controls whether or not we emit stack-protector instrumentation.
  // In MSVC, Buffer Security Check (/GS) is on by default.
  if (Args.hasFlag(options::OPT__SLASH_GS, options::OPT__SLASH_GS_,
                   /*default=*/true)) {
    CmdArgs.push_back("-stack-protector");
    CmdArgs.push_back(Args.MakeArgString(Twine(LangOptions::SSPStrong)));
  }

  // Emit CodeView if -Z7, -Zd, or -gline-tables-only are present.
  if (Arg *DebugInfoArg =
          Args.getLastArg(options::OPT__SLASH_Z7, options::OPT__SLASH_Zd,
                          options::OPT_gline_tables_only)) {
    *EmitCodeView = true;
    if (DebugInfoArg->getOption().matches(options::OPT__SLASH_Z7))
      *DebugInfoKind = codegenoptions::LimitedDebugInfo;
    else
      *DebugInfoKind = codegenoptions::DebugLineTablesOnly;
  } else {
    *EmitCodeView = false;
  }

  const Driver &D = getToolChain().getDriver();
  EHFlags EH = parseClangCLEHFlags(D, Args);
  if (EH.Synch || EH.Asynch) {
    if (types::isCXX(InputType))
      CmdArgs.push_back("-fcxx-exceptions");
    CmdArgs.push_back("-fexceptions");
  }
  if (types::isCXX(InputType) && EH.Synch && EH.NoUnwindC)
    CmdArgs.push_back("-fexternc-nounwind");

  // /EP should expand to -E -P.
  if (Args.hasArg(options::OPT__SLASH_EP)) {
    CmdArgs.push_back("-E");
    CmdArgs.push_back("-P");
  }

  unsigned VolatileOptionID;
  if (getToolChain().getArch() == llvm::Triple::x86_64 ||
      getToolChain().getArch() == llvm::Triple::x86)
    VolatileOptionID = options::OPT__SLASH_volatile_ms;
  else
    VolatileOptionID = options::OPT__SLASH_volatile_iso;

  if (Arg *A = Args.getLastArg(options::OPT__SLASH_volatile_Group))
    VolatileOptionID = A->getOption().getID();

  if (VolatileOptionID == options::OPT__SLASH_volatile_ms)
    CmdArgs.push_back("-fms-volatile");

 if (Args.hasFlag(options::OPT__SLASH_Zc_dllexportInlines_,
                  options::OPT__SLASH_Zc_dllexportInlines,
                  false)) {
   if (Args.hasArg(options::OPT__SLASH_fallback)) {
     D.Diag(clang::diag::err_drv_dllexport_inlines_and_fallback);
   } else {
    CmdArgs.push_back("-fno-dllexport-inlines");
   }
 }

  Arg *MostGeneralArg = Args.getLastArg(options::OPT__SLASH_vmg);
  Arg *BestCaseArg = Args.getLastArg(options::OPT__SLASH_vmb);
  if (MostGeneralArg && BestCaseArg)
    D.Diag(clang::diag::err_drv_argument_not_allowed_with)
        << MostGeneralArg->getAsString(Args) << BestCaseArg->getAsString(Args);

  if (MostGeneralArg) {
    Arg *SingleArg = Args.getLastArg(options::OPT__SLASH_vms);
    Arg *MultipleArg = Args.getLastArg(options::OPT__SLASH_vmm);
    Arg *VirtualArg = Args.getLastArg(options::OPT__SLASH_vmv);

    Arg *FirstConflict = SingleArg ? SingleArg : MultipleArg;
    Arg *SecondConflict = VirtualArg ? VirtualArg : MultipleArg;
    if (FirstConflict && SecondConflict && FirstConflict != SecondConflict)
      D.Diag(clang::diag::err_drv_argument_not_allowed_with)
          << FirstConflict->getAsString(Args)
          << SecondConflict->getAsString(Args);

    if (SingleArg)
      CmdArgs.push_back("-fms-memptr-rep=single");
    else if (MultipleArg)
      CmdArgs.push_back("-fms-memptr-rep=multiple");
    else
      CmdArgs.push_back("-fms-memptr-rep=virtual");
  }

  // Parse the default calling convention options.
  if (Arg *CCArg =
          Args.getLastArg(options::OPT__SLASH_Gd, options::OPT__SLASH_Gr,
                          options::OPT__SLASH_Gz, options::OPT__SLASH_Gv,
                          options::OPT__SLASH_Gregcall)) {
    unsigned DCCOptId = CCArg->getOption().getID();
    const char *DCCFlag = nullptr;
    bool ArchSupported = true;
    llvm::Triple::ArchType Arch = getToolChain().getArch();
    switch (DCCOptId) {
    case options::OPT__SLASH_Gd:
      DCCFlag = "-fdefault-calling-conv=cdecl";
      break;
    case options::OPT__SLASH_Gr:
      ArchSupported = Arch == llvm::Triple::x86;
      DCCFlag = "-fdefault-calling-conv=fastcall";
      break;
    case options::OPT__SLASH_Gz:
      ArchSupported = Arch == llvm::Triple::x86;
      DCCFlag = "-fdefault-calling-conv=stdcall";
      break;
    case options::OPT__SLASH_Gv:
      ArchSupported = Arch == llvm::Triple::x86 || Arch == llvm::Triple::x86_64;
      DCCFlag = "-fdefault-calling-conv=vectorcall";
      break;
    case options::OPT__SLASH_Gregcall:
      ArchSupported = Arch == llvm::Triple::x86 || Arch == llvm::Triple::x86_64;
      DCCFlag = "-fdefault-calling-conv=regcall";
      break;
    }

    // MSVC doesn't warn if /Gr or /Gz is used on x64, so we don't either.
    if (ArchSupported && DCCFlag)
      CmdArgs.push_back(DCCFlag);
  }

  if (Arg *A = Args.getLastArg(options::OPT_vtordisp_mode_EQ))
    A->render(Args, CmdArgs);

  if (!Args.hasArg(options::OPT_fdiagnostics_format_EQ)) {
    CmdArgs.push_back("-fdiagnostics-format");
    if (Args.hasArg(options::OPT__SLASH_fallback))
      CmdArgs.push_back("msvc-fallback");
    else
      CmdArgs.push_back("msvc");
  }

  if (Arg *A = Args.getLastArg(options::OPT__SLASH_guard)) {
    SmallVector<StringRef, 1> SplitArgs;
    StringRef(A->getValue()).split(SplitArgs, ",");
    bool Instrument = false;
    bool NoChecks = false;
    for (StringRef Arg : SplitArgs) {
      if (Arg.equals_lower("cf"))
        Instrument = true;
      else if (Arg.equals_lower("cf-"))
        Instrument = false;
      else if (Arg.equals_lower("nochecks"))
        NoChecks = true;
      else if (Arg.equals_lower("nochecks-"))
        NoChecks = false;
      else
        D.Diag(diag::err_drv_invalid_value) << A->getSpelling() << Arg;
    }
    // Currently there's no support emitting CFG instrumentation; the flag only
    // emits the table of address-taken functions.
    if (Instrument || NoChecks)
      CmdArgs.push_back("-cfguard");
  }
}

visualstudio::Compiler *Clang::getCLFallback() const {
  if (!CLFallback)
    CLFallback.reset(new visualstudio::Compiler(getToolChain()));
  return CLFallback.get();
}


const char *Clang::getBaseInputName(const ArgList &Args,
                                    const InputInfo &Input) {
  return Args.MakeArgString(llvm::sys::path::filename(Input.getBaseInput()));
}

const char *Clang::getBaseInputStem(const ArgList &Args,
                                    const InputInfoList &Inputs) {
  const char *Str = getBaseInputName(Args, Inputs[0]);

  if (const char *End = strrchr(Str, '.'))
    return Args.MakeArgString(std::string(Str, End));

  return Str;
}

const char *Clang::getDependencyFileName(const ArgList &Args,
                                         const InputInfoList &Inputs) {
  // FIXME: Think about this more.
  std::string Res;

  if (Arg *OutputOpt = Args.getLastArg(options::OPT_o)) {
    std::string Str(OutputOpt->getValue());
    Res = Str.substr(0, Str.rfind('.'));
  } else {
    Res = getBaseInputStem(Args, Inputs);
  }
  return Args.MakeArgString(Res + ".d");
}

// Begin ClangAs

void ClangAs::AddMIPSTargetArgs(const ArgList &Args,
                                ArgStringList &CmdArgs) const {
  StringRef CPUName;
  StringRef ABIName;
  const llvm::Triple &Triple = getToolChain().getTriple();
  mips::getMipsCPUAndABI(Args, Triple, CPUName, ABIName);

  CmdArgs.push_back("-target-abi");
  CmdArgs.push_back(ABIName.data());
}

void ClangAs::AddX86TargetArgs(const ArgList &Args,
                               ArgStringList &CmdArgs) const {
  if (Arg *A = Args.getLastArg(options::OPT_masm_EQ)) {
    StringRef Value = A->getValue();
    if (Value == "intel" || Value == "att") {
      CmdArgs.push_back("-mllvm");
      CmdArgs.push_back(Args.MakeArgString("-x86-asm-syntax=" + Value));
    } else {
      getToolChain().getDriver().Diag(diag::err_drv_unsupported_option_argument)
          << A->getOption().getName() << Value;
    }
  }
}

void ClangAs::AddRISCVTargetArgs(const ArgList &Args,
                               ArgStringList &CmdArgs) const {
  const llvm::Triple &Triple = getToolChain().getTriple();
  StringRef ABIName = riscv::getRISCVABI(Args, Triple);

  CmdArgs.push_back("-target-abi");
  CmdArgs.push_back(ABIName.data());
}

void ClangAs::ConstructJob(Compilation &C, const JobAction &JA,
                           const InputInfo &Output, const InputInfoList &Inputs,
                           const ArgList &Args,
                           const char *LinkingOutput) const {
  ArgStringList CmdArgs;

  assert(Inputs.size() == 1 && "Unexpected number of inputs.");
  const InputInfo &Input = Inputs[0];

  const llvm::Triple &Triple = getToolChain().getEffectiveTriple();
  const std::string &TripleStr = Triple.getTriple();
  const auto &D = getToolChain().getDriver();

  // Don't warn about "clang -w -c foo.s"
  Args.ClaimAllArgs(options::OPT_w);
  // and "clang -emit-llvm -c foo.s"
  Args.ClaimAllArgs(options::OPT_emit_llvm);

  claimNoWarnArgs(Args);

  // Invoke ourselves in -cc1as mode.
  //
  // FIXME: Implement custom jobs for internal actions.
  CmdArgs.push_back("-cc1as");

  // Add the "effective" target triple.
  CmdArgs.push_back("-triple");
  CmdArgs.push_back(Args.MakeArgString(TripleStr));

  // Set the output mode, we currently only expect to be used as a real
  // assembler.
  CmdArgs.push_back("-filetype");
  CmdArgs.push_back("obj");

  // Set the main file name, so that debug info works even with
  // -save-temps or preprocessed assembly.
  CmdArgs.push_back("-main-file-name");
  CmdArgs.push_back(Clang::getBaseInputName(Args, Input));

  // Add the target cpu
  std::string CPU = getCPUName(Args, Triple, /*FromAs*/ true);
  if (!CPU.empty()) {
    CmdArgs.push_back("-target-cpu");
    CmdArgs.push_back(Args.MakeArgString(CPU));
  }

  // Add the target features
  getTargetFeatures(getToolChain(), Triple, Args, CmdArgs, true);

  // Ignore explicit -force_cpusubtype_ALL option.
  (void)Args.hasArg(options::OPT_force__cpusubtype__ALL);

  // Pass along any -I options so we get proper .include search paths.
  Args.AddAllArgs(CmdArgs, options::OPT_I_Group);

  // Determine the original source input.
  const Action *SourceAction = &JA;
  while (SourceAction->getKind() != Action::InputClass) {
    assert(!SourceAction->getInputs().empty() && "unexpected root action!");
    SourceAction = SourceAction->getInputs()[0];
  }

  // Forward -g and handle debug info related flags, assuming we are dealing
  // with an actual assembly file.
  bool WantDebug = false;
  unsigned DwarfVersion = 0;
  Args.ClaimAllArgs(options::OPT_g_Group);
  if (Arg *A = Args.getLastArg(options::OPT_g_Group)) {
    WantDebug = !A->getOption().matches(options::OPT_g0) &&
                !A->getOption().matches(options::OPT_ggdb0);
    if (WantDebug)
      DwarfVersion = DwarfVersionNum(A->getSpelling());
  }
  if (DwarfVersion == 0)
    DwarfVersion = getToolChain().GetDefaultDwarfVersion();

  codegenoptions::DebugInfoKind DebugInfoKind = codegenoptions::NoDebugInfo;

  if (SourceAction->getType() == types::TY_Asm ||
      SourceAction->getType() == types::TY_PP_Asm) {
    // You might think that it would be ok to set DebugInfoKind outside of
    // the guard for source type, however there is a test which asserts
    // that some assembler invocation receives no -debug-info-kind,
    // and it's not clear whether that test is just overly restrictive.
    DebugInfoKind = (WantDebug ? codegenoptions::LimitedDebugInfo
                               : codegenoptions::NoDebugInfo);
    // Add the -fdebug-compilation-dir flag if needed.
    addDebugCompDirArg(Args, CmdArgs);

    addDebugPrefixMapArg(getToolChain().getDriver(), Args, CmdArgs);

    // Set the AT_producer to the clang version when using the integrated
    // assembler on assembly source files.
    CmdArgs.push_back("-dwarf-debug-producer");
    CmdArgs.push_back(Args.MakeArgString(getClangFullVersion()));

    // And pass along -I options
    Args.AddAllArgs(CmdArgs, options::OPT_I);
  }
  RenderDebugEnablingArgs(Args, CmdArgs, DebugInfoKind, DwarfVersion,
                          llvm::DebuggerKind::Default);
  RenderDebugInfoCompressionArgs(Args, CmdArgs, D, getToolChain());


  // Handle -fPIC et al -- the relocation-model affects the assembler
  // for some targets.
  llvm::Reloc::Model RelocationModel;
  unsigned PICLevel;
  bool IsPIE;
  std::tie(RelocationModel, PICLevel, IsPIE) =
      ParsePICArgs(getToolChain(), Args);

  const char *RMName = RelocationModelName(RelocationModel);
  if (RMName) {
    CmdArgs.push_back("-mrelocation-model");
    CmdArgs.push_back(RMName);
  }

  // Optionally embed the -cc1as level arguments into the debug info, for build
  // analysis.
  if (getToolChain().UseDwarfDebugFlags()) {
    ArgStringList OriginalArgs;
    for (const auto &Arg : Args)
      Arg->render(Args, OriginalArgs);

    SmallString<256> Flags;
    const char *Exec = getToolChain().getDriver().getClangProgramPath();
    Flags += Exec;
    for (const char *OriginalArg : OriginalArgs) {
      SmallString<128> EscapedArg;
      EscapeSpacesAndBackslashes(OriginalArg, EscapedArg);
      Flags += " ";
      Flags += EscapedArg;
    }
    CmdArgs.push_back("-dwarf-debug-flags");
    CmdArgs.push_back(Args.MakeArgString(Flags));
  }

  // FIXME: Add -static support, once we have it.

  // Add target specific flags.
  switch (getToolChain().getArch()) {
  default:
    break;

  case llvm::Triple::mips:
  case llvm::Triple::mipsel:
  case llvm::Triple::mips64:
  case llvm::Triple::mips64el:
    AddMIPSTargetArgs(Args, CmdArgs);
    break;

  case llvm::Triple::x86:
  case llvm::Triple::x86_64:
    AddX86TargetArgs(Args, CmdArgs);
    break;

  case llvm::Triple::arm:
  case llvm::Triple::armeb:
  case llvm::Triple::thumb:
  case llvm::Triple::thumbeb:
    // This isn't in AddARMTargetArgs because we want to do this for assembly
    // only, not C/C++.
    if (Args.hasFlag(options::OPT_mdefault_build_attributes,
                     options::OPT_mno_default_build_attributes, true)) {
        CmdArgs.push_back("-mllvm");
        CmdArgs.push_back("-arm-add-build-attributes");
    }
    break;

  case llvm::Triple::riscv32:
  case llvm::Triple::riscv64:
    AddRISCVTargetArgs(Args, CmdArgs);
    break;
  }

  // Consume all the warning flags. Usually this would be handled more
  // gracefully by -cc1 (warning about unknown warning flags, etc) but -cc1as
  // doesn't handle that so rather than warning about unused flags that are
  // actually used, we'll lie by omission instead.
  // FIXME: Stop lying and consume only the appropriate driver flags
  Args.ClaimAllArgs(options::OPT_W_Group);

  CollectArgsForIntegratedAssembler(C, Args, CmdArgs,
                                    getToolChain().getDriver());

  Args.AddAllArgs(CmdArgs, options::OPT_mllvm);

  assert(Output.isFilename() && "Unexpected lipo output.");
  CmdArgs.push_back("-o");
  CmdArgs.push_back(Output.getFilename());

  const llvm::Triple &T = getToolChain().getTriple();
  Arg *A;
  if (getDebugFissionKind(D, Args, A) == DwarfFissionKind::Split &&
      T.isOSBinFormatELF()) {
    CmdArgs.push_back("-split-dwarf-file");
    CmdArgs.push_back(SplitDebugName(Args, Input, Output));
  }

  assert(Input.isFilename() && "Invalid input.");
  CmdArgs.push_back(Input.getFilename());

  const char *Exec = getToolChain().getDriver().getClangProgramPath();
  C.addCommand(llvm::make_unique<Command>(JA, *this, Exec, CmdArgs, Inputs));
}

// Begin OffloadBundler

void OffloadBundler::ConstructJob(Compilation &C, const JobAction &JA,
                                  const InputInfo &Output,
                                  const InputInfoList &Inputs,
                                  const llvm::opt::ArgList &TCArgs,
                                  const char *LinkingOutput) const {
  // The version with only one output is expected to refer to a bundling job.
  assert(isa<OffloadBundlingJobAction>(JA) && "Expecting bundling job!");

  // The bundling command looks like this:
  // clang-offload-bundler -type=bc
  //   -targets=host-triple,openmp-triple1,openmp-triple2
  //   -outputs=input_file
  //   -inputs=unbundle_file_host,unbundle_file_tgt1,unbundle_file_tgt2"

  ArgStringList CmdArgs;

  // Get the type.
  CmdArgs.push_back(TCArgs.MakeArgString(
      Twine("-type=") + types::getTypeTempSuffix(Output.getType())));

  assert(JA.getInputs().size() == Inputs.size() &&
         "Not have inputs for all dependence actions??");

  // Get the targets.
  SmallString<128> Triples;
  Triples += "-targets=";
  for (unsigned I = 0; I < Inputs.size(); ++I) {
    if (I)
      Triples += ',';

    // Find ToolChain for this input.
    Action::OffloadKind CurKind = Action::OFK_Host;
    const ToolChain *CurTC = &getToolChain();
    const Action *CurDep = JA.getInputs()[I];

    if (const auto *OA = dyn_cast<OffloadAction>(CurDep)) {
      CurTC = nullptr;
      OA->doOnEachDependence([&](Action *A, const ToolChain *TC, const char *) {
        assert(CurTC == nullptr && "Expected one dependence!");
        CurKind = A->getOffloadingDeviceKind();
        CurTC = TC;
      });
    }
    Triples += Action::GetOffloadKindName(CurKind);
    Triples += '-';
    Triples += CurTC->getTriple().normalize();
    if (CurKind == Action::OFK_HIP && CurDep->getOffloadingArch()) {
      Triples += '-';
      Triples += CurDep->getOffloadingArch();
    }
  }
  CmdArgs.push_back(TCArgs.MakeArgString(Triples));

  // Get bundled file command.
  CmdArgs.push_back(
      TCArgs.MakeArgString(Twine("-outputs=") + Output.getFilename()));

  // Get unbundled files command.
  SmallString<128> UB;
  UB += "-inputs=";
  for (unsigned I = 0; I < Inputs.size(); ++I) {
    if (I)
      UB += ',';

    // Find ToolChain for this input.
    const ToolChain *CurTC = &getToolChain();
    if (const auto *OA = dyn_cast<OffloadAction>(JA.getInputs()[I])) {
      CurTC = nullptr;
      OA->doOnEachDependence([&](Action *, const ToolChain *TC, const char *) {
        assert(CurTC == nullptr && "Expected one dependence!");
        CurTC = TC;
      });
    }
    UB += CurTC->getInputFilename(Inputs[I]);
  }
  CmdArgs.push_back(TCArgs.MakeArgString(UB));

  // All the inputs are encoded as commands.
  C.addCommand(llvm::make_unique<Command>(
      JA, *this,
      TCArgs.MakeArgString(getToolChain().GetProgramPath(getShortName())),
      CmdArgs, None));
}

void OffloadBundler::ConstructJobMultipleOutputs(
    Compilation &C, const JobAction &JA, const InputInfoList &Outputs,
    const InputInfoList &Inputs, const llvm::opt::ArgList &TCArgs,
    const char *LinkingOutput) const {
  // The version with multiple outputs is expected to refer to a unbundling job.
  auto &UA = cast<OffloadUnbundlingJobAction>(JA);

  // The unbundling command looks like this:
  // clang-offload-bundler -type=bc
  //   -targets=host-triple,openmp-triple1,openmp-triple2
  //   -inputs=input_file
  //   -outputs=unbundle_file_host,unbundle_file_tgt1,unbundle_file_tgt2"
  //   -unbundle

  ArgStringList CmdArgs;

  assert(Inputs.size() == 1 && "Expecting to unbundle a single file!");
  InputInfo Input = Inputs.front();

  // Get the type.
  CmdArgs.push_back(TCArgs.MakeArgString(
      Twine("-type=") + types::getTypeTempSuffix(Input.getType())));

  // Get the targets.
  SmallString<128> Triples;
  Triples += "-targets=";
  auto DepInfo = UA.getDependentActionsInfo();
  for (unsigned I = 0; I < DepInfo.size(); ++I) {
    if (I)
      Triples += ',';

    auto &Dep = DepInfo[I];
    Triples += Action::GetOffloadKindName(Dep.DependentOffloadKind);
    Triples += '-';
    Triples += Dep.DependentToolChain->getTriple().normalize();
    if (Dep.DependentOffloadKind == Action::OFK_HIP &&
        !Dep.DependentBoundArch.empty()) {
      Triples += '-';
      Triples += Dep.DependentBoundArch;
    }
  }

  CmdArgs.push_back(TCArgs.MakeArgString(Triples));

  // Get bundled file command.
  CmdArgs.push_back(
      TCArgs.MakeArgString(Twine("-inputs=") + Input.getFilename()));

  // Get unbundled files command.
  SmallString<128> UB;
  UB += "-outputs=";
  for (unsigned I = 0; I < Outputs.size(); ++I) {
    if (I)
      UB += ',';
    UB += DepInfo[I].DependentToolChain->getInputFilename(Outputs[I]);
  }
  CmdArgs.push_back(TCArgs.MakeArgString(UB));
  CmdArgs.push_back("-unbundle");

  // All the inputs are encoded as commands.
  C.addCommand(llvm::make_unique<Command>(
      JA, *this,
      TCArgs.MakeArgString(getToolChain().GetProgramPath(getShortName())),
      CmdArgs, None));
}<|MERGE_RESOLUTION|>--- conflicted
+++ resolved
@@ -5291,45 +5291,6 @@
       isa<CompileJobAction>(JA))
     CmdArgs.push_back("-disable-llvm-passes");
 
-<<<<<<< HEAD
-  if (Output.getType() == types::TY_Dependencies) {
-    // Handled with other dependency code.
-  } else if (Output.isFilename() &&
-             (JA.ContainsActions(Action::PreprocessJobClass, types::TY_HC_KERNEL) ||
-              JA.ContainsActions(Action::PreprocessJobClass, types::TY_CXX_AMP) ||
-              JA.ContainsActions(Action::PreprocessJobClass, types::TY_CXX_AMP_CPU))) {
-    CmdArgs.push_back("-o");
-    SmallString<128> KernelPreprocessFile(Output.getFilename());
-    if (JA.ContainsActions(Action::PreprocessJobClass, types::TY_CXX_AMP_CPU)) {
-      llvm::sys::path::replace_extension(KernelPreprocessFile, ".amp_cpu.i");
-    } else {
-      llvm::sys::path::replace_extension(KernelPreprocessFile, ".gpu.i");
-    }
-    CmdArgs.push_back(Args.MakeArgString(KernelPreprocessFile));
-  } else if (Output.isFilename()) {
-    CmdArgs.push_back("-o");
-    CmdArgs.push_back(Output.getFilename());
-  } else {
-    assert(Output.isNothing() && "Invalid output.");
-  }
-
-  addDashXForInput(Args, Input, CmdArgs);
-
-  ArrayRef<InputInfo> FrontendInputs = Input;
-  if (IsHeaderModulePrecompile)
-    FrontendInputs = ModuleHeaderInputs;
-  else if (Input.isNothing())
-    FrontendInputs = {};
-
-  for (const InputInfo &Input : FrontendInputs) {
-    if (Input.isFilename())
-      CmdArgs.push_back(Input.getFilename());
-    else
-      Input.getInputArg().renderAsInput(Args, CmdArgs);
-  }
-
-=======
->>>>>>> 46cf9eb2
   Args.AddAllArgs(CmdArgs, options::OPT_undef);
 
   const char *Exec = D.getClangProgramPath();
@@ -5555,6 +5516,17 @@
   // the -cc1 command easier to edit when reproducing compiler crashes.
   if (Output.getType() == types::TY_Dependencies) {
     // Handled with other dependency code.
+  } else if (Output.isFilename() &&
+             (JA.ContainsActions(Action::PreprocessJobClass, types::TY_HC_KERNEL) ||
+              JA.ContainsActions(Action::PreprocessJobClass, types::TY_CXX_AMP) ||
+              JA.ContainsActions(Action::PreprocessJobClass, types::TY_CXX_AMP_CPU))) {
+    CmdArgs.push_back("-o");
+    SmallString<128> KernelPreprocessFile(Output.getFilename());
+    if (JA.ContainsActions(Action::PreprocessJobClass, types::TY_CXX_AMP_CPU)) {
+      llvm::sys::path::replace_extension(KernelPreprocessFile, ".amp_cpu.i");
+    } else {
+      llvm::sys::path::replace_extension(KernelPreprocessFile, ".gpu.i");
+    }
   } else if (Output.isFilename()) {
     CmdArgs.push_back("-o");
     CmdArgs.push_back(Output.getFilename());
