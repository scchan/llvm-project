--- conflicted
+++ resolved
@@ -2722,7 +2722,6 @@
   if (Op.SrcExpr.isInvalid())
     return ExprError();
 
-<<<<<<< HEAD
   // C++AMP [2.4.1.2.1]
   if(getLangOpts().CPlusPlusAMP) {
     if(IsInAMPRestricted()) {
@@ -2745,10 +2744,8 @@
       }
     }
   }
-=======
   // -Wcast-qual
   DiagnoseCastQual(Op.Self, Op.SrcExpr, Op.DestType);
->>>>>>> 90c79997
 
   return Op.complete(CStyleCastExpr::Create(Context, Op.ResultType,
                               Op.ValueKind, Op.Kind, Op.SrcExpr.get(),
