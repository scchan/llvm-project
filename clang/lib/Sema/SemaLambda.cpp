--- conflicted
+++ resolved
@@ -1735,16 +1735,12 @@
 
   Cleanup.mergeFrom(LambdaCleanup);
 
-<<<<<<< HEAD
   // C++AMP
   if (getLangOpts().CPlusPlusAMP && NeedAMPDeserializer(Class)) {
     DeclareAMPDeserializer(Class, NULL);
   }
 
-  LambdaExpr *Lambda = LambdaExpr::Create(Context, Class, IntroducerRange, 
-=======
   LambdaExpr *Lambda = LambdaExpr::Create(Context, Class, IntroducerRange,
->>>>>>> fb2fa214
                                           CaptureDefault, CaptureDefaultLoc,
                                           Captures,
                                           ExplicitParams, ExplicitResultType,
