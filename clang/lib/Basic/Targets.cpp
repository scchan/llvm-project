//===--- Targets.cpp - Implement target feature support -------------------===//
//
//                     The LLVM Compiler Infrastructure
//
// This file is distributed under the University of Illinois Open Source
// License. See LICENSE.TXT for details.
//
//===----------------------------------------------------------------------===//
//
// This file implements construction of a TargetInfo object from a
// target triple.
//
//===----------------------------------------------------------------------===//

#include "clang/Basic/Builtins.h"
#include "clang/Basic/Cuda.h"
#include "clang/Basic/Diagnostic.h"
#include "clang/Basic/LangOptions.h"
#include "clang/Basic/MacroBuilder.h"
#include "clang/Basic/TargetBuiltins.h"
#include "clang/Basic/TargetInfo.h"
#include "clang/Basic/TargetOptions.h"
#include "clang/Basic/Version.h"
#include "clang/Frontend/CodeGenOptions.h"
#include "llvm/ADT/APFloat.h"
#include "llvm/ADT/STLExtras.h"
#include "llvm/ADT/StringExtras.h"
#include "llvm/ADT/StringRef.h"
#include "llvm/ADT/StringSwitch.h"
#include "llvm/ADT/Triple.h"
#include "llvm/MC/MCSectionMachO.h"
#include "llvm/Support/ErrorHandling.h"
#include "llvm/Support/TargetParser.h"
#include <algorithm>
#include <memory>

using namespace clang;

//===----------------------------------------------------------------------===//
//  Common code shared among targets.
//===----------------------------------------------------------------------===//

/// DefineStd - Define a macro name and standard variants.  For example if
/// MacroName is "unix", then this will define "__unix", "__unix__", and "unix"
/// when in GNU mode.
static void DefineStd(MacroBuilder &Builder, StringRef MacroName,
                      const LangOptions &Opts) {
  assert(MacroName[0] != '_' && "Identifier should be in the user's namespace");

  // If in GNU mode (e.g. -std=gnu99 but not -std=c99) define the raw identifier
  // in the user's namespace.
  if (Opts.GNUMode)
    Builder.defineMacro(MacroName);

  // Define __unix.
  Builder.defineMacro("__" + MacroName);

  // Define __unix__.
  Builder.defineMacro("__" + MacroName + "__");
}

static void defineCPUMacros(MacroBuilder &Builder, StringRef CPUName,
                            bool Tuning = true) {
  Builder.defineMacro("__" + CPUName);
  Builder.defineMacro("__" + CPUName + "__");
  if (Tuning)
    Builder.defineMacro("__tune_" + CPUName + "__");
}

static TargetInfo *AllocateTarget(const llvm::Triple &Triple,
                                  const TargetOptions &Opts);

//===----------------------------------------------------------------------===//
// Defines specific to certain operating systems.
//===----------------------------------------------------------------------===//

namespace {
template<typename TgtInfo>
class OSTargetInfo : public TgtInfo {
protected:
  virtual void getOSDefines(const LangOptions &Opts, const llvm::Triple &Triple,
                            MacroBuilder &Builder) const=0;
public:
  OSTargetInfo(const llvm::Triple &Triple, const TargetOptions &Opts)
      : TgtInfo(Triple, Opts) {}
  void getTargetDefines(const LangOptions &Opts,
                        MacroBuilder &Builder) const override {
    TgtInfo::getTargetDefines(Opts, Builder);
    getOSDefines(Opts, TgtInfo::getTriple(), Builder);
  }

};

// CloudABI Target
template <typename Target>
class CloudABITargetInfo : public OSTargetInfo<Target> {
protected:
  void getOSDefines(const LangOptions &Opts, const llvm::Triple &Triple,
                    MacroBuilder &Builder) const override {
    Builder.defineMacro("__CloudABI__");
    Builder.defineMacro("__ELF__");

    // CloudABI uses ISO/IEC 10646:2012 for wchar_t, char16_t and char32_t.
    Builder.defineMacro("__STDC_ISO_10646__", "201206L");
    Builder.defineMacro("__STDC_UTF_16__");
    Builder.defineMacro("__STDC_UTF_32__");
  }

public:
  CloudABITargetInfo(const llvm::Triple &Triple, const TargetOptions &Opts)
      : OSTargetInfo<Target>(Triple, Opts) {}
};

static void getDarwinDefines(MacroBuilder &Builder, const LangOptions &Opts,
                             const llvm::Triple &Triple,
                             StringRef &PlatformName,
                             VersionTuple &PlatformMinVersion) {
  Builder.defineMacro("__APPLE_CC__", "6000");
  Builder.defineMacro("__APPLE__");
  Builder.defineMacro("OBJC_NEW_PROPERTIES");
  // AddressSanitizer doesn't play well with source fortification, which is on
  // by default on Darwin.
  if (Opts.Sanitize.has(SanitizerKind::Address))
    Builder.defineMacro("_FORTIFY_SOURCE", "0");

  // Darwin defines __weak, __strong, and __unsafe_unretained even in C mode.
  if (!Opts.ObjC1) {
    // __weak is always defined, for use in blocks and with objc pointers.
    Builder.defineMacro("__weak", "__attribute__((objc_gc(weak)))");
    Builder.defineMacro("__strong", "");
    Builder.defineMacro("__unsafe_unretained", "");
  }

  if (Opts.Static)
    Builder.defineMacro("__STATIC__");
  else
    Builder.defineMacro("__DYNAMIC__");

  if (Opts.POSIXThreads)
    Builder.defineMacro("_REENTRANT");

  // Get the platform type and version number from the triple.
  unsigned Maj, Min, Rev;
  if (Triple.isMacOSX()) {
    Triple.getMacOSXVersion(Maj, Min, Rev);
    PlatformName = "macos";
  } else {
    Triple.getOSVersion(Maj, Min, Rev);
    PlatformName = llvm::Triple::getOSTypeName(Triple.getOS());
  }

  // If -target arch-pc-win32-macho option specified, we're
  // generating code for Win32 ABI. No need to emit
  // __ENVIRONMENT_XX_OS_VERSION_MIN_REQUIRED__.
  if (PlatformName == "win32") {
    PlatformMinVersion = VersionTuple(Maj, Min, Rev);
    return;
  }

  // Set the appropriate OS version define.
  if (Triple.isiOS()) {
    assert(Maj < 100 && Min < 100 && Rev < 100 && "Invalid version!");
    char Str[7];
    if (Maj < 10) {
      Str[0] = '0' + Maj;
      Str[1] = '0' + (Min / 10);
      Str[2] = '0' + (Min % 10);
      Str[3] = '0' + (Rev / 10);
      Str[4] = '0' + (Rev % 10);
      Str[5] = '\0';
    } else {
      // Handle versions >= 10.
      Str[0] = '0' + (Maj / 10);
      Str[1] = '0' + (Maj % 10);
      Str[2] = '0' + (Min / 10);
      Str[3] = '0' + (Min % 10);
      Str[4] = '0' + (Rev / 10);
      Str[5] = '0' + (Rev % 10);
      Str[6] = '\0';
    }
    if (Triple.isTvOS())
      Builder.defineMacro("__ENVIRONMENT_TV_OS_VERSION_MIN_REQUIRED__", Str);
    else
      Builder.defineMacro("__ENVIRONMENT_IPHONE_OS_VERSION_MIN_REQUIRED__",
                          Str);

  } else if (Triple.isWatchOS()) {
    assert(Maj < 10 && Min < 100 && Rev < 100 && "Invalid version!");
    char Str[6];
    Str[0] = '0' + Maj;
    Str[1] = '0' + (Min / 10);
    Str[2] = '0' + (Min % 10);
    Str[3] = '0' + (Rev / 10);
    Str[4] = '0' + (Rev % 10);
    Str[5] = '\0';
    Builder.defineMacro("__ENVIRONMENT_WATCH_OS_VERSION_MIN_REQUIRED__", Str);
  } else if (Triple.isMacOSX()) {
    // Note that the Driver allows versions which aren't representable in the
    // define (because we only get a single digit for the minor and micro
    // revision numbers). So, we limit them to the maximum representable
    // version.
    assert(Maj < 100 && Min < 100 && Rev < 100 && "Invalid version!");
    char Str[7];
    if (Maj < 10 || (Maj == 10 && Min < 10)) {
      Str[0] = '0' + (Maj / 10);
      Str[1] = '0' + (Maj % 10);
      Str[2] = '0' + std::min(Min, 9U);
      Str[3] = '0' + std::min(Rev, 9U);
      Str[4] = '\0';
    } else {
      // Handle versions > 10.9.
      Str[0] = '0' + (Maj / 10);
      Str[1] = '0' + (Maj % 10);
      Str[2] = '0' + (Min / 10);
      Str[3] = '0' + (Min % 10);
      Str[4] = '0' + (Rev / 10);
      Str[5] = '0' + (Rev % 10);
      Str[6] = '\0';
    }
    Builder.defineMacro("__ENVIRONMENT_MAC_OS_X_VERSION_MIN_REQUIRED__", Str);
  }

  // Tell users about the kernel if there is one.
  if (Triple.isOSDarwin())
    Builder.defineMacro("__MACH__");

  // The Watch ABI uses Dwarf EH.
  if(Triple.isWatchABI())
    Builder.defineMacro("__ARM_DWARF_EH__");

  PlatformMinVersion = VersionTuple(Maj, Min, Rev);
}

template<typename Target>
class DarwinTargetInfo : public OSTargetInfo<Target> {
protected:
  void getOSDefines(const LangOptions &Opts, const llvm::Triple &Triple,
                    MacroBuilder &Builder) const override {
    getDarwinDefines(Builder, Opts, Triple, this->PlatformName,
                     this->PlatformMinVersion);
  }

public:
  DarwinTargetInfo(const llvm::Triple &Triple, const TargetOptions &Opts)
      : OSTargetInfo<Target>(Triple, Opts) {
    // By default, no TLS, and we whitelist permitted architecture/OS
    // combinations.
    this->TLSSupported = false;

    if (Triple.isMacOSX())
      this->TLSSupported = !Triple.isMacOSXVersionLT(10, 7);
    else if (Triple.isiOS()) {
      // 64-bit iOS supported it from 8 onwards, 32-bit from 9 onwards.
      if (Triple.getArch() == llvm::Triple::x86_64 ||
          Triple.getArch() == llvm::Triple::aarch64)
        this->TLSSupported = !Triple.isOSVersionLT(8);
      else if (Triple.getArch() == llvm::Triple::x86 ||
               Triple.getArch() == llvm::Triple::arm ||
               Triple.getArch() == llvm::Triple::thumb)
        this->TLSSupported = !Triple.isOSVersionLT(9);
    } else if (Triple.isWatchOS())
      this->TLSSupported = !Triple.isOSVersionLT(2);

    this->MCountName = "\01mcount";
  }

  std::string isValidSectionSpecifier(StringRef SR) const override {
    // Let MCSectionMachO validate this.
    StringRef Segment, Section;
    unsigned TAA, StubSize;
    bool HasTAA;
    return llvm::MCSectionMachO::ParseSectionSpecifier(SR, Segment, Section,
                                                       TAA, HasTAA, StubSize);
  }

  const char *getStaticInitSectionSpecifier() const override {
    // FIXME: We should return 0 when building kexts.
    return "__TEXT,__StaticInit,regular,pure_instructions";
  }

  /// Darwin does not support protected visibility.  Darwin's "default"
  /// is very similar to ELF's "protected";  Darwin requires a "weak"
  /// attribute on declarations that can be dynamically replaced.
  bool hasProtectedVisibility() const override {
    return false;
  }

  unsigned getExnObjectAlignment() const override {
    // The alignment of an exception object is 8-bytes for darwin since
    // libc++abi doesn't declare _Unwind_Exception with __attribute__((aligned))
    // and therefore doesn't guarantee 16-byte alignment.
    return  64;
  }
};


// DragonFlyBSD Target
template<typename Target>
class DragonFlyBSDTargetInfo : public OSTargetInfo<Target> {
protected:
  void getOSDefines(const LangOptions &Opts, const llvm::Triple &Triple,
                    MacroBuilder &Builder) const override {
    // DragonFly defines; list based off of gcc output
    Builder.defineMacro("__DragonFly__");
    Builder.defineMacro("__DragonFly_cc_version", "100001");
    Builder.defineMacro("__ELF__");
    Builder.defineMacro("__KPRINTF_ATTRIBUTE__");
    Builder.defineMacro("__tune_i386__");
    DefineStd(Builder, "unix", Opts);
  }
public:
  DragonFlyBSDTargetInfo(const llvm::Triple &Triple, const TargetOptions &Opts)
      : OSTargetInfo<Target>(Triple, Opts) {
    switch (Triple.getArch()) {
    default:
    case llvm::Triple::x86:
    case llvm::Triple::x86_64:
      this->MCountName = ".mcount";
      break;
    }
  }
};

#ifndef FREEBSD_CC_VERSION
#define FREEBSD_CC_VERSION 0U
#endif

// FreeBSD Target
template<typename Target>
class FreeBSDTargetInfo : public OSTargetInfo<Target> {
protected:
  void getOSDefines(const LangOptions &Opts, const llvm::Triple &Triple,
                    MacroBuilder &Builder) const override {
    // FreeBSD defines; list based off of gcc output

    unsigned Release = Triple.getOSMajorVersion();
    if (Release == 0U)
      Release = 8U;
    unsigned CCVersion = FREEBSD_CC_VERSION;
    if (CCVersion == 0U)
      CCVersion = Release * 100000U + 1U;

    Builder.defineMacro("__FreeBSD__", Twine(Release));
    Builder.defineMacro("__FreeBSD_cc_version", Twine(CCVersion));
    Builder.defineMacro("__KPRINTF_ATTRIBUTE__");
    DefineStd(Builder, "unix", Opts);
    Builder.defineMacro("__ELF__");

    // On FreeBSD, wchar_t contains the number of the code point as
    // used by the character set of the locale. These character sets are
    // not necessarily a superset of ASCII.
    //
    // FIXME: This is wrong; the macro refers to the numerical values
    // of wchar_t *literals*, which are not locale-dependent. However,
    // FreeBSD systems apparently depend on us getting this wrong, and
    // setting this to 1 is conforming even if all the basic source
    // character literals have the same encoding as char and wchar_t.
    Builder.defineMacro("__STDC_MB_MIGHT_NEQ_WC__", "1");
  }
public:
  FreeBSDTargetInfo(const llvm::Triple &Triple, const TargetOptions &Opts)
      : OSTargetInfo<Target>(Triple, Opts) {
    switch (Triple.getArch()) {
    default:
    case llvm::Triple::x86:
    case llvm::Triple::x86_64:
      this->MCountName = ".mcount";
      break;
    case llvm::Triple::mips:
    case llvm::Triple::mipsel:
    case llvm::Triple::ppc:
    case llvm::Triple::ppc64:
    case llvm::Triple::ppc64le:
      this->MCountName = "_mcount";
      break;
    case llvm::Triple::arm:
      this->MCountName = "__mcount";
      break;
    }
  }
};

// GNU/kFreeBSD Target
template<typename Target>
class KFreeBSDTargetInfo : public OSTargetInfo<Target> {
protected:
  void getOSDefines(const LangOptions &Opts, const llvm::Triple &Triple,
                    MacroBuilder &Builder) const override {
    // GNU/kFreeBSD defines; list based off of gcc output

    DefineStd(Builder, "unix", Opts);
    Builder.defineMacro("__FreeBSD_kernel__");
    Builder.defineMacro("__GLIBC__");
    Builder.defineMacro("__ELF__");
    if (Opts.POSIXThreads)
      Builder.defineMacro("_REENTRANT");
    if (Opts.CPlusPlus)
      Builder.defineMacro("_GNU_SOURCE");
  }
public:
  KFreeBSDTargetInfo(const llvm::Triple &Triple, const TargetOptions &Opts)
      : OSTargetInfo<Target>(Triple, Opts) {}
};

// Haiku Target
template<typename Target>
class HaikuTargetInfo : public OSTargetInfo<Target> {
protected:
  void getOSDefines(const LangOptions &Opts, const llvm::Triple &Triple,
                    MacroBuilder &Builder) const override {
    // Haiku defines; list based off of gcc output
    Builder.defineMacro("__HAIKU__");
    Builder.defineMacro("__ELF__");
    DefineStd(Builder, "unix", Opts);
  }
public:
  HaikuTargetInfo(const llvm::Triple &Triple, const TargetOptions &Opts)
      : OSTargetInfo<Target>(Triple, Opts) {
    this->SizeType = TargetInfo::UnsignedLong;
    this->IntPtrType = TargetInfo::SignedLong;
    this->PtrDiffType = TargetInfo::SignedLong;
    this->ProcessIDType = TargetInfo::SignedLong;
    this->TLSSupported = false;

  }
};

// Minix Target
template<typename Target>
class MinixTargetInfo : public OSTargetInfo<Target> {
protected:
  void getOSDefines(const LangOptions &Opts, const llvm::Triple &Triple,
                    MacroBuilder &Builder) const override {
    // Minix defines

    Builder.defineMacro("__minix", "3");
    Builder.defineMacro("_EM_WSIZE", "4");
    Builder.defineMacro("_EM_PSIZE", "4");
    Builder.defineMacro("_EM_SSIZE", "2");
    Builder.defineMacro("_EM_LSIZE", "4");
    Builder.defineMacro("_EM_FSIZE", "4");
    Builder.defineMacro("_EM_DSIZE", "8");
    Builder.defineMacro("__ELF__");
    DefineStd(Builder, "unix", Opts);
  }
public:
  MinixTargetInfo(const llvm::Triple &Triple, const TargetOptions &Opts)
      : OSTargetInfo<Target>(Triple, Opts) {}
};

// Linux target
template<typename Target>
class LinuxTargetInfo : public OSTargetInfo<Target> {
protected:
  void getOSDefines(const LangOptions &Opts, const llvm::Triple &Triple,
                    MacroBuilder &Builder) const override {
    // Linux defines; list based off of gcc output
    DefineStd(Builder, "unix", Opts);
    DefineStd(Builder, "linux", Opts);
    Builder.defineMacro("__gnu_linux__");
    Builder.defineMacro("__ELF__");
    if (Triple.isAndroid()) {
      Builder.defineMacro("__ANDROID__", "1");
      unsigned Maj, Min, Rev;
      Triple.getEnvironmentVersion(Maj, Min, Rev);
      this->PlatformName = "android";
      this->PlatformMinVersion = VersionTuple(Maj, Min, Rev);
      if (Maj)
        Builder.defineMacro("__ANDROID_API__", Twine(Maj));
    }
    if (Opts.POSIXThreads)
      Builder.defineMacro("_REENTRANT");
    if (Opts.CPlusPlus)
      Builder.defineMacro("_GNU_SOURCE");
    if (this->HasFloat128)
      Builder.defineMacro("__FLOAT128__");
  }
public:
  LinuxTargetInfo(const llvm::Triple &Triple, const TargetOptions &Opts)
      : OSTargetInfo<Target>(Triple, Opts) {
    this->WIntType = TargetInfo::UnsignedInt;

    switch (Triple.getArch()) {
    default:
      break;
    case llvm::Triple::ppc:
    case llvm::Triple::ppc64:
    case llvm::Triple::ppc64le:
      this->MCountName = "_mcount";
      break;
    case llvm::Triple::x86:
    case llvm::Triple::x86_64:
    case llvm::Triple::systemz:
      this->HasFloat128 = true;
      break;
    }
  }

  const char *getStaticInitSectionSpecifier() const override {
    return ".text.startup";
  }
};

// NetBSD Target
template<typename Target>
class NetBSDTargetInfo : public OSTargetInfo<Target> {
protected:
  void getOSDefines(const LangOptions &Opts, const llvm::Triple &Triple,
                    MacroBuilder &Builder) const override {
    // NetBSD defines; list based off of gcc output
    Builder.defineMacro("__NetBSD__");
    Builder.defineMacro("__unix__");
    Builder.defineMacro("__ELF__");
    if (Opts.POSIXThreads)
      Builder.defineMacro("_POSIX_THREADS");

    switch (Triple.getArch()) {
    default:
      break;
    case llvm::Triple::arm:
    case llvm::Triple::armeb:
    case llvm::Triple::thumb:
    case llvm::Triple::thumbeb:
      Builder.defineMacro("__ARM_DWARF_EH__");
      break;
    }
  }
public:
  NetBSDTargetInfo(const llvm::Triple &Triple, const TargetOptions &Opts)
      : OSTargetInfo<Target>(Triple, Opts) {
    this->MCountName = "_mcount";
  }
};

// OpenBSD Target
template<typename Target>
class OpenBSDTargetInfo : public OSTargetInfo<Target> {
protected:
  void getOSDefines(const LangOptions &Opts, const llvm::Triple &Triple,
                    MacroBuilder &Builder) const override {
    // OpenBSD defines; list based off of gcc output

    Builder.defineMacro("__OpenBSD__");
    DefineStd(Builder, "unix", Opts);
    Builder.defineMacro("__ELF__");
    if (Opts.POSIXThreads)
      Builder.defineMacro("_REENTRANT");
  }
public:
  OpenBSDTargetInfo(const llvm::Triple &Triple, const TargetOptions &Opts)
      : OSTargetInfo<Target>(Triple, Opts) {
    this->TLSSupported = false;

      switch (Triple.getArch()) {
        default:
        case llvm::Triple::x86:
        case llvm::Triple::x86_64:
        case llvm::Triple::arm:
        case llvm::Triple::sparc:
          this->MCountName = "__mcount";
          break;
        case llvm::Triple::mips64:
        case llvm::Triple::mips64el:
        case llvm::Triple::ppc:
        case llvm::Triple::sparcv9:
          this->MCountName = "_mcount";
          break;
      }
  }
};

// Bitrig Target
template<typename Target>
class BitrigTargetInfo : public OSTargetInfo<Target> {
protected:
  void getOSDefines(const LangOptions &Opts, const llvm::Triple &Triple,
                    MacroBuilder &Builder) const override {
    // Bitrig defines; list based off of gcc output

    Builder.defineMacro("__Bitrig__");
    DefineStd(Builder, "unix", Opts);
    Builder.defineMacro("__ELF__");
    if (Opts.POSIXThreads)
      Builder.defineMacro("_REENTRANT");

    switch (Triple.getArch()) {
    default:
      break;
    case llvm::Triple::arm:
    case llvm::Triple::armeb:
    case llvm::Triple::thumb:
    case llvm::Triple::thumbeb:
      Builder.defineMacro("__ARM_DWARF_EH__");
      break;
    }
  }
public:
  BitrigTargetInfo(const llvm::Triple &Triple, const TargetOptions &Opts)
      : OSTargetInfo<Target>(Triple, Opts) {
    this->MCountName = "__mcount";
  }
};

// PSP Target
template<typename Target>
class PSPTargetInfo : public OSTargetInfo<Target> {
protected:
  void getOSDefines(const LangOptions &Opts, const llvm::Triple &Triple,
                    MacroBuilder &Builder) const override {
    // PSP defines; list based on the output of the pspdev gcc toolchain.
    Builder.defineMacro("PSP");
    Builder.defineMacro("_PSP");
    Builder.defineMacro("__psp__");
    Builder.defineMacro("__ELF__");
  }
public:
  PSPTargetInfo(const llvm::Triple &Triple) : OSTargetInfo<Target>(Triple) {}
};

// PS3 PPU Target
template<typename Target>
class PS3PPUTargetInfo : public OSTargetInfo<Target> {
protected:
  void getOSDefines(const LangOptions &Opts, const llvm::Triple &Triple,
                    MacroBuilder &Builder) const override {
    // PS3 PPU defines.
    Builder.defineMacro("__PPC__");
    Builder.defineMacro("__PPU__");
    Builder.defineMacro("__CELLOS_LV2__");
    Builder.defineMacro("__ELF__");
    Builder.defineMacro("__LP32__");
    Builder.defineMacro("_ARCH_PPC64");
    Builder.defineMacro("__powerpc64__");
  }
public:
  PS3PPUTargetInfo(const llvm::Triple &Triple, const TargetOptions &Opts)
      : OSTargetInfo<Target>(Triple, Opts) {
    this->LongWidth = this->LongAlign = 32;
    this->PointerWidth = this->PointerAlign = 32;
    this->IntMaxType = TargetInfo::SignedLongLong;
    this->Int64Type = TargetInfo::SignedLongLong;
    this->SizeType = TargetInfo::UnsignedInt;
    this->resetDataLayout("E-m:e-p:32:32-i64:64-n32:64");
  }
};

template <typename Target>
class PS4OSTargetInfo : public OSTargetInfo<Target> {
protected:
  void getOSDefines(const LangOptions &Opts, const llvm::Triple &Triple,
                    MacroBuilder &Builder) const override {
    Builder.defineMacro("__FreeBSD__", "9");
    Builder.defineMacro("__FreeBSD_cc_version", "900001");
    Builder.defineMacro("__KPRINTF_ATTRIBUTE__");
    DefineStd(Builder, "unix", Opts);
    Builder.defineMacro("__ELF__");
    Builder.defineMacro("__ORBIS__");
  }
public:
  PS4OSTargetInfo(const llvm::Triple &Triple, const TargetOptions &Opts)
      : OSTargetInfo<Target>(Triple, Opts) {
    this->WCharType = this->UnsignedShort;

    // On PS4, TLS variable cannot be aligned to more than 32 bytes (256 bits).
    this->MaxTLSAlign = 256;

    // On PS4, do not honor explicit bit field alignment,
    // as in "__attribute__((aligned(2))) int b : 1;".
    this->UseExplicitBitFieldAlignment = false;

    switch (Triple.getArch()) {
    default:
    case llvm::Triple::x86_64:
      this->MCountName = ".mcount";
      break;
    }
  }
};

// Solaris target
template<typename Target>
class SolarisTargetInfo : public OSTargetInfo<Target> {
protected:
  void getOSDefines(const LangOptions &Opts, const llvm::Triple &Triple,
                    MacroBuilder &Builder) const override {
    DefineStd(Builder, "sun", Opts);
    DefineStd(Builder, "unix", Opts);
    Builder.defineMacro("__ELF__");
    Builder.defineMacro("__svr4__");
    Builder.defineMacro("__SVR4");
    // Solaris headers require _XOPEN_SOURCE to be set to 600 for C99 and
    // newer, but to 500 for everything else.  feature_test.h has a check to
    // ensure that you are not using C99 with an old version of X/Open or C89
    // with a new version.
    if (Opts.C99)
      Builder.defineMacro("_XOPEN_SOURCE", "600");
    else
      Builder.defineMacro("_XOPEN_SOURCE", "500");
    if (Opts.CPlusPlus)
      Builder.defineMacro("__C99FEATURES__");
    Builder.defineMacro("_LARGEFILE_SOURCE");
    Builder.defineMacro("_LARGEFILE64_SOURCE");
    Builder.defineMacro("__EXTENSIONS__");
    Builder.defineMacro("_REENTRANT");
  }
public:
  SolarisTargetInfo(const llvm::Triple &Triple, const TargetOptions &Opts)
      : OSTargetInfo<Target>(Triple, Opts) {
    this->WCharType = this->SignedInt;
    // FIXME: WIntType should be SignedLong
  }
};

// Windows target
template<typename Target>
class WindowsTargetInfo : public OSTargetInfo<Target> {
protected:
  void getOSDefines(const LangOptions &Opts, const llvm::Triple &Triple,
                    MacroBuilder &Builder) const override {
    Builder.defineMacro("_WIN32");
  }
  void getVisualStudioDefines(const LangOptions &Opts,
                              MacroBuilder &Builder) const {
    if (Opts.CPlusPlus) {
      if (Opts.RTTIData)
        Builder.defineMacro("_CPPRTTI");

      if (Opts.CXXExceptions)
        Builder.defineMacro("_CPPUNWIND");
    }

    if (Opts.Bool)
      Builder.defineMacro("__BOOL_DEFINED");

    if (!Opts.CharIsSigned)
      Builder.defineMacro("_CHAR_UNSIGNED");

    // FIXME: POSIXThreads isn't exactly the option this should be defined for,
    //        but it works for now.
    if (Opts.POSIXThreads)
      Builder.defineMacro("_MT");

    if (Opts.MSCompatibilityVersion) {
      Builder.defineMacro("_MSC_VER",
                          Twine(Opts.MSCompatibilityVersion / 100000));
      Builder.defineMacro("_MSC_FULL_VER", Twine(Opts.MSCompatibilityVersion));
      // FIXME We cannot encode the revision information into 32-bits
      Builder.defineMacro("_MSC_BUILD", Twine(1));

      if (Opts.CPlusPlus11 && Opts.isCompatibleWithMSVC(LangOptions::MSVC2015))
        Builder.defineMacro("_HAS_CHAR16_T_LANGUAGE_SUPPORT", Twine(1));

      if (Opts.isCompatibleWithMSVC(LangOptions::MSVC2015)) {
        if (Opts.CPlusPlus1z)
          Builder.defineMacro("_MSVC_LANG", "201403L");
        else if (Opts.CPlusPlus14)
          Builder.defineMacro("_MSVC_LANG", "201402L");
      }
    }

    if (Opts.MicrosoftExt) {
      Builder.defineMacro("_MSC_EXTENSIONS");

      if (Opts.CPlusPlus11) {
        Builder.defineMacro("_RVALUE_REFERENCES_V2_SUPPORTED");
        Builder.defineMacro("_RVALUE_REFERENCES_SUPPORTED");
        Builder.defineMacro("_NATIVE_NULLPTR_SUPPORTED");
      }
    }

    Builder.defineMacro("_INTEGRAL_MAX_BITS", "64");
  }

public:
  WindowsTargetInfo(const llvm::Triple &Triple, const TargetOptions &Opts)
      : OSTargetInfo<Target>(Triple, Opts) {}
};

template <typename Target>
class NaClTargetInfo : public OSTargetInfo<Target> {
protected:
  void getOSDefines(const LangOptions &Opts, const llvm::Triple &Triple,
                    MacroBuilder &Builder) const override {
    if (Opts.POSIXThreads)
      Builder.defineMacro("_REENTRANT");
    if (Opts.CPlusPlus)
      Builder.defineMacro("_GNU_SOURCE");

    DefineStd(Builder, "unix", Opts);
    Builder.defineMacro("__ELF__");
    Builder.defineMacro("__native_client__");
  }

public:
  NaClTargetInfo(const llvm::Triple &Triple, const TargetOptions &Opts)
      : OSTargetInfo<Target>(Triple, Opts) {
    this->LongAlign = 32;
    this->LongWidth = 32;
    this->PointerAlign = 32;
    this->PointerWidth = 32;
    this->IntMaxType = TargetInfo::SignedLongLong;
    this->Int64Type = TargetInfo::SignedLongLong;
    this->DoubleAlign = 64;
    this->LongDoubleWidth = 64;
    this->LongDoubleAlign = 64;
    this->LongLongWidth = 64;
    this->LongLongAlign = 64;
    this->SizeType = TargetInfo::UnsignedInt;
    this->PtrDiffType = TargetInfo::SignedInt;
    this->IntPtrType = TargetInfo::SignedInt;
    // RegParmMax is inherited from the underlying architecture.
    this->LongDoubleFormat = &llvm::APFloat::IEEEdouble;
    if (Triple.getArch() == llvm::Triple::arm) {
      // Handled in ARM's setABI().
    } else if (Triple.getArch() == llvm::Triple::x86) {
      this->resetDataLayout("e-m:e-p:32:32-i64:64-n8:16:32-S128");
    } else if (Triple.getArch() == llvm::Triple::x86_64) {
      this->resetDataLayout("e-m:e-p:32:32-i64:64-n8:16:32:64-S128");
    } else if (Triple.getArch() == llvm::Triple::mipsel) {
      // Handled on mips' setDataLayout.
    } else {
      assert(Triple.getArch() == llvm::Triple::le32);
      this->resetDataLayout("e-p:32:32-i64:64");
    }
  }
};

// Fuchsia Target
template<typename Target>
class FuchsiaTargetInfo : public OSTargetInfo<Target> {
protected:
  void getOSDefines(const LangOptions &Opts, const llvm::Triple &Triple,
                    MacroBuilder &Builder) const override {
    Builder.defineMacro("__Fuchsia__");
    Builder.defineMacro("__ELF__");
    if (Opts.POSIXThreads)
      Builder.defineMacro("_REENTRANT");
    // Required by the libc++ locale support.
    if (Opts.CPlusPlus)
      Builder.defineMacro("_GNU_SOURCE");
  }
public:
  FuchsiaTargetInfo(const llvm::Triple &Triple,
                    const TargetOptions &Opts)
      : OSTargetInfo<Target>(Triple, Opts) {
    this->MCountName = "__mcount";
  }
};

// WebAssembly target
template <typename Target>
class WebAssemblyOSTargetInfo : public OSTargetInfo<Target> {
  void getOSDefines(const LangOptions &Opts, const llvm::Triple &Triple,
                    MacroBuilder &Builder) const final {
    // A common platform macro.
    if (Opts.POSIXThreads)
      Builder.defineMacro("_REENTRANT");
    // Follow g++ convention and predefine _GNU_SOURCE for C++.
    if (Opts.CPlusPlus)
      Builder.defineMacro("_GNU_SOURCE");
  }

  // As an optimization, group static init code together in a section.
  const char *getStaticInitSectionSpecifier() const final {
    return ".text.__startup";
  }

public:
  explicit WebAssemblyOSTargetInfo(const llvm::Triple &Triple,
                                   const TargetOptions &Opts)
      : OSTargetInfo<Target>(Triple, Opts) {
    this->MCountName = "__mcount";
    this->TheCXXABI.set(TargetCXXABI::WebAssembly);
  }
};

//===----------------------------------------------------------------------===//
// Specific target implementations.
//===----------------------------------------------------------------------===//

// PPC abstract base class
class PPCTargetInfo : public TargetInfo {
  static const Builtin::Info BuiltinInfo[];
  static const char * const GCCRegNames[];
  static const TargetInfo::GCCRegAlias GCCRegAliases[];
  std::string CPU;

  // Target cpu features.
  bool HasVSX;
  bool HasP8Vector;
  bool HasP8Crypto;
  bool HasDirectMove;
  bool HasQPX;
  bool HasHTM;
  bool HasBPERMD;
  bool HasExtDiv;
  bool HasP9Vector;

protected:
  std::string ABI;

public:
  PPCTargetInfo(const llvm::Triple &Triple, const TargetOptions &)
    : TargetInfo(Triple), HasVSX(false), HasP8Vector(false),
      HasP8Crypto(false), HasDirectMove(false), HasQPX(false), HasHTM(false),
      HasBPERMD(false), HasExtDiv(false), HasP9Vector(false) {
    SimdDefaultAlign = 128;
    LongDoubleWidth = LongDoubleAlign = 128;
    LongDoubleFormat = &llvm::APFloat::PPCDoubleDouble;
  }

  /// \brief Flags for architecture specific defines.
  typedef enum {
    ArchDefineNone  = 0,
    ArchDefineName  = 1 << 0, // <name> is substituted for arch name.
    ArchDefinePpcgr = 1 << 1,
    ArchDefinePpcsq = 1 << 2,
    ArchDefine440   = 1 << 3,
    ArchDefine603   = 1 << 4,
    ArchDefine604   = 1 << 5,
    ArchDefinePwr4  = 1 << 6,
    ArchDefinePwr5  = 1 << 7,
    ArchDefinePwr5x = 1 << 8,
    ArchDefinePwr6  = 1 << 9,
    ArchDefinePwr6x = 1 << 10,
    ArchDefinePwr7  = 1 << 11,
    ArchDefinePwr8  = 1 << 12,
    ArchDefinePwr9  = 1 << 13,
    ArchDefineA2    = 1 << 14,
    ArchDefineA2q   = 1 << 15
  } ArchDefineTypes;

  // Note: GCC recognizes the following additional cpus:
  //  401, 403, 405, 405fp, 440fp, 464, 464fp, 476, 476fp, 505, 740, 801,
  //  821, 823, 8540, 8548, e300c2, e300c3, e500mc64, e6500, 860, cell,
  //  titan, rs64.
  bool setCPU(const std::string &Name) override {
    bool CPUKnown = llvm::StringSwitch<bool>(Name)
      .Case("generic", true)
      .Case("440", true)
      .Case("450", true)
      .Case("601", true)
      .Case("602", true)
      .Case("603", true)
      .Case("603e", true)
      .Case("603ev", true)
      .Case("604", true)
      .Case("604e", true)
      .Case("620", true)
      .Case("630", true)
      .Case("g3", true)
      .Case("7400", true)
      .Case("g4", true)
      .Case("7450", true)
      .Case("g4+", true)
      .Case("750", true)
      .Case("970", true)
      .Case("g5", true)
      .Case("a2", true)
      .Case("a2q", true)
      .Case("e500mc", true)
      .Case("e5500", true)
      .Case("power3", true)
      .Case("pwr3", true)
      .Case("power4", true)
      .Case("pwr4", true)
      .Case("power5", true)
      .Case("pwr5", true)
      .Case("power5x", true)
      .Case("pwr5x", true)
      .Case("power6", true)
      .Case("pwr6", true)
      .Case("power6x", true)
      .Case("pwr6x", true)
      .Case("power7", true)
      .Case("pwr7", true)
      .Case("power8", true)
      .Case("pwr8", true)
      .Case("power9", true)
      .Case("pwr9", true)
      .Case("powerpc", true)
      .Case("ppc", true)
      .Case("powerpc64", true)
      .Case("ppc64", true)
      .Case("powerpc64le", true)
      .Case("ppc64le", true)
      .Default(false);

    if (CPUKnown)
      CPU = Name;

    return CPUKnown;
  }


  StringRef getABI() const override { return ABI; }

  ArrayRef<Builtin::Info> getTargetBuiltins() const override {
    return llvm::makeArrayRef(BuiltinInfo,
                             clang::PPC::LastTSBuiltin-Builtin::FirstTSBuiltin);
  }

  bool isCLZForZeroUndef() const override { return false; }

  void getTargetDefines(const LangOptions &Opts,
                        MacroBuilder &Builder) const override;

  bool
  initFeatureMap(llvm::StringMap<bool> &Features, DiagnosticsEngine &Diags,
                 StringRef CPU,
                 const std::vector<std::string> &FeaturesVec) const override;

  bool handleTargetFeatures(std::vector<std::string> &Features,
                            DiagnosticsEngine &Diags) override;
  bool hasFeature(StringRef Feature) const override;
  void setFeatureEnabled(llvm::StringMap<bool> &Features, StringRef Name,
                         bool Enabled) const override;

  ArrayRef<const char *> getGCCRegNames() const override;
  ArrayRef<TargetInfo::GCCRegAlias> getGCCRegAliases() const override;
  bool validateAsmConstraint(const char *&Name,
                             TargetInfo::ConstraintInfo &Info) const override {
    switch (*Name) {
    default: return false;
    case 'O': // Zero
      break;
    case 'b': // Base register
    case 'f': // Floating point register
      Info.setAllowsRegister();
      break;
    // FIXME: The following are added to allow parsing.
    // I just took a guess at what the actions should be.
    // Also, is more specific checking needed?  I.e. specific registers?
    case 'd': // Floating point register (containing 64-bit value)
    case 'v': // Altivec vector register
      Info.setAllowsRegister();
      break;
    case 'w':
      switch (Name[1]) {
        case 'd':// VSX vector register to hold vector double data
        case 'f':// VSX vector register to hold vector float data
        case 's':// VSX vector register to hold scalar float data
        case 'a':// Any VSX register
        case 'c':// An individual CR bit
          break;
        default:
          return false;
      }
      Info.setAllowsRegister();
      Name++; // Skip over 'w'.
      break;
    case 'h': // `MQ', `CTR', or `LINK' register
    case 'q': // `MQ' register
    case 'c': // `CTR' register
    case 'l': // `LINK' register
    case 'x': // `CR' register (condition register) number 0
    case 'y': // `CR' register (condition register)
    case 'z': // `XER[CA]' carry bit (part of the XER register)
      Info.setAllowsRegister();
      break;
    case 'I': // Signed 16-bit constant
    case 'J': // Unsigned 16-bit constant shifted left 16 bits
              //  (use `L' instead for SImode constants)
    case 'K': // Unsigned 16-bit constant
    case 'L': // Signed 16-bit constant shifted left 16 bits
    case 'M': // Constant larger than 31
    case 'N': // Exact power of 2
    case 'P': // Constant whose negation is a signed 16-bit constant
    case 'G': // Floating point constant that can be loaded into a
              // register with one instruction per word
    case 'H': // Integer/Floating point constant that can be loaded
              // into a register using three instructions
      break;
    case 'm': // Memory operand. Note that on PowerPC targets, m can
              // include addresses that update the base register. It
              // is therefore only safe to use `m' in an asm statement
              // if that asm statement accesses the operand exactly once.
              // The asm statement must also use `%U<opno>' as a
              // placeholder for the "update" flag in the corresponding
              // load or store instruction. For example:
              // asm ("st%U0 %1,%0" : "=m" (mem) : "r" (val));
              // is correct but:
              // asm ("st %1,%0" : "=m" (mem) : "r" (val));
              // is not. Use es rather than m if you don't want the base
              // register to be updated.
    case 'e':
      if (Name[1] != 's')
          return false;
              // es: A "stable" memory operand; that is, one which does not
              // include any automodification of the base register. Unlike
              // `m', this constraint can be used in asm statements that
              // might access the operand several times, or that might not
              // access it at all.
      Info.setAllowsMemory();
      Name++; // Skip over 'e'.
      break;
    case 'Q': // Memory operand that is an offset from a register (it is
              // usually better to use `m' or `es' in asm statements)
    case 'Z': // Memory operand that is an indexed or indirect from a
              // register (it is usually better to use `m' or `es' in
              // asm statements)
      Info.setAllowsMemory();
      Info.setAllowsRegister();
      break;
    case 'R': // AIX TOC entry
    case 'a': // Address operand that is an indexed or indirect from a
              // register (`p' is preferable for asm statements)
    case 'S': // Constant suitable as a 64-bit mask operand
    case 'T': // Constant suitable as a 32-bit mask operand
    case 'U': // System V Release 4 small data area reference
    case 't': // AND masks that can be performed by two rldic{l, r}
              // instructions
    case 'W': // Vector constant that does not require memory
    case 'j': // Vector constant that is all zeros.
      break;
    // End FIXME.
    }
    return true;
  }
  std::string convertConstraint(const char *&Constraint) const override {
    std::string R;
    switch (*Constraint) {
    case 'e':
    case 'w':
      // Two-character constraint; add "^" hint for later parsing.
      R = std::string("^") + std::string(Constraint, 2);
      Constraint++;
      break;
    default:
      return TargetInfo::convertConstraint(Constraint);
    }
    return R;
  }
  const char *getClobbers() const override {
    return "";
  }
  int getEHDataRegisterNumber(unsigned RegNo) const override {
    if (RegNo == 0) return 3;
    if (RegNo == 1) return 4;
    return -1;
  }

  bool hasSjLjLowering() const override {
    return true;
  }

  bool useFloat128ManglingForLongDouble() const override {
    return LongDoubleWidth == 128 &&
           LongDoubleFormat == &llvm::APFloat::PPCDoubleDouble &&
           getTriple().isOSBinFormatELF();
  }
};

const Builtin::Info PPCTargetInfo::BuiltinInfo[] = {
#define BUILTIN(ID, TYPE, ATTRS) \
  { #ID, TYPE, ATTRS, nullptr, ALL_LANGUAGES, nullptr },
#define LIBBUILTIN(ID, TYPE, ATTRS, HEADER) \
  { #ID, TYPE, ATTRS, HEADER, ALL_LANGUAGES, nullptr },
#include "clang/Basic/BuiltinsPPC.def"
};

/// handleTargetFeatures - Perform initialization based on the user
/// configured set of features.
bool PPCTargetInfo::handleTargetFeatures(std::vector<std::string> &Features,
                                         DiagnosticsEngine &Diags) {
  for (const auto &Feature : Features) {
    if (Feature == "+vsx") {
      HasVSX = true;
    } else if (Feature == "+bpermd") {
      HasBPERMD = true;
    } else if (Feature == "+extdiv") {
      HasExtDiv = true;
    } else if (Feature == "+power8-vector") {
      HasP8Vector = true;
    } else if (Feature == "+crypto") {
      HasP8Crypto = true;
    } else if (Feature == "+direct-move") {
      HasDirectMove = true;
    } else if (Feature == "+qpx") {
      HasQPX = true;
    } else if (Feature == "+htm") {
      HasHTM = true;
    } else if (Feature == "+float128") {
      HasFloat128 = true;
    } else if (Feature == "+power9-vector") {
      HasP9Vector = true;
    }
    // TODO: Finish this list and add an assert that we've handled them
    // all.
  }

  return true;
}

/// PPCTargetInfo::getTargetDefines - Return a set of the PowerPC-specific
/// #defines that are not tied to a specific subtarget.
void PPCTargetInfo::getTargetDefines(const LangOptions &Opts,
                                     MacroBuilder &Builder) const {
  // Target identification.
  Builder.defineMacro("__ppc__");
  Builder.defineMacro("__PPC__");
  Builder.defineMacro("_ARCH_PPC");
  Builder.defineMacro("__powerpc__");
  Builder.defineMacro("__POWERPC__");
  if (PointerWidth == 64) {
    Builder.defineMacro("_ARCH_PPC64");
    Builder.defineMacro("__powerpc64__");
    Builder.defineMacro("__ppc64__");
    Builder.defineMacro("__PPC64__");
  }

  // Target properties.
  if (getTriple().getArch() == llvm::Triple::ppc64le) {
    Builder.defineMacro("_LITTLE_ENDIAN");
  } else {
    if (getTriple().getOS() != llvm::Triple::NetBSD &&
        getTriple().getOS() != llvm::Triple::OpenBSD)
      Builder.defineMacro("_BIG_ENDIAN");
  }

  // ABI options.
  if (ABI == "elfv1" || ABI == "elfv1-qpx")
    Builder.defineMacro("_CALL_ELF", "1");
  if (ABI == "elfv2")
    Builder.defineMacro("_CALL_ELF", "2");

  // Subtarget options.
  Builder.defineMacro("__NATURAL_ALIGNMENT__");
  Builder.defineMacro("__REGISTER_PREFIX__", "");

  // FIXME: Should be controlled by command line option.
  if (LongDoubleWidth == 128)
    Builder.defineMacro("__LONG_DOUBLE_128__");

  if (Opts.AltiVec) {
    Builder.defineMacro("__VEC__", "10206");
    Builder.defineMacro("__ALTIVEC__");
  }

  // CPU identification.
  ArchDefineTypes defs = (ArchDefineTypes)llvm::StringSwitch<int>(CPU)
    .Case("440",   ArchDefineName)
    .Case("450",   ArchDefineName | ArchDefine440)
    .Case("601",   ArchDefineName)
    .Case("602",   ArchDefineName | ArchDefinePpcgr)
    .Case("603",   ArchDefineName | ArchDefinePpcgr)
    .Case("603e",  ArchDefineName | ArchDefine603 | ArchDefinePpcgr)
    .Case("603ev", ArchDefineName | ArchDefine603 | ArchDefinePpcgr)
    .Case("604",   ArchDefineName | ArchDefinePpcgr)
    .Case("604e",  ArchDefineName | ArchDefine604 | ArchDefinePpcgr)
    .Case("620",   ArchDefineName | ArchDefinePpcgr)
    .Case("630",   ArchDefineName | ArchDefinePpcgr)
    .Case("7400",  ArchDefineName | ArchDefinePpcgr)
    .Case("7450",  ArchDefineName | ArchDefinePpcgr)
    .Case("750",   ArchDefineName | ArchDefinePpcgr)
    .Case("970",   ArchDefineName | ArchDefinePwr4 | ArchDefinePpcgr
                     | ArchDefinePpcsq)
    .Case("a2",    ArchDefineA2)
    .Case("a2q",   ArchDefineName | ArchDefineA2 | ArchDefineA2q)
    .Case("pwr3",  ArchDefinePpcgr)
    .Case("pwr4",  ArchDefineName | ArchDefinePpcgr | ArchDefinePpcsq)
    .Case("pwr5",  ArchDefineName | ArchDefinePwr4 | ArchDefinePpcgr
                     | ArchDefinePpcsq)
    .Case("pwr5x", ArchDefineName | ArchDefinePwr5 | ArchDefinePwr4
                     | ArchDefinePpcgr | ArchDefinePpcsq)
    .Case("pwr6",  ArchDefineName | ArchDefinePwr5x | ArchDefinePwr5
                     | ArchDefinePwr4 | ArchDefinePpcgr | ArchDefinePpcsq)
    .Case("pwr6x", ArchDefineName | ArchDefinePwr6 | ArchDefinePwr5x
                     | ArchDefinePwr5 | ArchDefinePwr4 | ArchDefinePpcgr
                     | ArchDefinePpcsq)
    .Case("pwr7",  ArchDefineName | ArchDefinePwr6x | ArchDefinePwr6
                     | ArchDefinePwr5x | ArchDefinePwr5 | ArchDefinePwr4
                     | ArchDefinePpcgr | ArchDefinePpcsq)
    .Case("pwr8",  ArchDefineName | ArchDefinePwr7 | ArchDefinePwr6x
                     | ArchDefinePwr6 | ArchDefinePwr5x | ArchDefinePwr5
                     | ArchDefinePwr4 | ArchDefinePpcgr | ArchDefinePpcsq)
    .Case("pwr9",  ArchDefineName | ArchDefinePwr8 | ArchDefinePwr7
                     | ArchDefinePwr6x | ArchDefinePwr6 | ArchDefinePwr5x
                     | ArchDefinePwr5 | ArchDefinePwr4 | ArchDefinePpcgr
                     | ArchDefinePpcsq)
    .Case("power3",  ArchDefinePpcgr)
    .Case("power4",  ArchDefinePwr4 | ArchDefinePpcgr | ArchDefinePpcsq)
    .Case("power5",  ArchDefinePwr5 | ArchDefinePwr4 | ArchDefinePpcgr
                       | ArchDefinePpcsq)
    .Case("power5x", ArchDefinePwr5x | ArchDefinePwr5 | ArchDefinePwr4
                       | ArchDefinePpcgr | ArchDefinePpcsq)
    .Case("power6",  ArchDefinePwr6 | ArchDefinePwr5x | ArchDefinePwr5
                       | ArchDefinePwr4 | ArchDefinePpcgr | ArchDefinePpcsq)
    .Case("power6x", ArchDefinePwr6x | ArchDefinePwr6 | ArchDefinePwr5x
                       | ArchDefinePwr5 | ArchDefinePwr4 | ArchDefinePpcgr
                       | ArchDefinePpcsq)
    .Case("power7",  ArchDefinePwr7 | ArchDefinePwr6x | ArchDefinePwr6
                       | ArchDefinePwr5x | ArchDefinePwr5 | ArchDefinePwr4
                       | ArchDefinePpcgr | ArchDefinePpcsq)
    .Case("power8",  ArchDefinePwr8 | ArchDefinePwr7 | ArchDefinePwr6x
                       | ArchDefinePwr6 | ArchDefinePwr5x | ArchDefinePwr5
                       | ArchDefinePwr4 | ArchDefinePpcgr | ArchDefinePpcsq)
    .Case("power9",  ArchDefinePwr9 | ArchDefinePwr8 | ArchDefinePwr7
                       | ArchDefinePwr6x | ArchDefinePwr6 | ArchDefinePwr5x
                       | ArchDefinePwr5 | ArchDefinePwr4 | ArchDefinePpcgr
                       | ArchDefinePpcsq)
    .Default(ArchDefineNone);

  if (defs & ArchDefineName)
    Builder.defineMacro(Twine("_ARCH_", StringRef(CPU).upper()));
  if (defs & ArchDefinePpcgr)
    Builder.defineMacro("_ARCH_PPCGR");
  if (defs & ArchDefinePpcsq)
    Builder.defineMacro("_ARCH_PPCSQ");
  if (defs & ArchDefine440)
    Builder.defineMacro("_ARCH_440");
  if (defs & ArchDefine603)
    Builder.defineMacro("_ARCH_603");
  if (defs & ArchDefine604)
    Builder.defineMacro("_ARCH_604");
  if (defs & ArchDefinePwr4)
    Builder.defineMacro("_ARCH_PWR4");
  if (defs & ArchDefinePwr5)
    Builder.defineMacro("_ARCH_PWR5");
  if (defs & ArchDefinePwr5x)
    Builder.defineMacro("_ARCH_PWR5X");
  if (defs & ArchDefinePwr6)
    Builder.defineMacro("_ARCH_PWR6");
  if (defs & ArchDefinePwr6x)
    Builder.defineMacro("_ARCH_PWR6X");
  if (defs & ArchDefinePwr7)
    Builder.defineMacro("_ARCH_PWR7");
  if (defs & ArchDefinePwr8)
    Builder.defineMacro("_ARCH_PWR8");
  if (defs & ArchDefinePwr9)
    Builder.defineMacro("_ARCH_PWR9");
  if (defs & ArchDefineA2)
    Builder.defineMacro("_ARCH_A2");
  if (defs & ArchDefineA2q) {
    Builder.defineMacro("_ARCH_A2Q");
    Builder.defineMacro("_ARCH_QP");
  }

  if (getTriple().getVendor() == llvm::Triple::BGQ) {
    Builder.defineMacro("__bg__");
    Builder.defineMacro("__THW_BLUEGENE__");
    Builder.defineMacro("__bgq__");
    Builder.defineMacro("__TOS_BGQ__");
  }

  if (HasVSX)
    Builder.defineMacro("__VSX__");
  if (HasP8Vector)
    Builder.defineMacro("__POWER8_VECTOR__");
  if (HasP8Crypto)
    Builder.defineMacro("__CRYPTO__");
  if (HasHTM)
    Builder.defineMacro("__HTM__");
  if (HasFloat128)
    Builder.defineMacro("__FLOAT128__");
  if (HasP9Vector)
    Builder.defineMacro("__POWER9_VECTOR__");

  Builder.defineMacro("__GCC_HAVE_SYNC_COMPARE_AND_SWAP_1");
  Builder.defineMacro("__GCC_HAVE_SYNC_COMPARE_AND_SWAP_2");
  Builder.defineMacro("__GCC_HAVE_SYNC_COMPARE_AND_SWAP_4");
  if (PointerWidth == 64)
    Builder.defineMacro("__GCC_HAVE_SYNC_COMPARE_AND_SWAP_8");

  // FIXME: The following are not yet generated here by Clang, but are
  //        generated by GCC:
  //
  //   _SOFT_FLOAT_
  //   __RECIP_PRECISION__
  //   __APPLE_ALTIVEC__
  //   __RECIP__
  //   __RECIPF__
  //   __RSQRTE__
  //   __RSQRTEF__
  //   _SOFT_DOUBLE_
  //   __NO_LWSYNC__
  //   __HAVE_BSWAP__
  //   __LONGDOUBLE128
  //   __CMODEL_MEDIUM__
  //   __CMODEL_LARGE__
  //   _CALL_SYSV
  //   _CALL_DARWIN
  //   __NO_FPRS__
}

// Handle explicit options being passed to the compiler here: if we've
// explicitly turned off vsx and turned on any of:
// - power8-vector
// - direct-move
// - float128
// - power9-vector
// then go ahead and error since the customer has expressed an incompatible
// set of options.
static bool ppcUserFeaturesCheck(DiagnosticsEngine &Diags,
                                 const std::vector<std::string> &FeaturesVec) {

  if (std::find(FeaturesVec.begin(), FeaturesVec.end(), "-vsx") !=
      FeaturesVec.end()) {
    if (std::find(FeaturesVec.begin(), FeaturesVec.end(), "+power8-vector") !=
        FeaturesVec.end()) {
      Diags.Report(diag::err_opt_not_valid_with_opt) << "-mpower8-vector"
                                                     << "-mno-vsx";
      return false;
    }

    if (std::find(FeaturesVec.begin(), FeaturesVec.end(), "+direct-move") !=
        FeaturesVec.end()) {
      Diags.Report(diag::err_opt_not_valid_with_opt) << "-mdirect-move"
                                                     << "-mno-vsx";
      return false;
    }

    if (std::find(FeaturesVec.begin(), FeaturesVec.end(), "+float128") !=
        FeaturesVec.end()) {
      Diags.Report(diag::err_opt_not_valid_with_opt) << "-mfloat128"
                                                     << "-mno-vsx";
      return false;
    }

    if (std::find(FeaturesVec.begin(), FeaturesVec.end(), "+power9-vector") !=
        FeaturesVec.end()) {
      Diags.Report(diag::err_opt_not_valid_with_opt) << "-mpower9-vector"
                                                     << "-mno-vsx";
      return false;
    }
  }

  return true;
}

bool PPCTargetInfo::initFeatureMap(
    llvm::StringMap<bool> &Features, DiagnosticsEngine &Diags, StringRef CPU,
    const std::vector<std::string> &FeaturesVec) const {
  Features["altivec"] = llvm::StringSwitch<bool>(CPU)
    .Case("7400", true)
    .Case("g4", true)
    .Case("7450", true)
    .Case("g4+", true)
    .Case("970", true)
    .Case("g5", true)
    .Case("pwr6", true)
    .Case("pwr7", true)
    .Case("pwr8", true)
    .Case("pwr9", true)
    .Case("ppc64", true)
    .Case("ppc64le", true)
    .Default(false);

  Features["qpx"] = (CPU == "a2q");
  Features["power9-vector"] = (CPU == "pwr9");
  Features["crypto"] = llvm::StringSwitch<bool>(CPU)
    .Case("ppc64le", true)
    .Case("pwr9", true)
    .Case("pwr8", true)
    .Default(false);
  Features["power8-vector"] = llvm::StringSwitch<bool>(CPU)
    .Case("ppc64le", true)
    .Case("pwr9", true)
    .Case("pwr8", true)
    .Default(false);
  Features["bpermd"] = llvm::StringSwitch<bool>(CPU)
    .Case("ppc64le", true)
    .Case("pwr9", true)
    .Case("pwr8", true)
    .Case("pwr7", true)
    .Default(false);
  Features["extdiv"] = llvm::StringSwitch<bool>(CPU)
    .Case("ppc64le", true)
    .Case("pwr9", true)
    .Case("pwr8", true)
    .Case("pwr7", true)
    .Default(false);
  Features["direct-move"] = llvm::StringSwitch<bool>(CPU)
    .Case("ppc64le", true)
    .Case("pwr9", true)
    .Case("pwr8", true)
    .Default(false);
  Features["vsx"] = llvm::StringSwitch<bool>(CPU)
    .Case("ppc64le", true)
    .Case("pwr9", true)
    .Case("pwr8", true)
    .Case("pwr7", true)
    .Default(false);

  if (!ppcUserFeaturesCheck(Diags, FeaturesVec))
    return false;

  return TargetInfo::initFeatureMap(Features, Diags, CPU, FeaturesVec);
}

bool PPCTargetInfo::hasFeature(StringRef Feature) const {
  return llvm::StringSwitch<bool>(Feature)
    .Case("powerpc", true)
    .Case("vsx", HasVSX)
    .Case("power8-vector", HasP8Vector)
    .Case("crypto", HasP8Crypto)
    .Case("direct-move", HasDirectMove)
    .Case("qpx", HasQPX)
    .Case("htm", HasHTM)
    .Case("bpermd", HasBPERMD)
    .Case("extdiv", HasExtDiv)
    .Case("float128", HasFloat128)
    .Case("power9-vector", HasP9Vector)
    .Default(false);
}

void PPCTargetInfo::setFeatureEnabled(llvm::StringMap<bool> &Features,
                                      StringRef Name, bool Enabled) const {
  // If we're enabling direct-move or power8-vector go ahead and enable vsx
  // as well. Do the inverse if we're disabling vsx. We'll diagnose any user
  // incompatible options.
  if (Enabled) {
    if (Name == "direct-move" ||
        Name == "power8-vector" ||
        Name == "float128" ||
        Name == "power9-vector") {
      // power9-vector is really a superset of power8-vector so encode that.
      Features[Name] = Features["vsx"] = true;
      if (Name == "power9-vector")
        Features["power8-vector"] = true;
    } else {
      Features[Name] = true;
    }
  } else {
    if (Name == "vsx") {
      Features[Name] = Features["direct-move"] = Features["power8-vector"] =
          Features["float128"] = Features["power9-vector"] = false;
    } else {
      Features[Name] = false;
    }
  }
}

const char * const PPCTargetInfo::GCCRegNames[] = {
  "r0", "r1", "r2", "r3", "r4", "r5", "r6", "r7",
  "r8", "r9", "r10", "r11", "r12", "r13", "r14", "r15",
  "r16", "r17", "r18", "r19", "r20", "r21", "r22", "r23",
  "r24", "r25", "r26", "r27", "r28", "r29", "r30", "r31",
  "f0", "f1", "f2", "f3", "f4", "f5", "f6", "f7",
  "f8", "f9", "f10", "f11", "f12", "f13", "f14", "f15",
  "f16", "f17", "f18", "f19", "f20", "f21", "f22", "f23",
  "f24", "f25", "f26", "f27", "f28", "f29", "f30", "f31",
  "mq", "lr", "ctr", "ap",
  "cr0", "cr1", "cr2", "cr3", "cr4", "cr5", "cr6", "cr7",
  "xer",
  "v0", "v1", "v2", "v3", "v4", "v5", "v6", "v7",
  "v8", "v9", "v10", "v11", "v12", "v13", "v14", "v15",
  "v16", "v17", "v18", "v19", "v20", "v21", "v22", "v23",
  "v24", "v25", "v26", "v27", "v28", "v29", "v30", "v31",
  "vrsave", "vscr",
  "spe_acc", "spefscr",
  "sfp"
};

ArrayRef<const char*> PPCTargetInfo::getGCCRegNames() const {
  return llvm::makeArrayRef(GCCRegNames);
}

const TargetInfo::GCCRegAlias PPCTargetInfo::GCCRegAliases[] = {
  // While some of these aliases do map to different registers
  // they still share the same register name.
  { { "0" }, "r0" },
  { { "1"}, "r1" },
  { { "2" }, "r2" },
  { { "3" }, "r3" },
  { { "4" }, "r4" },
  { { "5" }, "r5" },
  { { "6" }, "r6" },
  { { "7" }, "r7" },
  { { "8" }, "r8" },
  { { "9" }, "r9" },
  { { "10" }, "r10" },
  { { "11" }, "r11" },
  { { "12" }, "r12" },
  { { "13" }, "r13" },
  { { "14" }, "r14" },
  { { "15" }, "r15" },
  { { "16" }, "r16" },
  { { "17" }, "r17" },
  { { "18" }, "r18" },
  { { "19" }, "r19" },
  { { "20" }, "r20" },
  { { "21" }, "r21" },
  { { "22" }, "r22" },
  { { "23" }, "r23" },
  { { "24" }, "r24" },
  { { "25" }, "r25" },
  { { "26" }, "r26" },
  { { "27" }, "r27" },
  { { "28" }, "r28" },
  { { "29" }, "r29" },
  { { "30" }, "r30" },
  { { "31" }, "r31" },
  { { "fr0" }, "f0" },
  { { "fr1" }, "f1" },
  { { "fr2" }, "f2" },
  { { "fr3" }, "f3" },
  { { "fr4" }, "f4" },
  { { "fr5" }, "f5" },
  { { "fr6" }, "f6" },
  { { "fr7" }, "f7" },
  { { "fr8" }, "f8" },
  { { "fr9" }, "f9" },
  { { "fr10" }, "f10" },
  { { "fr11" }, "f11" },
  { { "fr12" }, "f12" },
  { { "fr13" }, "f13" },
  { { "fr14" }, "f14" },
  { { "fr15" }, "f15" },
  { { "fr16" }, "f16" },
  { { "fr17" }, "f17" },
  { { "fr18" }, "f18" },
  { { "fr19" }, "f19" },
  { { "fr20" }, "f20" },
  { { "fr21" }, "f21" },
  { { "fr22" }, "f22" },
  { { "fr23" }, "f23" },
  { { "fr24" }, "f24" },
  { { "fr25" }, "f25" },
  { { "fr26" }, "f26" },
  { { "fr27" }, "f27" },
  { { "fr28" }, "f28" },
  { { "fr29" }, "f29" },
  { { "fr30" }, "f30" },
  { { "fr31" }, "f31" },
  { { "cc" }, "cr0" },
};

ArrayRef<TargetInfo::GCCRegAlias> PPCTargetInfo::getGCCRegAliases() const {
  return llvm::makeArrayRef(GCCRegAliases);
}

class PPC32TargetInfo : public PPCTargetInfo {
public:
  PPC32TargetInfo(const llvm::Triple &Triple, const TargetOptions &Opts)
      : PPCTargetInfo(Triple, Opts) {
    resetDataLayout("E-m:e-p:32:32-i64:64-n32");

    switch (getTriple().getOS()) {
    case llvm::Triple::Linux:
    case llvm::Triple::FreeBSD:
    case llvm::Triple::NetBSD:
      SizeType = UnsignedInt;
      PtrDiffType = SignedInt;
      IntPtrType = SignedInt;
      break;
    default:
      break;
    }

    if (getTriple().getOS() == llvm::Triple::FreeBSD) {
      LongDoubleWidth = LongDoubleAlign = 64;
      LongDoubleFormat = &llvm::APFloat::IEEEdouble;
    }

    // PPC32 supports atomics up to 4 bytes.
    MaxAtomicPromoteWidth = MaxAtomicInlineWidth = 32;
  }

  BuiltinVaListKind getBuiltinVaListKind() const override {
    // This is the ELF definition, and is overridden by the Darwin sub-target
    return TargetInfo::PowerABIBuiltinVaList;
  }
};

// Note: ABI differences may eventually require us to have a separate
// TargetInfo for little endian.
class PPC64TargetInfo : public PPCTargetInfo {
public:
  PPC64TargetInfo(const llvm::Triple &Triple, const TargetOptions &Opts)
      : PPCTargetInfo(Triple, Opts) {
    LongWidth = LongAlign = PointerWidth = PointerAlign = 64;
    IntMaxType = SignedLong;
    Int64Type = SignedLong;

    if ((Triple.getArch() == llvm::Triple::ppc64le)) {
      resetDataLayout("e-m:e-i64:64-n32:64");
      ABI = "elfv2";
    } else {
      resetDataLayout("E-m:e-i64:64-n32:64");
      ABI = "elfv1";
    }

    switch (getTriple().getOS()) {
    case llvm::Triple::FreeBSD:
      LongDoubleWidth = LongDoubleAlign = 64;
      LongDoubleFormat = &llvm::APFloat::IEEEdouble;
      break;
    case llvm::Triple::NetBSD:
      IntMaxType = SignedLongLong;
      Int64Type = SignedLongLong;
      break;
    default:
      break;
    }

    // PPC64 supports atomics up to 8 bytes.
    MaxAtomicPromoteWidth = MaxAtomicInlineWidth = 64;
  }
  BuiltinVaListKind getBuiltinVaListKind() const override {
    return TargetInfo::CharPtrBuiltinVaList;
  }
  // PPC64 Linux-specific ABI options.
  bool setABI(const std::string &Name) override {
    if (Name == "elfv1" || Name == "elfv1-qpx" || Name == "elfv2") {
      ABI = Name;
      return true;
    }
    return false;
  }
};

class DarwinPPC32TargetInfo : public DarwinTargetInfo<PPC32TargetInfo> {
public:
  DarwinPPC32TargetInfo(const llvm::Triple &Triple, const TargetOptions &Opts)
      : DarwinTargetInfo<PPC32TargetInfo>(Triple, Opts) {
    HasAlignMac68kSupport = true;
    BoolWidth = BoolAlign = 32; //XXX support -mone-byte-bool?
    PtrDiffType = SignedInt; // for http://llvm.org/bugs/show_bug.cgi?id=15726
    LongLongAlign = 32;
    SuitableAlign = 128;
    resetDataLayout("E-m:o-p:32:32-f64:32:64-n32");
  }
  BuiltinVaListKind getBuiltinVaListKind() const override {
    return TargetInfo::CharPtrBuiltinVaList;
  }
};

class DarwinPPC64TargetInfo : public DarwinTargetInfo<PPC64TargetInfo> {
public:
  DarwinPPC64TargetInfo(const llvm::Triple &Triple, const TargetOptions &Opts)
      : DarwinTargetInfo<PPC64TargetInfo>(Triple, Opts) {
    HasAlignMac68kSupport = true;
    SuitableAlign = 128;
    resetDataLayout("E-m:o-i64:64-n32:64");
  }
};

static const unsigned NVPTXAddrSpaceMap[] = {
    1, // opencl_global
    3, // opencl_local
    4, // opencl_constant
    // FIXME: generic has to be added to the target
    0, // opencl_generic
    1, // cuda_device
    4, // cuda_constant
    3, // cuda_shared
};

class NVPTXTargetInfo : public TargetInfo {
  static const char *const GCCRegNames[];
  static const Builtin::Info BuiltinInfo[];
  CudaArch GPU;

public:
  NVPTXTargetInfo(const llvm::Triple &Triple, const TargetOptions &Opts)
      : TargetInfo(Triple) {
    TLSSupported = false;
    LongWidth = LongAlign = 64;
    AddrSpaceMap = &NVPTXAddrSpaceMap;
    UseAddrSpaceMapMangling = true;
    // Define available target features
    // These must be defined in sorted order!
    NoAsmVariants = true;
    GPU = CudaArch::SM_20;

    // If possible, get a TargetInfo for our host triple, so we can match its
    // types.
    llvm::Triple HostTriple(Opts.HostTriple);
    if (HostTriple.isNVPTX())
      return;
    std::unique_ptr<TargetInfo> HostTarget(
        AllocateTarget(llvm::Triple(Opts.HostTriple), Opts));
    if (!HostTarget) {
      return;
    }

    PointerWidth = HostTarget->getPointerWidth(/* AddrSpace = */ 0);
    PointerAlign = HostTarget->getPointerAlign(/* AddrSpace = */ 0);
    BoolWidth = HostTarget->getBoolWidth();
    BoolAlign = HostTarget->getBoolAlign();
    IntWidth = HostTarget->getIntWidth();
    IntAlign = HostTarget->getIntAlign();
    HalfWidth = HostTarget->getHalfWidth();
    HalfAlign = HostTarget->getHalfAlign();
    FloatWidth = HostTarget->getFloatWidth();
    FloatAlign = HostTarget->getFloatAlign();
    DoubleWidth = HostTarget->getDoubleWidth();
    DoubleAlign = HostTarget->getDoubleAlign();
    LongWidth = HostTarget->getLongWidth();
    LongAlign = HostTarget->getLongAlign();
    LongLongWidth = HostTarget->getLongLongWidth();
    LongLongAlign = HostTarget->getLongLongAlign();
    MinGlobalAlign = HostTarget->getMinGlobalAlign();
    NewAlign = HostTarget->getNewAlign();
    DefaultAlignForAttributeAligned =
        HostTarget->getDefaultAlignForAttributeAligned();
    SizeType = HostTarget->getSizeType();
    IntMaxType = HostTarget->getIntMaxType();
    PtrDiffType = HostTarget->getPtrDiffType(/* AddrSpace = */ 0);
    IntPtrType = HostTarget->getIntPtrType();
    WCharType = HostTarget->getWCharType();
    WIntType = HostTarget->getWIntType();
    Char16Type = HostTarget->getChar16Type();
    Char32Type = HostTarget->getChar32Type();
    Int64Type = HostTarget->getInt64Type();
    SigAtomicType = HostTarget->getSigAtomicType();
    ProcessIDType = HostTarget->getProcessIDType();

    UseBitFieldTypeAlignment = HostTarget->useBitFieldTypeAlignment();
    UseZeroLengthBitfieldAlignment =
        HostTarget->useZeroLengthBitfieldAlignment();
    UseExplicitBitFieldAlignment = HostTarget->useExplicitBitFieldAlignment();
    ZeroLengthBitfieldBoundary = HostTarget->getZeroLengthBitfieldBoundary();

    // This is a bit of a lie, but it controls __GCC_ATOMIC_XXX_LOCK_FREE, and
    // we need those macros to be identical on host and device, because (among
    // other things) they affect which standard library classes are defined, and
    // we need all classes to be defined on both the host and device.
    MaxAtomicInlineWidth = HostTarget->getMaxAtomicInlineWidth();

    // Properties intentionally not copied from host:
    // - LargeArrayMinWidth, LargeArrayAlign: Not visible across the
    //   host/device boundary.
    // - SuitableAlign: Not visible across the host/device boundary, and may
    //   correctly be different on host/device, e.g. if host has wider vector
    //   types than device.
    // - LongDoubleWidth, LongDoubleAlign: nvptx's long double type is the same
    //   as its double type, but that's not necessarily true on the host.
    //   TODO: nvcc emits a warning when using long double on device; we should
    //   do the same.
  }
  void getTargetDefines(const LangOptions &Opts,
                        MacroBuilder &Builder) const override {
    Builder.defineMacro("__PTX__");
    Builder.defineMacro("__NVPTX__");
    if (Opts.CUDAIsDevice) {
      // Set __CUDA_ARCH__ for the GPU specified.
      std::string CUDAArchCode = [this] {
        switch (GPU) {
        case CudaArch::UNKNOWN:
          assert(false && "No GPU arch when compiling CUDA device code.");
          return "";
        case CudaArch::SM_20:
          return "200";
        case CudaArch::SM_21:
          return "210";
        case CudaArch::SM_30:
          return "300";
        case CudaArch::SM_32:
          return "320";
        case CudaArch::SM_35:
          return "350";
        case CudaArch::SM_37:
          return "370";
        case CudaArch::SM_50:
          return "500";
        case CudaArch::SM_52:
          return "520";
        case CudaArch::SM_53:
          return "530";
        case CudaArch::SM_60:
          return "600";
        case CudaArch::SM_61:
          return "610";
        case CudaArch::SM_62:
          return "620";
        }
        llvm_unreachable("unhandled CudaArch");
      }();
      Builder.defineMacro("__CUDA_ARCH__", CUDAArchCode);
    }
  }
  ArrayRef<Builtin::Info> getTargetBuiltins() const override {
    return llvm::makeArrayRef(BuiltinInfo,
                         clang::NVPTX::LastTSBuiltin - Builtin::FirstTSBuiltin);
  }
  bool
  initFeatureMap(llvm::StringMap<bool> &Features, DiagnosticsEngine &Diags,
                 StringRef CPU,
                 const std::vector<std::string> &FeaturesVec) const override {
    Features["satom"] = GPU >= CudaArch::SM_60;
    return TargetInfo::initFeatureMap(Features, Diags, CPU, FeaturesVec);
  }

  bool hasFeature(StringRef Feature) const override {
    return llvm::StringSwitch<bool>(Feature)
        .Cases("ptx", "nvptx", true)
        .Case("satom", GPU >= CudaArch::SM_60)  // Atomics w/ scope.
        .Default(false);
  }

  ArrayRef<const char *> getGCCRegNames() const override;
  ArrayRef<TargetInfo::GCCRegAlias> getGCCRegAliases() const override {
    // No aliases.
    return None;
  }
  bool validateAsmConstraint(const char *&Name,
                             TargetInfo::ConstraintInfo &Info) const override {
    switch (*Name) {
    default:
      return false;
    case 'c':
    case 'h':
    case 'r':
    case 'l':
    case 'f':
    case 'd':
      Info.setAllowsRegister();
      return true;
    }
  }
  const char *getClobbers() const override {
    // FIXME: Is this really right?
    return "";
  }
  BuiltinVaListKind getBuiltinVaListKind() const override {
    // FIXME: implement
    return TargetInfo::CharPtrBuiltinVaList;
  }
  bool setCPU(const std::string &Name) override {
    GPU = StringToCudaArch(Name);
    return GPU != CudaArch::UNKNOWN;
  }
  void setSupportedOpenCLOpts() override {
    auto &Opts = getSupportedOpenCLOpts();
    Opts.cl_clang_storage_class_specifiers = 1;
    Opts.cl_khr_gl_sharing = 1;
    Opts.cl_khr_icd = 1;

    Opts.cl_khr_fp64 = 1;
    Opts.cl_khr_byte_addressable_store = 1;
    Opts.cl_khr_global_int32_base_atomics = 1;
    Opts.cl_khr_global_int32_extended_atomics = 1;
    Opts.cl_khr_local_int32_base_atomics = 1;
    Opts.cl_khr_local_int32_extended_atomics = 1;
  }
};

const Builtin::Info NVPTXTargetInfo::BuiltinInfo[] = {
#define BUILTIN(ID, TYPE, ATTRS)                                               \
  { #ID, TYPE, ATTRS, nullptr, ALL_LANGUAGES, nullptr },
#define LIBBUILTIN(ID, TYPE, ATTRS, HEADER)                                    \
  { #ID, TYPE, ATTRS, HEADER, ALL_LANGUAGES, nullptr },
#define TARGET_BUILTIN(ID, TYPE, ATTRS, FEATURE)                               \
  { #ID, TYPE, ATTRS, nullptr, ALL_LANGUAGES, FEATURE },
#include "clang/Basic/BuiltinsNVPTX.def"
};

const char *const NVPTXTargetInfo::GCCRegNames[] = {"r0"};

ArrayRef<const char *> NVPTXTargetInfo::getGCCRegNames() const {
  return llvm::makeArrayRef(GCCRegNames);
}

class NVPTX32TargetInfo : public NVPTXTargetInfo {
public:
  NVPTX32TargetInfo(const llvm::Triple &Triple, const TargetOptions &Opts)
      : NVPTXTargetInfo(Triple, Opts) {
    LongWidth = LongAlign = 32;
    PointerWidth = PointerAlign = 32;
    SizeType = TargetInfo::UnsignedInt;
    PtrDiffType = TargetInfo::SignedInt;
    IntPtrType = TargetInfo::SignedInt;
    resetDataLayout("e-p:32:32-i64:64-v16:16-v32:32-n16:32:64");
  }
};

class NVPTX64TargetInfo : public NVPTXTargetInfo {
public:
  NVPTX64TargetInfo(const llvm::Triple &Triple, const TargetOptions &Opts)
      : NVPTXTargetInfo(Triple, Opts) {
    PointerWidth = PointerAlign = 64;
    SizeType = TargetInfo::UnsignedLong;
    PtrDiffType = TargetInfo::SignedLong;
    IntPtrType = TargetInfo::SignedLong;
    resetDataLayout("e-i64:64-v16:16-v32:32-n16:32:64");
  }
};

static const unsigned AMDGPUAddrSpaceMap[] = {
  1,    // opencl_global
  3,    // opencl_local
  2,    // opencl_constant
  4,    // opencl_generic
  1,    // cuda_device
  2,    // cuda_constant
  3     // cuda_shared
};

// If you edit the description strings, make sure you update
// getPointerWidthV().

static const char *const DataLayoutStringR600 =
  "e-p:32:32-i64:64-v16:16-v24:32-v32:32-v48:64-v96:128"
  "-v192:256-v256:256-v512:512-v1024:1024-v2048:2048-n32:64";

static const char *const DataLayoutStringSI =
  "e-p:32:32-p1:64:64-p2:64:64-p3:32:32-p4:64:64-p5:32:32"
  "-i64:64-v16:16-v24:32-v32:32-v48:64-v96:128"
  "-v192:256-v256:256-v512:512-v1024:1024-v2048:2048-n32:64";

class AMDGPUTargetInfo final : public TargetInfo {
  static const Builtin::Info BuiltinInfo[];
  static const char * const GCCRegNames[];

  /// \brief The GPU profiles supported by the AMDGPU target.
  enum GPUKind {
    GK_NONE,
    GK_R600,
    GK_R600_DOUBLE_OPS,
    GK_R700,
    GK_R700_DOUBLE_OPS,
    GK_EVERGREEN,
    GK_EVERGREEN_DOUBLE_OPS,
    GK_NORTHERN_ISLANDS,
    GK_CAYMAN,
    GK_GFX6,
    GK_GFX7,
    GK_GFX8
  } GPU;

  bool hasFP64:1;
  bool hasFMAF:1;
  bool hasLDEXPF:1;
  bool hasFullSpeedFP32Denorms:1;

  static bool isAMDGCN(const llvm::Triple &TT) {
    return TT.getArch() == llvm::Triple::amdgcn;
  }

public:
  AMDGPUTargetInfo(const llvm::Triple &Triple, const TargetOptions &Opts)
    : TargetInfo(Triple) ,
      GPU(isAMDGCN(Triple) ? GK_GFX6 : GK_R600),
      hasFP64(false),
      hasFMAF(false),
      hasLDEXPF(false),
      hasFullSpeedFP32Denorms(false){
    if (getTriple().getArch() == llvm::Triple::amdgcn) {
      hasFP64 = true;
      hasFMAF = true;
      hasLDEXPF = true;
    }

    resetDataLayout(getTriple().getArch() == llvm::Triple::amdgcn ?
                    DataLayoutStringSI : DataLayoutStringR600);

    AddrSpaceMap = &AMDGPUAddrSpaceMap;
    UseAddrSpaceMapMangling = true;
  }

  uint64_t getPointerWidthV(unsigned AddrSpace) const override {
    if (GPU <= GK_CAYMAN)
      return 32;

    switch(AddrSpace) {
      default:
        return 64;
      case 0:
      case 3:
      case 5:
        return 32;
    }
  }

  uint64_t getMaxPointerWidth() const override {
    return getTriple().getArch() == llvm::Triple::amdgcn ? 64 : 32;
  }

  const char * getClobbers() const override {
    return "";
  }

  ArrayRef<const char *> getGCCRegNames() const override;

  ArrayRef<TargetInfo::GCCRegAlias> getGCCRegAliases() const override {
    return None;
  }

  bool validateAsmConstraint(const char *&Name,
                             TargetInfo::ConstraintInfo &Info) const override {
    switch (*Name) {
    default: break;
    case 'v': // vgpr
    case 's': // sgpr
      Info.setAllowsRegister();
      return true;
    }
    return false;
  }

  bool initFeatureMap(llvm::StringMap<bool> &Features,
                      DiagnosticsEngine &Diags, StringRef CPU,
                      const std::vector<std::string> &FeatureVec) const override;

  void adjustTargetOptions(const CodeGenOptions &CGOpts,
                           TargetOptions &TargetOpts) const override {
    bool hasFP32Denormals = false;
    bool hasFP64Denormals = false;
    for (auto &I : TargetOpts.FeaturesAsWritten) {
      if (I == "+fp32-denormals" || I == "-fp32-denormals")
        hasFP32Denormals = true;
      if (I == "+fp64-denormals" || I == "-fp64-denormals")
        hasFP64Denormals = true;
    }
    if (!hasFP32Denormals)
      TargetOpts.Features.push_back((Twine(hasFullSpeedFP32Denorms &&
          !CGOpts.FlushDenorm ? '+' : '-') + Twine("fp32-denormals")).str());
    // Always do not flush fp64 denorms.
    if (!hasFP64Denormals && hasFP64)
      TargetOpts.Features.push_back("+fp64-denormals");
  }

  ArrayRef<Builtin::Info> getTargetBuiltins() const override {
    return llvm::makeArrayRef(BuiltinInfo,
                        clang::AMDGPU::LastTSBuiltin - Builtin::FirstTSBuiltin);
  }

  void getTargetDefines(const LangOptions &Opts,
                        MacroBuilder &Builder) const override {
    if (getTriple().getArch() == llvm::Triple::amdgcn)
      Builder.defineMacro("__AMDGCN__");
    else
      Builder.defineMacro("__R600__");

    if (hasFMAF)
      Builder.defineMacro("__HAS_FMAF__");
    if (hasLDEXPF)
      Builder.defineMacro("__HAS_LDEXPF__");
    if (hasFP64)
      Builder.defineMacro("__HAS_FP64__");
  }

  BuiltinVaListKind getBuiltinVaListKind() const override {
    return TargetInfo::CharPtrBuiltinVaList;
  }

  static GPUKind parseR600Name(StringRef Name) {
    return llvm::StringSwitch<GPUKind>(Name)
      .Case("r600" ,    GK_R600)
      .Case("rv610",    GK_R600)
      .Case("rv620",    GK_R600)
      .Case("rv630",    GK_R600)
      .Case("rv635",    GK_R600)
      .Case("rs780",    GK_R600)
      .Case("rs880",    GK_R600)
      .Case("rv670",    GK_R600_DOUBLE_OPS)
      .Case("rv710",    GK_R700)
      .Case("rv730",    GK_R700)
      .Case("rv740",    GK_R700_DOUBLE_OPS)
      .Case("rv770",    GK_R700_DOUBLE_OPS)
      .Case("palm",     GK_EVERGREEN)
      .Case("cedar",    GK_EVERGREEN)
      .Case("sumo",     GK_EVERGREEN)
      .Case("sumo2",    GK_EVERGREEN)
      .Case("redwood",  GK_EVERGREEN)
      .Case("juniper",  GK_EVERGREEN)
      .Case("hemlock",  GK_EVERGREEN_DOUBLE_OPS)
      .Case("cypress",  GK_EVERGREEN_DOUBLE_OPS)
      .Case("barts",    GK_NORTHERN_ISLANDS)
      .Case("turks",    GK_NORTHERN_ISLANDS)
      .Case("caicos",   GK_NORTHERN_ISLANDS)
      .Case("cayman",   GK_CAYMAN)
      .Case("aruba",    GK_CAYMAN)
      .Default(GK_NONE);
  }

  static GPUKind parseAMDGCNName(StringRef Name) {
    return llvm::StringSwitch<GPUKind>(Name)
      .Case("tahiti",    GK_GFX6)
      .Case("pitcairn",  GK_GFX6)
      .Case("verde",     GK_GFX6)
      .Case("oland",     GK_GFX6)
      .Case("hainan",    GK_GFX6)
      .Case("bonaire",   GK_GFX7)
      .Case("kabini",    GK_GFX7)
      .Case("kaveri",    GK_GFX7)
      .Case("hawaii",    GK_GFX7)
      .Case("mullins",   GK_GFX7)
      .Case("gfx700",    GK_GFX7)
      .Case("gfx701",    GK_GFX7)
      .Case("gfx702",    GK_GFX7)
      .Case("tonga",     GK_GFX8)
      .Case("iceland",   GK_GFX8)
      .Case("carrizo",   GK_GFX8)
      .Case("fiji",      GK_GFX8)
      .Case("stoney",    GK_GFX8)
      .Case("polaris10", GK_GFX8)
      .Case("polaris11", GK_GFX8)
      .Case("gfx800",    GK_GFX8)
      .Case("gfx801",    GK_GFX8)
      .Case("gfx802",    GK_GFX8)
      .Case("gfx803",    GK_GFX8)
      .Case("gfx804",    GK_GFX8)
      .Case("gfx810",    GK_GFX8)
      .Default(GK_NONE);
  }

  bool setCPU(const std::string &Name) override {
    if (getTriple().getArch() == llvm::Triple::amdgcn)
      GPU = parseAMDGCNName(Name);
    else
      GPU = parseR600Name(Name);

    return GPU != GK_NONE;
  }

  void setSupportedOpenCLOpts() override {
    auto &Opts = getSupportedOpenCLOpts();
    Opts.cl_clang_storage_class_specifiers = 1;
    Opts.cl_khr_icd = 1;

    if (hasFP64)
      Opts.cl_khr_fp64 = 1;
    if (GPU >= GK_EVERGREEN) {
      Opts.cl_khr_byte_addressable_store = 1;
      Opts.cl_khr_global_int32_base_atomics = 1;
      Opts.cl_khr_global_int32_extended_atomics = 1;
      Opts.cl_khr_local_int32_base_atomics = 1;
      Opts.cl_khr_local_int32_extended_atomics = 1;
    }
    if (GPU >= GK_GFX6) {
      Opts.cl_khr_fp16 = 1;
      Opts.cl_khr_int64_base_atomics = 1;
      Opts.cl_khr_int64_extended_atomics = 1;
      Opts.cl_khr_mipmap_image = 1;
      Opts.cl_khr_subgroups = 1;
      Opts.cl_khr_3d_image_writes = 1;
      Opts.cl_amd_media_ops = 1;
      Opts.cl_amd_media_ops2 = 1;
    }
  }

  LangAS::ID getOpenCLImageAddrSpace() const override {
    return LangAS::opencl_constant;
  }

  CallingConvCheckResult checkCallingConvention(CallingConv CC) const override {
    switch (CC) {
      default:
        return CCCR_Warning;
      case CC_C:
      case CC_OpenCLKernel:
        return CCCR_OK;
    }
  }

  // In amdgcn target the null pointer in global, constant, and generic
  // address space has value 0 but in private and local address space has
  // value ~0.
<<<<<<< HEAD
  uint64_t getNullPtrValue(unsigned AS) const override {
=======
  uint64_t getNullPointerValue(unsigned AS) const override {
>>>>>>> 410306bf
    return AS != LangAS::opencl_local && AS != 0 ? 0 : ~0;
  }
};

const Builtin::Info AMDGPUTargetInfo::BuiltinInfo[] = {
#define BUILTIN(ID, TYPE, ATTRS)                \
  { #ID, TYPE, ATTRS, nullptr, ALL_LANGUAGES, nullptr },
#define TARGET_BUILTIN(ID, TYPE, ATTRS, FEATURE)                               \
  { #ID, TYPE, ATTRS, nullptr, ALL_LANGUAGES, FEATURE },
#include "clang/Basic/BuiltinsAMDGPU.def"
};
const char * const AMDGPUTargetInfo::GCCRegNames[] = {
  "v0", "v1", "v2", "v3", "v4", "v5", "v6", "v7",
  "v8", "v9", "v10", "v11", "v12", "v13", "v14", "v15",
  "v16", "v17", "v18", "v19", "v20", "v21", "v22", "v23",
  "v24", "v25", "v26", "v27", "v28", "v29", "v30", "v31",
  "v32", "v33", "v34", "v35", "v36", "v37", "v38", "v39",
  "v40", "v41", "v42", "v43", "v44", "v45", "v46", "v47",
  "v48", "v49", "v50", "v51", "v52", "v53", "v54", "v55",
  "v56", "v57", "v58", "v59", "v60", "v61", "v62", "v63",
  "v64", "v65", "v66", "v67", "v68", "v69", "v70", "v71",
  "v72", "v73", "v74", "v75", "v76", "v77", "v78", "v79",
  "v80", "v81", "v82", "v83", "v84", "v85", "v86", "v87",
  "v88", "v89", "v90", "v91", "v92", "v93", "v94", "v95",
  "v96", "v97", "v98", "v99", "v100", "v101", "v102", "v103",
  "v104", "v105", "v106", "v107", "v108", "v109", "v110", "v111",
  "v112", "v113", "v114", "v115", "v116", "v117", "v118", "v119",
  "v120", "v121", "v122", "v123", "v124", "v125", "v126", "v127",
  "v128", "v129", "v130", "v131", "v132", "v133", "v134", "v135",
  "v136", "v137", "v138", "v139", "v140", "v141", "v142", "v143",
  "v144", "v145", "v146", "v147", "v148", "v149", "v150", "v151",
  "v152", "v153", "v154", "v155", "v156", "v157", "v158", "v159",
  "v160", "v161", "v162", "v163", "v164", "v165", "v166", "v167",
  "v168", "v169", "v170", "v171", "v172", "v173", "v174", "v175",
  "v176", "v177", "v178", "v179", "v180", "v181", "v182", "v183",
  "v184", "v185", "v186", "v187", "v188", "v189", "v190", "v191",
  "v192", "v193", "v194", "v195", "v196", "v197", "v198", "v199",
  "v200", "v201", "v202", "v203", "v204", "v205", "v206", "v207",
  "v208", "v209", "v210", "v211", "v212", "v213", "v214", "v215",
  "v216", "v217", "v218", "v219", "v220", "v221", "v222", "v223",
  "v224", "v225", "v226", "v227", "v228", "v229", "v230", "v231",
  "v232", "v233", "v234", "v235", "v236", "v237", "v238", "v239",
  "v240", "v241", "v242", "v243", "v244", "v245", "v246", "v247",
  "v248", "v249", "v250", "v251", "v252", "v253", "v254", "v255",
  "s0", "s1", "s2", "s3", "s4", "s5", "s6", "s7",
  "s8", "s9", "s10", "s11", "s12", "s13", "s14", "s15",
  "s16", "s17", "s18", "s19", "s20", "s21", "s22", "s23",
  "s24", "s25", "s26", "s27", "s28", "s29", "s30", "s31",
  "s32", "s33", "s34", "s35", "s36", "s37", "s38", "s39",
  "s40", "s41", "s42", "s43", "s44", "s45", "s46", "s47",
  "s48", "s49", "s50", "s51", "s52", "s53", "s54", "s55",
  "s56", "s57", "s58", "s59", "s60", "s61", "s62", "s63",
  "s64", "s65", "s66", "s67", "s68", "s69", "s70", "s71",
  "s72", "s73", "s74", "s75", "s76", "s77", "s78", "s79",
  "s80", "s81", "s82", "s83", "s84", "s85", "s86", "s87",
  "s88", "s89", "s90", "s91", "s92", "s93", "s94", "s95",
  "s96", "s97", "s98", "s99", "s100", "s101", "s102", "s103",
  "s104", "s105", "s106", "s107", "s108", "s109", "s110", "s111",
  "s112", "s113", "s114", "s115", "s116", "s117", "s118", "s119",
  "s120", "s121", "s122", "s123", "s124", "s125", "s126", "s127",
  "exec", "vcc", "scc", "m0", "flat_scratch", "exec_lo", "exec_hi",
  "vcc_lo", "vcc_hi", "flat_scratch_lo", "flat_scratch_hi"
};

ArrayRef<const char *> AMDGPUTargetInfo::getGCCRegNames() const {
  return llvm::makeArrayRef(GCCRegNames);
}

bool AMDGPUTargetInfo::initFeatureMap(
  llvm::StringMap<bool> &Features,
  DiagnosticsEngine &Diags, StringRef CPU,
  const std::vector<std::string> &FeatureVec) const {

  // XXX - What does the member GPU mean if device name string passed here?
  if (getTriple().getArch() == llvm::Triple::amdgcn) {
    if (CPU.empty())
      CPU = "tahiti";

    switch (parseAMDGCNName(CPU)) {
    case GK_GFX6:
    case GK_GFX7:
      break;

    case GK_GFX8:
      Features["s-memrealtime"] = true;
      Features["16-bit-insts"] = true;
      break;

    case GK_NONE:
      return false;
    default:
      llvm_unreachable("unhandled subtarget");
    }
  } else {
    if (CPU.empty())
      CPU = "r600";

    switch (parseR600Name(CPU)) {
    case GK_R600:
    case GK_R700:
    case GK_EVERGREEN:
    case GK_NORTHERN_ISLANDS:
      break;
    case GK_R600_DOUBLE_OPS:
    case GK_R700_DOUBLE_OPS:
    case GK_EVERGREEN_DOUBLE_OPS:
    case GK_CAYMAN:
      Features["fp64"] = true;
      break;
    case GK_NONE:
      return false;
    default:
      llvm_unreachable("unhandled subtarget");
    }
  }

  return TargetInfo::initFeatureMap(Features, Diags, CPU, FeatureVec);
}

const Builtin::Info BuiltinInfoX86[] = {
#define BUILTIN(ID, TYPE, ATTRS)                                               \
  { #ID, TYPE, ATTRS, nullptr, ALL_LANGUAGES, nullptr },
#define TARGET_BUILTIN(ID, TYPE, ATTRS, FEATURE)                               \
  { #ID, TYPE, ATTRS, nullptr, ALL_LANGUAGES, FEATURE },
#define TARGET_HEADER_BUILTIN(ID, TYPE, ATTRS, HEADER, LANGS, FEATURE)         \
  { #ID, TYPE, ATTRS, HEADER, LANGS, FEATURE },
#include "clang/Basic/BuiltinsX86.def"

#define BUILTIN(ID, TYPE, ATTRS)                                               \
  { #ID, TYPE, ATTRS, nullptr, ALL_LANGUAGES, nullptr },
#define TARGET_BUILTIN(ID, TYPE, ATTRS, FEATURE)         \
  { #ID, TYPE, ATTRS, nullptr, ALL_LANGUAGES, FEATURE },
#define TARGET_HEADER_BUILTIN(ID, TYPE, ATTRS, HEADER, LANGS, FEATURE)         \
  { #ID, TYPE, ATTRS, HEADER, LANGS, FEATURE },
#include "clang/Basic/BuiltinsX86_64.def"
};


static const char* const GCCRegNames[] = {
  "ax", "dx", "cx", "bx", "si", "di", "bp", "sp",
  "st", "st(1)", "st(2)", "st(3)", "st(4)", "st(5)", "st(6)", "st(7)",
  "argp", "flags", "fpcr", "fpsr", "dirflag", "frame",
  "xmm0", "xmm1", "xmm2", "xmm3", "xmm4", "xmm5", "xmm6", "xmm7",
  "mm0", "mm1", "mm2", "mm3", "mm4", "mm5", "mm6", "mm7",
  "r8", "r9", "r10", "r11", "r12", "r13", "r14", "r15",
  "xmm8", "xmm9", "xmm10", "xmm11", "xmm12", "xmm13", "xmm14", "xmm15",
  "ymm0", "ymm1", "ymm2", "ymm3", "ymm4", "ymm5", "ymm6", "ymm7",
  "ymm8", "ymm9", "ymm10", "ymm11", "ymm12", "ymm13", "ymm14", "ymm15",
  "xmm16", "xmm17", "xmm18", "xmm19", "xmm20", "xmm21", "xmm22", "xmm23",
  "xmm24", "xmm25", "xmm26", "xmm27", "xmm28", "xmm29", "xmm30", "xmm31",
  "ymm16", "ymm17", "ymm18", "ymm19", "ymm20", "ymm21", "ymm22", "ymm23",
  "ymm24", "ymm25", "ymm26", "ymm27", "ymm28", "ymm29", "ymm30", "ymm31",
  "zmm0", "zmm1", "zmm2", "zmm3", "zmm4", "zmm5", "zmm6", "zmm7",
  "zmm8", "zmm9", "zmm10", "zmm11", "zmm12", "zmm13", "zmm14", "zmm15",
  "zmm16", "zmm17", "zmm18", "zmm19", "zmm20", "zmm21", "zmm22", "zmm23",
  "zmm24", "zmm25", "zmm26", "zmm27", "zmm28", "zmm29", "zmm30", "zmm31",
  "k0", "k1", "k2", "k3", "k4", "k5", "k6", "k7",
};

const TargetInfo::AddlRegName AddlRegNames[] = {
  { { "al", "ah", "eax", "rax" }, 0 },
  { { "bl", "bh", "ebx", "rbx" }, 3 },
  { { "cl", "ch", "ecx", "rcx" }, 2 },
  { { "dl", "dh", "edx", "rdx" }, 1 },
  { { "esi", "rsi" }, 4 },
  { { "edi", "rdi" }, 5 },
  { { "esp", "rsp" }, 7 },
  { { "ebp", "rbp" }, 6 },
  { { "r8d", "r8w", "r8b" }, 38 },
  { { "r9d", "r9w", "r9b" }, 39 },
  { { "r10d", "r10w", "r10b" }, 40 },
  { { "r11d", "r11w", "r11b" }, 41 },
  { { "r12d", "r12w", "r12b" }, 42 },
  { { "r13d", "r13w", "r13b" }, 43 },
  { { "r14d", "r14w", "r14b" }, 44 },
  { { "r15d", "r15w", "r15b" }, 45 },
};

// X86 target abstract base class; x86-32 and x86-64 are very close, so
// most of the implementation can be shared.
class X86TargetInfo : public TargetInfo {
  enum X86SSEEnum {
    NoSSE, SSE1, SSE2, SSE3, SSSE3, SSE41, SSE42, AVX, AVX2, AVX512F
  } SSELevel = NoSSE;
  enum MMX3DNowEnum {
    NoMMX3DNow, MMX, AMD3DNow, AMD3DNowAthlon
  } MMX3DNowLevel = NoMMX3DNow;
  enum XOPEnum {
    NoXOP,
    SSE4A,
    FMA4,
    XOP
  } XOPLevel = NoXOP;

  bool HasAES = false;
  bool HasPCLMUL = false;
  bool HasLZCNT = false;
  bool HasRDRND = false;
  bool HasFSGSBASE = false;
  bool HasBMI = false;
  bool HasBMI2 = false;
  bool HasPOPCNT = false;
  bool HasRTM = false;
  bool HasPRFCHW = false;
  bool HasRDSEED = false;
  bool HasADX = false;
  bool HasTBM = false;
  bool HasFMA = false;
  bool HasF16C = false;
  bool HasAVX512CD = false;
  bool HasAVX512ER = false;
  bool HasAVX512PF = false;
  bool HasAVX512DQ = false;
  bool HasAVX512BW = false;
  bool HasAVX512VL = false;
  bool HasAVX512VBMI = false;
  bool HasAVX512IFMA = false;
  bool HasSHA = false;
  bool HasMPX = false;
  bool HasSGX = false;
  bool HasCX16 = false;
  bool HasFXSR = false;
  bool HasXSAVE = false;
  bool HasXSAVEOPT = false;
  bool HasXSAVEC = false;
  bool HasXSAVES = false;
  bool HasMWAITX = false;
  bool HasPKU = false;
  bool HasCLFLUSHOPT = false;
  bool HasPCOMMIT = false;
  bool HasCLWB = false;
  bool HasUMIP = false;
  bool HasMOVBE = false;
  bool HasPREFETCHWT1 = false;

  /// \brief Enumeration of all of the X86 CPUs supported by Clang.
  ///
  /// Each enumeration represents a particular CPU supported by Clang. These
  /// loosely correspond to the options passed to '-march' or '-mtune' flags.
  enum CPUKind {
    CK_Generic,

    /// \name i386
    /// i386-generation processors.
    //@{
    CK_i386,
    //@}

    /// \name i486
    /// i486-generation processors.
    //@{
    CK_i486,
    CK_WinChipC6,
    CK_WinChip2,
    CK_C3,
    //@}

    /// \name i586
    /// i586-generation processors, P5 microarchitecture based.
    //@{
    CK_i586,
    CK_Pentium,
    CK_PentiumMMX,
    //@}

    /// \name i686
    /// i686-generation processors, P6 / Pentium M microarchitecture based.
    //@{
    CK_i686,
    CK_PentiumPro,
    CK_Pentium2,
    CK_Pentium3,
    CK_Pentium3M,
    CK_PentiumM,
    CK_C3_2,

    /// This enumerator is a bit odd, as GCC no longer accepts -march=yonah.
    /// Clang however has some logic to suport this.
    // FIXME: Warn, deprecate, and potentially remove this.
    CK_Yonah,
    //@}

    /// \name Netburst
    /// Netburst microarchitecture based processors.
    //@{
    CK_Pentium4,
    CK_Pentium4M,
    CK_Prescott,
    CK_Nocona,
    //@}

    /// \name Core
    /// Core microarchitecture based processors.
    //@{
    CK_Core2,

    /// This enumerator, like \see CK_Yonah, is a bit odd. It is another
    /// codename which GCC no longer accepts as an option to -march, but Clang
    /// has some logic for recognizing it.
    // FIXME: Warn, deprecate, and potentially remove this.
    CK_Penryn,
    //@}

    /// \name Atom
    /// Atom processors
    //@{
    CK_Bonnell,
    CK_Silvermont,
    //@}

    /// \name Nehalem
    /// Nehalem microarchitecture based processors.
    CK_Nehalem,

    /// \name Westmere
    /// Westmere microarchitecture based processors.
    CK_Westmere,

    /// \name Sandy Bridge
    /// Sandy Bridge microarchitecture based processors.
    CK_SandyBridge,

    /// \name Ivy Bridge
    /// Ivy Bridge microarchitecture based processors.
    CK_IvyBridge,

    /// \name Haswell
    /// Haswell microarchitecture based processors.
    CK_Haswell,

    /// \name Broadwell
    /// Broadwell microarchitecture based processors.
    CK_Broadwell,

    /// \name Skylake Client
    /// Skylake client microarchitecture based processors.
    CK_SkylakeClient,

    /// \name Skylake Server
    /// Skylake server microarchitecture based processors.
    CK_SkylakeServer,

    /// \name Cannonlake Client
    /// Cannonlake client microarchitecture based processors.
    CK_Cannonlake,

    /// \name Knights Landing
    /// Knights Landing processor.
    CK_KNL,

    /// \name Lakemont
    /// Lakemont microarchitecture based processors.
    CK_Lakemont,

    /// \name K6
    /// K6 architecture processors.
    //@{
    CK_K6,
    CK_K6_2,
    CK_K6_3,
    //@}

    /// \name K7
    /// K7 architecture processors.
    //@{
    CK_Athlon,
    CK_AthlonThunderbird,
    CK_Athlon4,
    CK_AthlonXP,
    CK_AthlonMP,
    //@}

    /// \name K8
    /// K8 architecture processors.
    //@{
    CK_Athlon64,
    CK_Athlon64SSE3,
    CK_AthlonFX,
    CK_K8,
    CK_K8SSE3,
    CK_Opteron,
    CK_OpteronSSE3,
    CK_AMDFAM10,
    //@}

    /// \name Bobcat
    /// Bobcat architecture processors.
    //@{
    CK_BTVER1,
    CK_BTVER2,
    //@}

    /// \name Bulldozer
    /// Bulldozer architecture processors.
    //@{
    CK_BDVER1,
    CK_BDVER2,
    CK_BDVER3,
    CK_BDVER4,
    //@}

    /// This specification is deprecated and will be removed in the future.
    /// Users should prefer \see CK_K8.
    // FIXME: Warn on this when the CPU is set to it.
    //@{
    CK_x86_64,
    //@}

    /// \name Geode
    /// Geode processors.
    //@{
    CK_Geode
    //@}
  } CPU = CK_Generic;

  CPUKind getCPUKind(StringRef CPU) const {
    return llvm::StringSwitch<CPUKind>(CPU)
        .Case("i386", CK_i386)
        .Case("i486", CK_i486)
        .Case("winchip-c6", CK_WinChipC6)
        .Case("winchip2", CK_WinChip2)
        .Case("c3", CK_C3)
        .Case("i586", CK_i586)
        .Case("pentium", CK_Pentium)
        .Case("pentium-mmx", CK_PentiumMMX)
        .Case("i686", CK_i686)
        .Case("pentiumpro", CK_PentiumPro)
        .Case("pentium2", CK_Pentium2)
        .Case("pentium3", CK_Pentium3)
        .Case("pentium3m", CK_Pentium3M)
        .Case("pentium-m", CK_PentiumM)
        .Case("c3-2", CK_C3_2)
        .Case("yonah", CK_Yonah)
        .Case("pentium4", CK_Pentium4)
        .Case("pentium4m", CK_Pentium4M)
        .Case("prescott", CK_Prescott)
        .Case("nocona", CK_Nocona)
        .Case("core2", CK_Core2)
        .Case("penryn", CK_Penryn)
        .Case("bonnell", CK_Bonnell)
        .Case("atom", CK_Bonnell) // Legacy name.
        .Case("silvermont", CK_Silvermont)
        .Case("slm", CK_Silvermont) // Legacy name.
        .Case("nehalem", CK_Nehalem)
        .Case("corei7", CK_Nehalem) // Legacy name.
        .Case("westmere", CK_Westmere)
        .Case("sandybridge", CK_SandyBridge)
        .Case("corei7-avx", CK_SandyBridge) // Legacy name.
        .Case("ivybridge", CK_IvyBridge)
        .Case("core-avx-i", CK_IvyBridge) // Legacy name.
        .Case("haswell", CK_Haswell)
        .Case("core-avx2", CK_Haswell) // Legacy name.
        .Case("broadwell", CK_Broadwell)
        .Case("skylake", CK_SkylakeClient)
        .Case("skylake-avx512", CK_SkylakeServer)
        .Case("skx", CK_SkylakeServer) // Legacy name.
        .Case("cannonlake", CK_Cannonlake)
        .Case("knl", CK_KNL)
        .Case("lakemont", CK_Lakemont)
        .Case("k6", CK_K6)
        .Case("k6-2", CK_K6_2)
        .Case("k6-3", CK_K6_3)
        .Case("athlon", CK_Athlon)
        .Case("athlon-tbird", CK_AthlonThunderbird)
        .Case("athlon-4", CK_Athlon4)
        .Case("athlon-xp", CK_AthlonXP)
        .Case("athlon-mp", CK_AthlonMP)
        .Case("athlon64", CK_Athlon64)
        .Case("athlon64-sse3", CK_Athlon64SSE3)
        .Case("athlon-fx", CK_AthlonFX)
        .Case("k8", CK_K8)
        .Case("k8-sse3", CK_K8SSE3)
        .Case("opteron", CK_Opteron)
        .Case("opteron-sse3", CK_OpteronSSE3)
        .Case("barcelona", CK_AMDFAM10)
        .Case("amdfam10", CK_AMDFAM10)
        .Case("btver1", CK_BTVER1)
        .Case("btver2", CK_BTVER2)
        .Case("bdver1", CK_BDVER1)
        .Case("bdver2", CK_BDVER2)
        .Case("bdver3", CK_BDVER3)
        .Case("bdver4", CK_BDVER4)
        .Case("x86-64", CK_x86_64)
        .Case("geode", CK_Geode)
        .Default(CK_Generic);
  }

  enum FPMathKind {
    FP_Default,
    FP_SSE,
    FP_387
  } FPMath = FP_Default;

public:
  X86TargetInfo(const llvm::Triple &Triple, const TargetOptions &)
      : TargetInfo(Triple) {
    LongDoubleFormat = &llvm::APFloat::x87DoubleExtended;
  }
  unsigned getFloatEvalMethod() const override {
    // X87 evaluates with 80 bits "long double" precision.
    return SSELevel == NoSSE ? 2 : 0;
  }
  ArrayRef<const char *> getGCCRegNames() const override {
    return llvm::makeArrayRef(GCCRegNames);
  }
  ArrayRef<TargetInfo::GCCRegAlias> getGCCRegAliases() const override {
    return None;
  }
  ArrayRef<TargetInfo::AddlRegName> getGCCAddlRegNames() const override {
    return llvm::makeArrayRef(AddlRegNames);
  }
  bool validateCpuSupports(StringRef Name) const override;
  bool validateAsmConstraint(const char *&Name,
                             TargetInfo::ConstraintInfo &info) const override;

  bool validateGlobalRegisterVariable(StringRef RegName,
                                      unsigned RegSize,
                                      bool &HasSizeMismatch) const override {
    // esp and ebp are the only 32-bit registers the x86 backend can currently
    // handle.
    if (RegName.equals("esp") || RegName.equals("ebp")) {
      // Check that the register size is 32-bit.
      HasSizeMismatch = RegSize != 32;
      return true;
    }

    return false;
  }

  bool validateOutputSize(StringRef Constraint, unsigned Size) const override;

  bool validateInputSize(StringRef Constraint, unsigned Size) const override;

  virtual bool validateOperandSize(StringRef Constraint, unsigned Size) const;

  std::string convertConstraint(const char *&Constraint) const override;
  const char *getClobbers() const override {
    return "~{dirflag},~{fpsr},~{flags}";
  }
  void getTargetDefines(const LangOptions &Opts,
                        MacroBuilder &Builder) const override;
  static void setSSELevel(llvm::StringMap<bool> &Features, X86SSEEnum Level,
                          bool Enabled);
  static void setMMXLevel(llvm::StringMap<bool> &Features, MMX3DNowEnum Level,
                          bool Enabled);
  static void setXOPLevel(llvm::StringMap<bool> &Features, XOPEnum Level,
                          bool Enabled);
  void setFeatureEnabled(llvm::StringMap<bool> &Features,
                         StringRef Name, bool Enabled) const override {
    setFeatureEnabledImpl(Features, Name, Enabled);
  }
  // This exists purely to cut down on the number of virtual calls in
  // initFeatureMap which calls this repeatedly.
  static void setFeatureEnabledImpl(llvm::StringMap<bool> &Features,
                                    StringRef Name, bool Enabled);
  bool
  initFeatureMap(llvm::StringMap<bool> &Features, DiagnosticsEngine &Diags,
                 StringRef CPU,
                 const std::vector<std::string> &FeaturesVec) const override;
  bool hasFeature(StringRef Feature) const override;
  bool handleTargetFeatures(std::vector<std::string> &Features,
                            DiagnosticsEngine &Diags) override;
  StringRef getABI() const override {
    if (getTriple().getArch() == llvm::Triple::x86_64 && SSELevel >= AVX512F)
      return "avx512";
    if (getTriple().getArch() == llvm::Triple::x86_64 && SSELevel >= AVX)
      return "avx";
    if (getTriple().getArch() == llvm::Triple::x86 &&
             MMX3DNowLevel == NoMMX3DNow)
      return "no-mmx";
    return "";
  }
  bool setCPU(const std::string &Name) override {
    CPU = getCPUKind(Name);

    // Perform any per-CPU checks necessary to determine if this CPU is
    // acceptable.
    // FIXME: This results in terrible diagnostics. Clang just says the CPU is
    // invalid without explaining *why*.
    switch (CPU) {
    case CK_Generic:
      // No processor selected!
      return false;

    case CK_i386:
    case CK_i486:
    case CK_WinChipC6:
    case CK_WinChip2:
    case CK_C3:
    case CK_i586:
    case CK_Pentium:
    case CK_PentiumMMX:
    case CK_i686:
    case CK_PentiumPro:
    case CK_Pentium2:
    case CK_Pentium3:
    case CK_Pentium3M:
    case CK_PentiumM:
    case CK_Yonah:
    case CK_C3_2:
    case CK_Pentium4:
    case CK_Pentium4M:
    case CK_Lakemont:
    case CK_Prescott:
    case CK_K6:
    case CK_K6_2:
    case CK_K6_3:
    case CK_Athlon:
    case CK_AthlonThunderbird:
    case CK_Athlon4:
    case CK_AthlonXP:
    case CK_AthlonMP:
    case CK_Geode:
      // Only accept certain architectures when compiling in 32-bit mode.
      if (getTriple().getArch() != llvm::Triple::x86)
        return false;

      // Fallthrough
    case CK_Nocona:
    case CK_Core2:
    case CK_Penryn:
    case CK_Bonnell:
    case CK_Silvermont:
    case CK_Nehalem:
    case CK_Westmere:
    case CK_SandyBridge:
    case CK_IvyBridge:
    case CK_Haswell:
    case CK_Broadwell:
    case CK_SkylakeClient:
    case CK_SkylakeServer:
    case CK_Cannonlake:
    case CK_KNL:
    case CK_Athlon64:
    case CK_Athlon64SSE3:
    case CK_AthlonFX:
    case CK_K8:
    case CK_K8SSE3:
    case CK_Opteron:
    case CK_OpteronSSE3:
    case CK_AMDFAM10:
    case CK_BTVER1:
    case CK_BTVER2:
    case CK_BDVER1:
    case CK_BDVER2:
    case CK_BDVER3:
    case CK_BDVER4:
    case CK_x86_64:
      return true;
    }
    llvm_unreachable("Unhandled CPU kind");
  }

  bool setFPMath(StringRef Name) override;

  CallingConvCheckResult checkCallingConvention(CallingConv CC) const override {
    // Most of the non-ARM calling conventions are i386 conventions.
    switch (CC) {
    case CC_X86ThisCall:
    case CC_X86FastCall:
    case CC_X86StdCall:
    case CC_X86VectorCall:
    case CC_X86RegCall:
    case CC_C:
    case CC_Swift:
    case CC_X86Pascal:
    case CC_IntelOclBicc:
      return CCCR_OK;
    default:
      return CCCR_Warning;
    }
  }

  CallingConv getDefaultCallingConv(CallingConvMethodType MT) const override {
    return MT == CCMT_Member ? CC_X86ThisCall : CC_C;
  }

  bool hasSjLjLowering() const override {
    return true;
  }

  void setSupportedOpenCLOpts() override {
    getSupportedOpenCLOpts().setAll();
  }
};

bool X86TargetInfo::setFPMath(StringRef Name) {
  if (Name == "387") {
    FPMath = FP_387;
    return true;
  }
  if (Name == "sse") {
    FPMath = FP_SSE;
    return true;
  }
  return false;
}

bool X86TargetInfo::initFeatureMap(
    llvm::StringMap<bool> &Features, DiagnosticsEngine &Diags, StringRef CPU,
    const std::vector<std::string> &FeaturesVec) const {
  // FIXME: This *really* should not be here.
  // X86_64 always has SSE2.
  if (getTriple().getArch() == llvm::Triple::x86_64)
    setFeatureEnabledImpl(Features, "sse2", true);

  const CPUKind Kind = getCPUKind(CPU);

  // Enable X87 for all X86 processors but Lakemont.
  if (Kind != CK_Lakemont)
    setFeatureEnabledImpl(Features, "x87", true);

  switch (Kind) {
  case CK_Generic:
  case CK_i386:
  case CK_i486:
  case CK_i586:
  case CK_Pentium:
  case CK_i686:
  case CK_PentiumPro:
  case CK_Lakemont:
    break;
  case CK_PentiumMMX:
  case CK_Pentium2:
  case CK_K6:
  case CK_WinChipC6:
    setFeatureEnabledImpl(Features, "mmx", true);
    break;
  case CK_Pentium3:
  case CK_Pentium3M:
  case CK_C3_2:
    setFeatureEnabledImpl(Features, "sse", true);
    setFeatureEnabledImpl(Features, "fxsr", true);
    break;
  case CK_PentiumM:
  case CK_Pentium4:
  case CK_Pentium4M:
  case CK_x86_64:
    setFeatureEnabledImpl(Features, "sse2", true);
    setFeatureEnabledImpl(Features, "fxsr", true);
    break;
  case CK_Yonah:
  case CK_Prescott:
  case CK_Nocona:
    setFeatureEnabledImpl(Features, "sse3", true);
    setFeatureEnabledImpl(Features, "fxsr", true);
    setFeatureEnabledImpl(Features, "cx16", true);
    break;
  case CK_Core2:
  case CK_Bonnell:
    setFeatureEnabledImpl(Features, "ssse3", true);
    setFeatureEnabledImpl(Features, "fxsr", true);
    setFeatureEnabledImpl(Features, "cx16", true);
    break;
  case CK_Penryn:
    setFeatureEnabledImpl(Features, "sse4.1", true);
    setFeatureEnabledImpl(Features, "fxsr", true);
    setFeatureEnabledImpl(Features, "cx16", true);
    break;
  case CK_Cannonlake:
    setFeatureEnabledImpl(Features, "avx512ifma", true);
    setFeatureEnabledImpl(Features, "avx512vbmi", true);
    setFeatureEnabledImpl(Features, "sha", true);
    setFeatureEnabledImpl(Features, "umip", true);
    // FALLTHROUGH
  case CK_SkylakeServer:
    setFeatureEnabledImpl(Features, "avx512f", true);
    setFeatureEnabledImpl(Features, "avx512cd", true);
    setFeatureEnabledImpl(Features, "avx512dq", true);
    setFeatureEnabledImpl(Features, "avx512bw", true);
    setFeatureEnabledImpl(Features, "avx512vl", true);
    setFeatureEnabledImpl(Features, "pku", true);
    setFeatureEnabledImpl(Features, "pcommit", true);
    setFeatureEnabledImpl(Features, "clwb", true);
    // FALLTHROUGH
  case CK_SkylakeClient:
    setFeatureEnabledImpl(Features, "xsavec", true);
    setFeatureEnabledImpl(Features, "xsaves", true);
    setFeatureEnabledImpl(Features, "mpx", true);
    setFeatureEnabledImpl(Features, "sgx", true);
    setFeatureEnabledImpl(Features, "clflushopt", true);
    // FALLTHROUGH
  case CK_Broadwell:
    setFeatureEnabledImpl(Features, "rdseed", true);
    setFeatureEnabledImpl(Features, "adx", true);
    // FALLTHROUGH
  case CK_Haswell:
    setFeatureEnabledImpl(Features, "avx2", true);
    setFeatureEnabledImpl(Features, "lzcnt", true);
    setFeatureEnabledImpl(Features, "bmi", true);
    setFeatureEnabledImpl(Features, "bmi2", true);
    setFeatureEnabledImpl(Features, "rtm", true);
    setFeatureEnabledImpl(Features, "fma", true);
    setFeatureEnabledImpl(Features, "movbe", true);
    // FALLTHROUGH
  case CK_IvyBridge:
    setFeatureEnabledImpl(Features, "rdrnd", true);
    setFeatureEnabledImpl(Features, "f16c", true);
    setFeatureEnabledImpl(Features, "fsgsbase", true);
    // FALLTHROUGH
  case CK_SandyBridge:
    setFeatureEnabledImpl(Features, "avx", true);
    setFeatureEnabledImpl(Features, "xsave", true);
    setFeatureEnabledImpl(Features, "xsaveopt", true);
    // FALLTHROUGH
  case CK_Westmere:
  case CK_Silvermont:
    setFeatureEnabledImpl(Features, "aes", true);
    setFeatureEnabledImpl(Features, "pclmul", true);
    // FALLTHROUGH
  case CK_Nehalem:
    setFeatureEnabledImpl(Features, "sse4.2", true);
    setFeatureEnabledImpl(Features, "fxsr", true);
    setFeatureEnabledImpl(Features, "cx16", true);
    break;
  case CK_KNL:
    setFeatureEnabledImpl(Features, "avx512f", true);
    setFeatureEnabledImpl(Features, "avx512cd", true);
    setFeatureEnabledImpl(Features, "avx512er", true);
    setFeatureEnabledImpl(Features, "avx512pf", true);
    setFeatureEnabledImpl(Features, "prefetchwt1", true);
    setFeatureEnabledImpl(Features, "fxsr", true);
    setFeatureEnabledImpl(Features, "rdseed", true);
    setFeatureEnabledImpl(Features, "adx", true);
    setFeatureEnabledImpl(Features, "lzcnt", true);
    setFeatureEnabledImpl(Features, "bmi", true);
    setFeatureEnabledImpl(Features, "bmi2", true);
    setFeatureEnabledImpl(Features, "rtm", true);
    setFeatureEnabledImpl(Features, "fma", true);
    setFeatureEnabledImpl(Features, "rdrnd", true);
    setFeatureEnabledImpl(Features, "f16c", true);
    setFeatureEnabledImpl(Features, "fsgsbase", true);
    setFeatureEnabledImpl(Features, "aes", true);
    setFeatureEnabledImpl(Features, "pclmul", true);
    setFeatureEnabledImpl(Features, "cx16", true);
    setFeatureEnabledImpl(Features, "xsaveopt", true);
    setFeatureEnabledImpl(Features, "xsave", true);
    setFeatureEnabledImpl(Features, "movbe", true);
    break;
  case CK_K6_2:
  case CK_K6_3:
  case CK_WinChip2:
  case CK_C3:
    setFeatureEnabledImpl(Features, "3dnow", true);
    break;
  case CK_Athlon:
  case CK_AthlonThunderbird:
  case CK_Geode:
    setFeatureEnabledImpl(Features, "3dnowa", true);
    break;
  case CK_Athlon4:
  case CK_AthlonXP:
  case CK_AthlonMP:
    setFeatureEnabledImpl(Features, "sse", true);
    setFeatureEnabledImpl(Features, "3dnowa", true);
    setFeatureEnabledImpl(Features, "fxsr", true);
    break;
  case CK_K8:
  case CK_Opteron:
  case CK_Athlon64:
  case CK_AthlonFX:
    setFeatureEnabledImpl(Features, "sse2", true);
    setFeatureEnabledImpl(Features, "3dnowa", true);
    setFeatureEnabledImpl(Features, "fxsr", true);
    break;
  case CK_AMDFAM10:
    setFeatureEnabledImpl(Features, "sse4a", true);
    setFeatureEnabledImpl(Features, "lzcnt", true);
    setFeatureEnabledImpl(Features, "popcnt", true);
    // FALLTHROUGH
  case CK_K8SSE3:
  case CK_OpteronSSE3:
  case CK_Athlon64SSE3:
    setFeatureEnabledImpl(Features, "sse3", true);
    setFeatureEnabledImpl(Features, "3dnowa", true);
    setFeatureEnabledImpl(Features, "fxsr", true);
    break;
  case CK_BTVER2:
    setFeatureEnabledImpl(Features, "avx", true);
    setFeatureEnabledImpl(Features, "aes", true);
    setFeatureEnabledImpl(Features, "pclmul", true);
    setFeatureEnabledImpl(Features, "bmi", true);
    setFeatureEnabledImpl(Features, "f16c", true);
    setFeatureEnabledImpl(Features, "xsaveopt", true);
    // FALLTHROUGH
  case CK_BTVER1:
    setFeatureEnabledImpl(Features, "ssse3", true);
    setFeatureEnabledImpl(Features, "sse4a", true);
    setFeatureEnabledImpl(Features, "lzcnt", true);
    setFeatureEnabledImpl(Features, "popcnt", true);
    setFeatureEnabledImpl(Features, "prfchw", true);
    setFeatureEnabledImpl(Features, "cx16", true);
    setFeatureEnabledImpl(Features, "fxsr", true);
    break;
  case CK_BDVER4:
    setFeatureEnabledImpl(Features, "avx2", true);
    setFeatureEnabledImpl(Features, "bmi2", true);
    setFeatureEnabledImpl(Features, "mwaitx", true);
    // FALLTHROUGH
  case CK_BDVER3:
    setFeatureEnabledImpl(Features, "fsgsbase", true);
    setFeatureEnabledImpl(Features, "xsaveopt", true);
    // FALLTHROUGH
  case CK_BDVER2:
    setFeatureEnabledImpl(Features, "bmi", true);
    setFeatureEnabledImpl(Features, "fma", true);
    setFeatureEnabledImpl(Features, "f16c", true);
    setFeatureEnabledImpl(Features, "tbm", true);
    // FALLTHROUGH
  case CK_BDVER1:
    // xop implies avx, sse4a and fma4.
    setFeatureEnabledImpl(Features, "xop", true);
    setFeatureEnabledImpl(Features, "lzcnt", true);
    setFeatureEnabledImpl(Features, "aes", true);
    setFeatureEnabledImpl(Features, "pclmul", true);
    setFeatureEnabledImpl(Features, "prfchw", true);
    setFeatureEnabledImpl(Features, "cx16", true);
    setFeatureEnabledImpl(Features, "fxsr", true);
    setFeatureEnabledImpl(Features, "xsave", true);
    break;
  }
  if (!TargetInfo::initFeatureMap(Features, Diags, CPU, FeaturesVec))
    return false;

  // Can't do this earlier because we need to be able to explicitly enable
  // or disable these features and the things that they depend upon.

  // Enable popcnt if sse4.2 is enabled and popcnt is not explicitly disabled.
  auto I = Features.find("sse4.2");
  if (I != Features.end() && I->getValue() &&
      std::find(FeaturesVec.begin(), FeaturesVec.end(), "-popcnt") ==
          FeaturesVec.end())
    Features["popcnt"] = true;

  // Enable prfchw if 3DNow! is enabled and prfchw is not explicitly disabled.
  I = Features.find("3dnow");
  if (I != Features.end() && I->getValue() &&
      std::find(FeaturesVec.begin(), FeaturesVec.end(), "-prfchw") ==
          FeaturesVec.end())
    Features["prfchw"] = true;

  // Additionally, if SSE is enabled and mmx is not explicitly disabled,
  // then enable MMX.
  I = Features.find("sse");
  if (I != Features.end() && I->getValue() &&
      std::find(FeaturesVec.begin(), FeaturesVec.end(), "-mmx") ==
          FeaturesVec.end())
    Features["mmx"] = true;

  return true;
}

void X86TargetInfo::setSSELevel(llvm::StringMap<bool> &Features,
                                X86SSEEnum Level, bool Enabled) {
  if (Enabled) {
    switch (Level) {
    case AVX512F:
      Features["avx512f"] = true;
    case AVX2:
      Features["avx2"] = true;
    case AVX:
      Features["avx"] = true;
      Features["xsave"] = true;
    case SSE42:
      Features["sse4.2"] = true;
    case SSE41:
      Features["sse4.1"] = true;
    case SSSE3:
      Features["ssse3"] = true;
    case SSE3:
      Features["sse3"] = true;
    case SSE2:
      Features["sse2"] = true;
    case SSE1:
      Features["sse"] = true;
    case NoSSE:
      break;
    }
    return;
  }

  switch (Level) {
  case NoSSE:
  case SSE1:
    Features["sse"] = false;
  case SSE2:
    Features["sse2"] = Features["pclmul"] = Features["aes"] =
      Features["sha"] = false;
  case SSE3:
    Features["sse3"] = false;
    setXOPLevel(Features, NoXOP, false);
  case SSSE3:
    Features["ssse3"] = false;
  case SSE41:
    Features["sse4.1"] = false;
  case SSE42:
    Features["sse4.2"] = false;
  case AVX:
    Features["fma"] = Features["avx"] = Features["f16c"] = Features["xsave"] =
      Features["xsaveopt"] = false;
    setXOPLevel(Features, FMA4, false);
  case AVX2:
    Features["avx2"] = false;
  case AVX512F:
    Features["avx512f"] = Features["avx512cd"] = Features["avx512er"] =
      Features["avx512pf"] = Features["avx512dq"] = Features["avx512bw"] =
      Features["avx512vl"] = Features["avx512vbmi"] =
      Features["avx512ifma"] = false;
  }
}

void X86TargetInfo::setMMXLevel(llvm::StringMap<bool> &Features,
                                MMX3DNowEnum Level, bool Enabled) {
  if (Enabled) {
    switch (Level) {
    case AMD3DNowAthlon:
      Features["3dnowa"] = true;
    case AMD3DNow:
      Features["3dnow"] = true;
    case MMX:
      Features["mmx"] = true;
    case NoMMX3DNow:
      break;
    }
    return;
  }

  switch (Level) {
  case NoMMX3DNow:
  case MMX:
    Features["mmx"] = false;
  case AMD3DNow:
    Features["3dnow"] = false;
  case AMD3DNowAthlon:
    Features["3dnowa"] = false;
  }
}

void X86TargetInfo::setXOPLevel(llvm::StringMap<bool> &Features, XOPEnum Level,
                                bool Enabled) {
  if (Enabled) {
    switch (Level) {
    case XOP:
      Features["xop"] = true;
    case FMA4:
      Features["fma4"] = true;
      setSSELevel(Features, AVX, true);
    case SSE4A:
      Features["sse4a"] = true;
      setSSELevel(Features, SSE3, true);
    case NoXOP:
      break;
    }
    return;
  }

  switch (Level) {
  case NoXOP:
  case SSE4A:
    Features["sse4a"] = false;
  case FMA4:
    Features["fma4"] = false;
  case XOP:
    Features["xop"] = false;
  }
}

void X86TargetInfo::setFeatureEnabledImpl(llvm::StringMap<bool> &Features,
                                          StringRef Name, bool Enabled) {
  // This is a bit of a hack to deal with the sse4 target feature when used
  // as part of the target attribute. We handle sse4 correctly everywhere
  // else. See below for more information on how we handle the sse4 options.
  if (Name != "sse4")
    Features[Name] = Enabled;

  if (Name == "mmx") {
    setMMXLevel(Features, MMX, Enabled);
  } else if (Name == "sse") {
    setSSELevel(Features, SSE1, Enabled);
  } else if (Name == "sse2") {
    setSSELevel(Features, SSE2, Enabled);
  } else if (Name == "sse3") {
    setSSELevel(Features, SSE3, Enabled);
  } else if (Name == "ssse3") {
    setSSELevel(Features, SSSE3, Enabled);
  } else if (Name == "sse4.2") {
    setSSELevel(Features, SSE42, Enabled);
  } else if (Name == "sse4.1") {
    setSSELevel(Features, SSE41, Enabled);
  } else if (Name == "3dnow") {
    setMMXLevel(Features, AMD3DNow, Enabled);
  } else if (Name == "3dnowa") {
    setMMXLevel(Features, AMD3DNowAthlon, Enabled);
  } else if (Name == "aes") {
    if (Enabled)
      setSSELevel(Features, SSE2, Enabled);
  } else if (Name == "pclmul") {
    if (Enabled)
      setSSELevel(Features, SSE2, Enabled);
  } else if (Name == "avx") {
    setSSELevel(Features, AVX, Enabled);
  } else if (Name == "avx2") {
    setSSELevel(Features, AVX2, Enabled);
  } else if (Name == "avx512f") {
    setSSELevel(Features, AVX512F, Enabled);
  } else if (Name == "avx512cd" || Name == "avx512er" || Name == "avx512pf" ||
             Name == "avx512dq" || Name == "avx512bw" || Name == "avx512vl" ||
             Name == "avx512vbmi" || Name == "avx512ifma") {
    if (Enabled)
      setSSELevel(Features, AVX512F, Enabled);
    // Enable BWI instruction if VBMI is being enabled.
    if (Name == "avx512vbmi" && Enabled)
      Features["avx512bw"] = true;
    // Also disable VBMI if BWI is being disabled.
    if (Name == "avx512bw" && !Enabled)
      Features["avx512vbmi"] = false;
  } else if (Name == "fma") {
    if (Enabled)
      setSSELevel(Features, AVX, Enabled);
  } else if (Name == "fma4") {
    setXOPLevel(Features, FMA4, Enabled);
  } else if (Name == "xop") {
    setXOPLevel(Features, XOP, Enabled);
  } else if (Name == "sse4a") {
    setXOPLevel(Features, SSE4A, Enabled);
  } else if (Name == "f16c") {
    if (Enabled)
      setSSELevel(Features, AVX, Enabled);
  } else if (Name == "sha") {
    if (Enabled)
      setSSELevel(Features, SSE2, Enabled);
  } else if (Name == "sse4") {
    // We can get here via the __target__ attribute since that's not controlled
    // via the -msse4/-mno-sse4 command line alias. Handle this the same way
    // here - turn on the sse4.2 if enabled, turn off the sse4.1 level if
    // disabled.
    if (Enabled)
      setSSELevel(Features, SSE42, Enabled);
    else
      setSSELevel(Features, SSE41, Enabled);
  } else if (Name == "xsave") {
    if (!Enabled)
      Features["xsaveopt"] = false;
  } else if (Name == "xsaveopt" || Name == "xsavec" || Name == "xsaves") {
    if (Enabled)
      Features["xsave"] = true;
  }
}

/// handleTargetFeatures - Perform initialization based on the user
/// configured set of features.
bool X86TargetInfo::handleTargetFeatures(std::vector<std::string> &Features,
                                         DiagnosticsEngine &Diags) {
  for (const auto &Feature : Features) {
    if (Feature[0] != '+')
      continue;

    if (Feature == "+aes") {
      HasAES = true;
    } else if (Feature == "+pclmul") {
      HasPCLMUL = true;
    } else if (Feature == "+lzcnt") {
      HasLZCNT = true;
    } else if (Feature == "+rdrnd") {
      HasRDRND = true;
    } else if (Feature == "+fsgsbase") {
      HasFSGSBASE = true;
    } else if (Feature == "+bmi") {
      HasBMI = true;
    } else if (Feature == "+bmi2") {
      HasBMI2 = true;
    } else if (Feature == "+popcnt") {
      HasPOPCNT = true;
    } else if (Feature == "+rtm") {
      HasRTM = true;
    } else if (Feature == "+prfchw") {
      HasPRFCHW = true;
    } else if (Feature == "+rdseed") {
      HasRDSEED = true;
    } else if (Feature == "+adx") {
      HasADX = true;
    } else if (Feature == "+tbm") {
      HasTBM = true;
    } else if (Feature == "+fma") {
      HasFMA = true;
    } else if (Feature == "+f16c") {
      HasF16C = true;
    } else if (Feature == "+avx512cd") {
      HasAVX512CD = true;
    } else if (Feature == "+avx512er") {
      HasAVX512ER = true;
    } else if (Feature == "+avx512pf") {
      HasAVX512PF = true;
    } else if (Feature == "+avx512dq") {
      HasAVX512DQ = true;
    } else if (Feature == "+avx512bw") {
      HasAVX512BW = true;
    } else if (Feature == "+avx512vl") {
      HasAVX512VL = true;
    } else if (Feature == "+avx512vbmi") {
      HasAVX512VBMI = true;
    } else if (Feature == "+avx512ifma") {
      HasAVX512IFMA = true;
    } else if (Feature == "+sha") {
      HasSHA = true;
    } else if (Feature == "+mpx") {
      HasMPX = true;
    } else if (Feature == "+movbe") {
      HasMOVBE = true;
    } else if (Feature == "+sgx") {
      HasSGX = true;
    } else if (Feature == "+cx16") {
      HasCX16 = true;
    } else if (Feature == "+fxsr") {
      HasFXSR = true;
    } else if (Feature == "+xsave") {
      HasXSAVE = true;
    } else if (Feature == "+xsaveopt") {
      HasXSAVEOPT = true;
    } else if (Feature == "+xsavec") {
      HasXSAVEC = true;
    } else if (Feature == "+xsaves") {
      HasXSAVES = true;
    } else if (Feature == "+mwaitx") {
      HasMWAITX = true;
    } else if (Feature == "+pku") {
      HasPKU = true;
    } else if (Feature == "+clflushopt") {
      HasCLFLUSHOPT = true;
    } else if (Feature == "+pcommit") {
      HasPCOMMIT = true;
    } else if (Feature == "+clwb") {
      HasCLWB = true;
    } else if (Feature == "+umip") {
      HasUMIP = true;
    } else if (Feature == "+prefetchwt1") {
      HasPREFETCHWT1 = true;
    }

    X86SSEEnum Level = llvm::StringSwitch<X86SSEEnum>(Feature)
      .Case("+avx512f", AVX512F)
      .Case("+avx2", AVX2)
      .Case("+avx", AVX)
      .Case("+sse4.2", SSE42)
      .Case("+sse4.1", SSE41)
      .Case("+ssse3", SSSE3)
      .Case("+sse3", SSE3)
      .Case("+sse2", SSE2)
      .Case("+sse", SSE1)
      .Default(NoSSE);
    SSELevel = std::max(SSELevel, Level);

    MMX3DNowEnum ThreeDNowLevel =
      llvm::StringSwitch<MMX3DNowEnum>(Feature)
        .Case("+3dnowa", AMD3DNowAthlon)
        .Case("+3dnow", AMD3DNow)
        .Case("+mmx", MMX)
        .Default(NoMMX3DNow);
    MMX3DNowLevel = std::max(MMX3DNowLevel, ThreeDNowLevel);

    XOPEnum XLevel = llvm::StringSwitch<XOPEnum>(Feature)
        .Case("+xop", XOP)
        .Case("+fma4", FMA4)
        .Case("+sse4a", SSE4A)
        .Default(NoXOP);
    XOPLevel = std::max(XOPLevel, XLevel);
  }

  // LLVM doesn't have a separate switch for fpmath, so only accept it if it
  // matches the selected sse level.
  if ((FPMath == FP_SSE && SSELevel < SSE1) ||
      (FPMath == FP_387 && SSELevel >= SSE1)) {
    Diags.Report(diag::err_target_unsupported_fpmath) <<
      (FPMath == FP_SSE ? "sse" : "387");
    return false;
  }

  SimdDefaultAlign =
      hasFeature("avx512f") ? 512 : hasFeature("avx") ? 256 : 128;
  return true;
}

/// X86TargetInfo::getTargetDefines - Return the set of the X86-specific macro
/// definitions for this particular subtarget.
void X86TargetInfo::getTargetDefines(const LangOptions &Opts,
                                     MacroBuilder &Builder) const {
  // Target identification.
  if (getTriple().getArch() == llvm::Triple::x86_64) {
    Builder.defineMacro("__amd64__");
    Builder.defineMacro("__amd64");
    Builder.defineMacro("__x86_64");
    Builder.defineMacro("__x86_64__");
    if (getTriple().getArchName() == "x86_64h") {
      Builder.defineMacro("__x86_64h");
      Builder.defineMacro("__x86_64h__");
    }
  } else {
    DefineStd(Builder, "i386", Opts);
  }

  // Subtarget options.
  // FIXME: We are hard-coding the tune parameters based on the CPU, but they
  // truly should be based on -mtune options.
  switch (CPU) {
  case CK_Generic:
    break;
  case CK_i386:
    // The rest are coming from the i386 define above.
    Builder.defineMacro("__tune_i386__");
    break;
  case CK_i486:
  case CK_WinChipC6:
  case CK_WinChip2:
  case CK_C3:
    defineCPUMacros(Builder, "i486");
    break;
  case CK_PentiumMMX:
    Builder.defineMacro("__pentium_mmx__");
    Builder.defineMacro("__tune_pentium_mmx__");
    // Fallthrough
  case CK_i586:
  case CK_Pentium:
    defineCPUMacros(Builder, "i586");
    defineCPUMacros(Builder, "pentium");
    break;
  case CK_Pentium3:
  case CK_Pentium3M:
  case CK_PentiumM:
    Builder.defineMacro("__tune_pentium3__");
    // Fallthrough
  case CK_Pentium2:
  case CK_C3_2:
    Builder.defineMacro("__tune_pentium2__");
    // Fallthrough
  case CK_PentiumPro:
    Builder.defineMacro("__tune_i686__");
    Builder.defineMacro("__tune_pentiumpro__");
    // Fallthrough
  case CK_i686:
    Builder.defineMacro("__i686");
    Builder.defineMacro("__i686__");
    // Strangely, __tune_i686__ isn't defined by GCC when CPU == i686.
    Builder.defineMacro("__pentiumpro");
    Builder.defineMacro("__pentiumpro__");
    break;
  case CK_Pentium4:
  case CK_Pentium4M:
    defineCPUMacros(Builder, "pentium4");
    break;
  case CK_Yonah:
  case CK_Prescott:
  case CK_Nocona:
    defineCPUMacros(Builder, "nocona");
    break;
  case CK_Core2:
  case CK_Penryn:
    defineCPUMacros(Builder, "core2");
    break;
  case CK_Bonnell:
    defineCPUMacros(Builder, "atom");
    break;
  case CK_Silvermont:
    defineCPUMacros(Builder, "slm");
    break;
  case CK_Nehalem:
  case CK_Westmere:
  case CK_SandyBridge:
  case CK_IvyBridge:
  case CK_Haswell:
  case CK_Broadwell:
  case CK_SkylakeClient:
    // FIXME: Historically, we defined this legacy name, it would be nice to
    // remove it at some point. We've never exposed fine-grained names for
    // recent primary x86 CPUs, and we should keep it that way.
    defineCPUMacros(Builder, "corei7");
    break;
  case CK_SkylakeServer:
    defineCPUMacros(Builder, "skx");
    break;
  case CK_Cannonlake:
    break;
  case CK_KNL:
    defineCPUMacros(Builder, "knl");
    break;
  case CK_Lakemont:
    Builder.defineMacro("__tune_lakemont__");
    break;
  case CK_K6_2:
    Builder.defineMacro("__k6_2__");
    Builder.defineMacro("__tune_k6_2__");
    // Fallthrough
  case CK_K6_3:
    if (CPU != CK_K6_2) {  // In case of fallthrough
      // FIXME: GCC may be enabling these in cases where some other k6
      // architecture is specified but -m3dnow is explicitly provided. The
      // exact semantics need to be determined and emulated here.
      Builder.defineMacro("__k6_3__");
      Builder.defineMacro("__tune_k6_3__");
    }
    // Fallthrough
  case CK_K6:
    defineCPUMacros(Builder, "k6");
    break;
  case CK_Athlon:
  case CK_AthlonThunderbird:
  case CK_Athlon4:
  case CK_AthlonXP:
  case CK_AthlonMP:
    defineCPUMacros(Builder, "athlon");
    if (SSELevel != NoSSE) {
      Builder.defineMacro("__athlon_sse__");
      Builder.defineMacro("__tune_athlon_sse__");
    }
    break;
  case CK_K8:
  case CK_K8SSE3:
  case CK_x86_64:
  case CK_Opteron:
  case CK_OpteronSSE3:
  case CK_Athlon64:
  case CK_Athlon64SSE3:
  case CK_AthlonFX:
    defineCPUMacros(Builder, "k8");
    break;
  case CK_AMDFAM10:
    defineCPUMacros(Builder, "amdfam10");
    break;
  case CK_BTVER1:
    defineCPUMacros(Builder, "btver1");
    break;
  case CK_BTVER2:
    defineCPUMacros(Builder, "btver2");
    break;
  case CK_BDVER1:
    defineCPUMacros(Builder, "bdver1");
    break;
  case CK_BDVER2:
    defineCPUMacros(Builder, "bdver2");
    break;
  case CK_BDVER3:
    defineCPUMacros(Builder, "bdver3");
    break;
  case CK_BDVER4:
    defineCPUMacros(Builder, "bdver4");
    break;
  case CK_Geode:
    defineCPUMacros(Builder, "geode");
    break;
  }

  // Target properties.
  Builder.defineMacro("__REGISTER_PREFIX__", "");

  // Define __NO_MATH_INLINES on linux/x86 so that we don't get inline
  // functions in glibc header files that use FP Stack inline asm which the
  // backend can't deal with (PR879).
  Builder.defineMacro("__NO_MATH_INLINES");

  if (HasAES)
    Builder.defineMacro("__AES__");

  if (HasPCLMUL)
    Builder.defineMacro("__PCLMUL__");

  if (HasLZCNT)
    Builder.defineMacro("__LZCNT__");

  if (HasRDRND)
    Builder.defineMacro("__RDRND__");

  if (HasFSGSBASE)
    Builder.defineMacro("__FSGSBASE__");

  if (HasBMI)
    Builder.defineMacro("__BMI__");

  if (HasBMI2)
    Builder.defineMacro("__BMI2__");

  if (HasPOPCNT)
    Builder.defineMacro("__POPCNT__");

  if (HasRTM)
    Builder.defineMacro("__RTM__");

  if (HasPRFCHW)
    Builder.defineMacro("__PRFCHW__");

  if (HasRDSEED)
    Builder.defineMacro("__RDSEED__");

  if (HasADX)
    Builder.defineMacro("__ADX__");

  if (HasTBM)
    Builder.defineMacro("__TBM__");

  if (HasMWAITX)
    Builder.defineMacro("__MWAITX__");

  switch (XOPLevel) {
  case XOP:
    Builder.defineMacro("__XOP__");
  case FMA4:
    Builder.defineMacro("__FMA4__");
  case SSE4A:
    Builder.defineMacro("__SSE4A__");
  case NoXOP:
    break;
  }

  if (HasFMA)
    Builder.defineMacro("__FMA__");

  if (HasF16C)
    Builder.defineMacro("__F16C__");

  if (HasAVX512CD)
    Builder.defineMacro("__AVX512CD__");
  if (HasAVX512ER)
    Builder.defineMacro("__AVX512ER__");
  if (HasAVX512PF)
    Builder.defineMacro("__AVX512PF__");
  if (HasAVX512DQ)
    Builder.defineMacro("__AVX512DQ__");
  if (HasAVX512BW)
    Builder.defineMacro("__AVX512BW__");
  if (HasAVX512VL)
    Builder.defineMacro("__AVX512VL__");
  if (HasAVX512VBMI)
    Builder.defineMacro("__AVX512VBMI__");
  if (HasAVX512IFMA)
    Builder.defineMacro("__AVX512IFMA__");

  if (HasSHA)
    Builder.defineMacro("__SHA__");

  if (HasFXSR)
    Builder.defineMacro("__FXSR__");
  if (HasXSAVE)
    Builder.defineMacro("__XSAVE__");
  if (HasXSAVEOPT)
    Builder.defineMacro("__XSAVEOPT__");
  if (HasXSAVEC)
    Builder.defineMacro("__XSAVEC__");
  if (HasXSAVES)
    Builder.defineMacro("__XSAVES__");
  if (HasPKU)
    Builder.defineMacro("__PKU__");
  if (HasCX16)
    Builder.defineMacro("__GCC_HAVE_SYNC_COMPARE_AND_SWAP_16");

  // Each case falls through to the previous one here.
  switch (SSELevel) {
  case AVX512F:
    Builder.defineMacro("__AVX512F__");
  case AVX2:
    Builder.defineMacro("__AVX2__");
  case AVX:
    Builder.defineMacro("__AVX__");
  case SSE42:
    Builder.defineMacro("__SSE4_2__");
  case SSE41:
    Builder.defineMacro("__SSE4_1__");
  case SSSE3:
    Builder.defineMacro("__SSSE3__");
  case SSE3:
    Builder.defineMacro("__SSE3__");
  case SSE2:
    Builder.defineMacro("__SSE2__");
    Builder.defineMacro("__SSE2_MATH__");  // -mfp-math=sse always implied.
  case SSE1:
    Builder.defineMacro("__SSE__");
    Builder.defineMacro("__SSE_MATH__");   // -mfp-math=sse always implied.
  case NoSSE:
    break;
  }

  if (Opts.MicrosoftExt && getTriple().getArch() == llvm::Triple::x86) {
    switch (SSELevel) {
    case AVX512F:
    case AVX2:
    case AVX:
    case SSE42:
    case SSE41:
    case SSSE3:
    case SSE3:
    case SSE2:
      Builder.defineMacro("_M_IX86_FP", Twine(2));
      break;
    case SSE1:
      Builder.defineMacro("_M_IX86_FP", Twine(1));
      break;
    default:
      Builder.defineMacro("_M_IX86_FP", Twine(0));
    }
  }

  // Each case falls through to the previous one here.
  switch (MMX3DNowLevel) {
  case AMD3DNowAthlon:
    Builder.defineMacro("__3dNOW_A__");
  case AMD3DNow:
    Builder.defineMacro("__3dNOW__");
  case MMX:
    Builder.defineMacro("__MMX__");
  case NoMMX3DNow:
    break;
  }

  if (CPU >= CK_i486) {
    Builder.defineMacro("__GCC_HAVE_SYNC_COMPARE_AND_SWAP_1");
    Builder.defineMacro("__GCC_HAVE_SYNC_COMPARE_AND_SWAP_2");
    Builder.defineMacro("__GCC_HAVE_SYNC_COMPARE_AND_SWAP_4");
  }
  if (CPU >= CK_i586)
    Builder.defineMacro("__GCC_HAVE_SYNC_COMPARE_AND_SWAP_8");
}

bool X86TargetInfo::hasFeature(StringRef Feature) const {
  return llvm::StringSwitch<bool>(Feature)
      .Case("aes", HasAES)
      .Case("avx", SSELevel >= AVX)
      .Case("avx2", SSELevel >= AVX2)
      .Case("avx512f", SSELevel >= AVX512F)
      .Case("avx512cd", HasAVX512CD)
      .Case("avx512er", HasAVX512ER)
      .Case("avx512pf", HasAVX512PF)
      .Case("avx512dq", HasAVX512DQ)
      .Case("avx512bw", HasAVX512BW)
      .Case("avx512vl", HasAVX512VL)
      .Case("avx512vbmi", HasAVX512VBMI)
      .Case("avx512ifma", HasAVX512IFMA)
      .Case("bmi", HasBMI)
      .Case("bmi2", HasBMI2)
      .Case("clflushopt", HasCLFLUSHOPT)
      .Case("clwb", HasCLWB)
      .Case("cx16", HasCX16)
      .Case("f16c", HasF16C)
      .Case("fma", HasFMA)
      .Case("fma4", XOPLevel >= FMA4)
      .Case("fsgsbase", HasFSGSBASE)
      .Case("fxsr", HasFXSR)
      .Case("lzcnt", HasLZCNT)
      .Case("mm3dnow", MMX3DNowLevel >= AMD3DNow)
      .Case("mm3dnowa", MMX3DNowLevel >= AMD3DNowAthlon)
      .Case("mmx", MMX3DNowLevel >= MMX)
      .Case("movbe", HasMOVBE)
      .Case("mpx", HasMPX)
      .Case("pclmul", HasPCLMUL)
      .Case("pcommit", HasPCOMMIT)
      .Case("pku", HasPKU)
      .Case("popcnt", HasPOPCNT)
      .Case("prefetchwt1", HasPREFETCHWT1)
      .Case("prfchw", HasPRFCHW)
      .Case("rdrnd", HasRDRND)
      .Case("rdseed", HasRDSEED)
      .Case("rtm", HasRTM)
      .Case("sgx", HasSGX)
      .Case("sha", HasSHA)
      .Case("sse", SSELevel >= SSE1)
      .Case("sse2", SSELevel >= SSE2)
      .Case("sse3", SSELevel >= SSE3)
      .Case("ssse3", SSELevel >= SSSE3)
      .Case("sse4.1", SSELevel >= SSE41)
      .Case("sse4.2", SSELevel >= SSE42)
      .Case("sse4a", XOPLevel >= SSE4A)
      .Case("tbm", HasTBM)
      .Case("umip", HasUMIP)
      .Case("x86", true)
      .Case("x86_32", getTriple().getArch() == llvm::Triple::x86)
      .Case("x86_64", getTriple().getArch() == llvm::Triple::x86_64)
      .Case("xop", XOPLevel >= XOP)
      .Case("xsave", HasXSAVE)
      .Case("xsavec", HasXSAVEC)
      .Case("xsaves", HasXSAVES)
      .Case("xsaveopt", HasXSAVEOPT)
      .Default(false);
}

// We can't use a generic validation scheme for the features accepted here
// versus subtarget features accepted in the target attribute because the
// bitfield structure that's initialized in the runtime only supports the
// below currently rather than the full range of subtarget features. (See
// X86TargetInfo::hasFeature for a somewhat comprehensive list).
bool X86TargetInfo::validateCpuSupports(StringRef FeatureStr) const {
  return llvm::StringSwitch<bool>(FeatureStr)
      .Case("cmov", true)
      .Case("mmx", true)
      .Case("popcnt", true)
      .Case("sse", true)
      .Case("sse2", true)
      .Case("sse3", true)
      .Case("ssse3", true)
      .Case("sse4.1", true)
      .Case("sse4.2", true)
      .Case("avx", true)
      .Case("avx2", true)
      .Case("sse4a", true)
      .Case("fma4", true)
      .Case("xop", true)
      .Case("fma", true)
      .Case("avx512f", true)
      .Case("bmi", true)
      .Case("bmi2", true)
      .Case("aes", true)
      .Case("pclmul", true)
      .Case("avx512vl", true)
      .Case("avx512bw", true)
      .Case("avx512dq", true)
      .Case("avx512cd", true)
      .Case("avx512er", true)
      .Case("avx512pf", true)
      .Case("avx512vbmi", true)
      .Case("avx512ifma", true)
      .Default(false);
}

bool
X86TargetInfo::validateAsmConstraint(const char *&Name,
                                     TargetInfo::ConstraintInfo &Info) const {
  switch (*Name) {
  default: return false;
  // Constant constraints.
  case 'e': // 32-bit signed integer constant for use with sign-extending x86_64
            // instructions.
  case 'Z': // 32-bit unsigned integer constant for use with zero-extending
            // x86_64 instructions.
  case 's':
    Info.setRequiresImmediate();
    return true;
  case 'I':
    Info.setRequiresImmediate(0, 31);
    return true;
  case 'J':
    Info.setRequiresImmediate(0, 63);
    return true;
  case 'K':
    Info.setRequiresImmediate(-128, 127);
    return true;
  case 'L':
    Info.setRequiresImmediate({ int(0xff), int(0xffff), int(0xffffffff) });
    return true;
  case 'M':
    Info.setRequiresImmediate(0, 3);
    return true;
  case 'N':
    Info.setRequiresImmediate(0, 255);
    return true;
  case 'O':
    Info.setRequiresImmediate(0, 127);
    return true;
  // Register constraints.
  case 'Y': // 'Y' is the first character for several 2-character constraints.
    // Shift the pointer to the second character of the constraint.
    Name++;
    switch (*Name) {
    default:
      return false;
    case '0': // First SSE register.
    case 't': // Any SSE register, when SSE2 is enabled.
    case 'i': // Any SSE register, when SSE2 and inter-unit moves enabled.
    case 'm': // Any MMX register, when inter-unit moves enabled.
    case 'k': // AVX512 arch mask registers: k1-k7.
      Info.setAllowsRegister();
      return true;
    }
  case 'f': // Any x87 floating point stack register.
    // Constraint 'f' cannot be used for output operands.
    if (Info.ConstraintStr[0] == '=')
      return false;
    Info.setAllowsRegister();
    return true;
  case 'a': // eax.
  case 'b': // ebx.
  case 'c': // ecx.
  case 'd': // edx.
  case 'S': // esi.
  case 'D': // edi.
  case 'A': // edx:eax.
  case 't': // Top of floating point stack.
  case 'u': // Second from top of floating point stack.
  case 'q': // Any register accessible as [r]l: a, b, c, and d.
  case 'y': // Any MMX register.
  case 'v': // Any {X,Y,Z}MM register (Arch & context dependent)
  case 'x': // Any SSE register.
  case 'k': // Any AVX512 mask register (same as Yk, additionaly allows k0
            // for intermideate k reg operations).
  case 'Q': // Any register accessible as [r]h: a, b, c, and d.
  case 'R': // "Legacy" registers: ax, bx, cx, dx, di, si, sp, bp.
  case 'l': // "Index" registers: any general register that can be used as an
            // index in a base+index memory access.
    Info.setAllowsRegister();
    return true;
  // Floating point constant constraints.
  case 'C': // SSE floating point constant.
  case 'G': // x87 floating point constant.
    return true;
  }
}

bool X86TargetInfo::validateOutputSize(StringRef Constraint,
                                       unsigned Size) const {
  // Strip off constraint modifiers.
  while (Constraint[0] == '=' ||
         Constraint[0] == '+' ||
         Constraint[0] == '&')
    Constraint = Constraint.substr(1);

  return validateOperandSize(Constraint, Size);
}

bool X86TargetInfo::validateInputSize(StringRef Constraint,
                                      unsigned Size) const {
  return validateOperandSize(Constraint, Size);
}

bool X86TargetInfo::validateOperandSize(StringRef Constraint,
                                        unsigned Size) const {
  switch (Constraint[0]) {
  default: break;
  case 'k':
  // Registers k0-k7 (AVX512) size limit is 64 bit.
  case 'y':
    return Size <= 64;
  case 'f':
  case 't':
  case 'u':
    return Size <= 128;
  case 'v':
  case 'x':
    if (SSELevel >= AVX512F)
      // 512-bit zmm registers can be used if target supports AVX512F.
      return Size <= 512U;
    else if (SSELevel >= AVX)
      // 256-bit ymm registers can be used if target supports AVX.
      return Size <= 256U;
    return Size <= 128U;
  case 'Y':
    // 'Y' is the first character for several 2-character constraints.
    switch (Constraint[1]) {
    default: break;
    case 'm':
      // 'Ym' is synonymous with 'y'.
    case 'k':
      return Size <= 64;
    case 'i':
    case 't':
      // 'Yi' and 'Yt' are synonymous with 'x' when SSE2 is enabled.
      if (SSELevel >= AVX512F)
        return Size <= 512U;
      else if (SSELevel >= AVX)
        return Size <= 256U;
      return SSELevel >= SSE2 && Size <= 128U;
    }

  }

  return true;
}

std::string
X86TargetInfo::convertConstraint(const char *&Constraint) const {
  switch (*Constraint) {
  case 'a': return std::string("{ax}");
  case 'b': return std::string("{bx}");
  case 'c': return std::string("{cx}");
  case 'd': return std::string("{dx}");
  case 'S': return std::string("{si}");
  case 'D': return std::string("{di}");
  case 'p': // address
    return std::string("im");
  case 't': // top of floating point stack.
    return std::string("{st}");
  case 'u': // second from top of floating point stack.
    return std::string("{st(1)}"); // second from top of floating point stack.
  case 'Y':
    switch (Constraint[1]) {
    default:
      // Break from inner switch and fall through (copy single char),
      // continue parsing after copying the current constraint into 
      // the return string.
      break;
    case 'k':
      // "^" hints llvm that this is a 2 letter constraint.
      // "Constraint++" is used to promote the string iterator 
      // to the next constraint.
      return std::string("^") + std::string(Constraint++, 2);
    } 
    LLVM_FALLTHROUGH;
  default:
    return std::string(1, *Constraint);
  }
}

// X86-32 generic target
class X86_32TargetInfo : public X86TargetInfo {
public:
  X86_32TargetInfo(const llvm::Triple &Triple, const TargetOptions &Opts)
      : X86TargetInfo(Triple, Opts) {
    DoubleAlign = LongLongAlign = 32;
    LongDoubleWidth = 96;
    LongDoubleAlign = 32;
    SuitableAlign = 128;
    resetDataLayout("e-m:e-p:32:32-f64:32:64-f80:32-n8:16:32-S128");
    SizeType = UnsignedInt;
    PtrDiffType = SignedInt;
    IntPtrType = SignedInt;
    RegParmMax = 3;

    // Use fpret for all types.
    RealTypeUsesObjCFPRet = ((1 << TargetInfo::Float) |
                             (1 << TargetInfo::Double) |
                             (1 << TargetInfo::LongDouble));

    // x86-32 has atomics up to 8 bytes
    // FIXME: Check that we actually have cmpxchg8b before setting
    // MaxAtomicInlineWidth. (cmpxchg8b is an i586 instruction.)
    MaxAtomicPromoteWidth = MaxAtomicInlineWidth = 64;
  }
  BuiltinVaListKind getBuiltinVaListKind() const override {
    return TargetInfo::CharPtrBuiltinVaList;
  }

  int getEHDataRegisterNumber(unsigned RegNo) const override {
    if (RegNo == 0) return 0;
    if (RegNo == 1) return 2;
    return -1;
  }
  bool validateOperandSize(StringRef Constraint,
                           unsigned Size) const override {
    switch (Constraint[0]) {
    default: break;
    case 'R':
    case 'q':
    case 'Q':
    case 'a':
    case 'b':
    case 'c':
    case 'd':
    case 'S':
    case 'D':
      return Size <= 32;
    case 'A':
      return Size <= 64;
    }

    return X86TargetInfo::validateOperandSize(Constraint, Size);
  }
  ArrayRef<Builtin::Info> getTargetBuiltins() const override {
    return llvm::makeArrayRef(BuiltinInfoX86, clang::X86::LastX86CommonBuiltin -
                                                  Builtin::FirstTSBuiltin + 1);
  }
};

class NetBSDI386TargetInfo : public NetBSDTargetInfo<X86_32TargetInfo> {
public:
  NetBSDI386TargetInfo(const llvm::Triple &Triple, const TargetOptions &Opts)
      : NetBSDTargetInfo<X86_32TargetInfo>(Triple, Opts) {}

  unsigned getFloatEvalMethod() const override {
    unsigned Major, Minor, Micro;
    getTriple().getOSVersion(Major, Minor, Micro);
    // New NetBSD uses the default rounding mode.
    if (Major >= 7 || (Major == 6 && Minor == 99 && Micro >= 26) || Major == 0)
      return X86_32TargetInfo::getFloatEvalMethod();
    // NetBSD before 6.99.26 defaults to "double" rounding.
    return 1;
  }
};

class OpenBSDI386TargetInfo : public OpenBSDTargetInfo<X86_32TargetInfo> {
public:
  OpenBSDI386TargetInfo(const llvm::Triple &Triple, const TargetOptions &Opts)
      : OpenBSDTargetInfo<X86_32TargetInfo>(Triple, Opts) {
    SizeType = UnsignedLong;
    IntPtrType = SignedLong;
    PtrDiffType = SignedLong;
  }
};

class BitrigI386TargetInfo : public BitrigTargetInfo<X86_32TargetInfo> {
public:
  BitrigI386TargetInfo(const llvm::Triple &Triple, const TargetOptions &Opts)
      : BitrigTargetInfo<X86_32TargetInfo>(Triple, Opts) {
    SizeType = UnsignedLong;
    IntPtrType = SignedLong;
    PtrDiffType = SignedLong;
  }
};

class DarwinI386TargetInfo : public DarwinTargetInfo<X86_32TargetInfo> {
public:
  DarwinI386TargetInfo(const llvm::Triple &Triple, const TargetOptions &Opts)
      : DarwinTargetInfo<X86_32TargetInfo>(Triple, Opts) {
    LongDoubleWidth = 128;
    LongDoubleAlign = 128;
    SuitableAlign = 128;
    MaxVectorAlign = 256;
    // The watchOS simulator uses the builtin bool type for Objective-C.
    llvm::Triple T = llvm::Triple(Triple);
    if (T.isWatchOS())
      UseSignedCharForObjCBool = false;
    SizeType = UnsignedLong;
    IntPtrType = SignedLong;
    resetDataLayout("e-m:o-p:32:32-f64:32:64-f80:128-n8:16:32-S128");
    HasAlignMac68kSupport = true;
  }

  bool handleTargetFeatures(std::vector<std::string> &Features,
                            DiagnosticsEngine &Diags) override {
    if (!DarwinTargetInfo<X86_32TargetInfo>::handleTargetFeatures(Features,
                                                                  Diags))
      return false;
    // We now know the features we have: we can decide how to align vectors.
    MaxVectorAlign =
        hasFeature("avx512f") ? 512 : hasFeature("avx") ? 256 : 128;
    return true;
  }
};

// x86-32 Windows target
class WindowsX86_32TargetInfo : public WindowsTargetInfo<X86_32TargetInfo> {
public:
  WindowsX86_32TargetInfo(const llvm::Triple &Triple, const TargetOptions &Opts)
      : WindowsTargetInfo<X86_32TargetInfo>(Triple, Opts) {
    WCharType = UnsignedShort;
    DoubleAlign = LongLongAlign = 64;
    bool IsWinCOFF =
        getTriple().isOSWindows() && getTriple().isOSBinFormatCOFF();
    resetDataLayout(IsWinCOFF
                        ? "e-m:x-p:32:32-i64:64-f80:32-n8:16:32-a:0:32-S32"
                        : "e-m:e-p:32:32-i64:64-f80:32-n8:16:32-a:0:32-S32");
  }
  void getTargetDefines(const LangOptions &Opts,
                        MacroBuilder &Builder) const override {
    WindowsTargetInfo<X86_32TargetInfo>::getTargetDefines(Opts, Builder);
  }
};

// x86-32 Windows Visual Studio target
class MicrosoftX86_32TargetInfo : public WindowsX86_32TargetInfo {
public:
  MicrosoftX86_32TargetInfo(const llvm::Triple &Triple,
                            const TargetOptions &Opts)
      : WindowsX86_32TargetInfo(Triple, Opts) {
    LongDoubleWidth = LongDoubleAlign = 64;
    LongDoubleFormat = &llvm::APFloat::IEEEdouble;
  }
  void getTargetDefines(const LangOptions &Opts,
                        MacroBuilder &Builder) const override {
    WindowsX86_32TargetInfo::getTargetDefines(Opts, Builder);
    WindowsX86_32TargetInfo::getVisualStudioDefines(Opts, Builder);
    // The value of the following reflects processor type.
    // 300=386, 400=486, 500=Pentium, 600=Blend (default)
    // We lost the original triple, so we use the default.
    Builder.defineMacro("_M_IX86", "600");
  }
};

static void addCygMingDefines(const LangOptions &Opts, MacroBuilder &Builder) {
  // Mingw and cygwin define __declspec(a) to __attribute__((a)).  Clang
  // supports __declspec natively under -fms-extensions, but we define a no-op
  // __declspec macro anyway for pre-processor compatibility.
  if (Opts.MicrosoftExt)
    Builder.defineMacro("__declspec", "__declspec");
  else
    Builder.defineMacro("__declspec(a)", "__attribute__((a))");

  if (!Opts.MicrosoftExt) {
    // Provide macros for all the calling convention keywords.  Provide both
    // single and double underscore prefixed variants.  These are available on
    // x64 as well as x86, even though they have no effect.
    const char *CCs[] = {"cdecl", "stdcall", "fastcall", "thiscall", "pascal"};
    for (const char *CC : CCs) {
      std::string GCCSpelling = "__attribute__((__";
      GCCSpelling += CC;
      GCCSpelling += "__))";
      Builder.defineMacro(Twine("_") + CC, GCCSpelling);
      Builder.defineMacro(Twine("__") + CC, GCCSpelling);
    }
  }
}

static void addMinGWDefines(const LangOptions &Opts, MacroBuilder &Builder) {
  Builder.defineMacro("__MSVCRT__");
  Builder.defineMacro("__MINGW32__");
  addCygMingDefines(Opts, Builder);
}

// x86-32 MinGW target
class MinGWX86_32TargetInfo : public WindowsX86_32TargetInfo {
public:
  MinGWX86_32TargetInfo(const llvm::Triple &Triple, const TargetOptions &Opts)
      : WindowsX86_32TargetInfo(Triple, Opts) {}
  void getTargetDefines(const LangOptions &Opts,
                        MacroBuilder &Builder) const override {
    WindowsX86_32TargetInfo::getTargetDefines(Opts, Builder);
    DefineStd(Builder, "WIN32", Opts);
    DefineStd(Builder, "WINNT", Opts);
    Builder.defineMacro("_X86_");
    addMinGWDefines(Opts, Builder);
  }
};

// x86-32 Cygwin target
class CygwinX86_32TargetInfo : public X86_32TargetInfo {
public:
  CygwinX86_32TargetInfo(const llvm::Triple &Triple, const TargetOptions &Opts)
      : X86_32TargetInfo(Triple, Opts) {
    WCharType = UnsignedShort;
    DoubleAlign = LongLongAlign = 64;
    resetDataLayout("e-m:x-p:32:32-i64:64-f80:32-n8:16:32-a:0:32-S32");
  }
  void getTargetDefines(const LangOptions &Opts,
                        MacroBuilder &Builder) const override {
    X86_32TargetInfo::getTargetDefines(Opts, Builder);
    Builder.defineMacro("_X86_");
    Builder.defineMacro("__CYGWIN__");
    Builder.defineMacro("__CYGWIN32__");
    addCygMingDefines(Opts, Builder);
    DefineStd(Builder, "unix", Opts);
    if (Opts.CPlusPlus)
      Builder.defineMacro("_GNU_SOURCE");
  }
};

// x86-32 Haiku target
class HaikuX86_32TargetInfo : public HaikuTargetInfo<X86_32TargetInfo> {
public:
  HaikuX86_32TargetInfo(const llvm::Triple &Triple, const TargetOptions &Opts)
    : HaikuTargetInfo<X86_32TargetInfo>(Triple, Opts) {
  }
  void getTargetDefines(const LangOptions &Opts,
                        MacroBuilder &Builder) const override {
    HaikuTargetInfo<X86_32TargetInfo>::getTargetDefines(Opts, Builder);
    Builder.defineMacro("__INTEL__");
  }
};

// X86-32 MCU target
class MCUX86_32TargetInfo : public X86_32TargetInfo {
public:
  MCUX86_32TargetInfo(const llvm::Triple &Triple, const TargetOptions &Opts)
      : X86_32TargetInfo(Triple, Opts) {
    LongDoubleWidth = 64;
    LongDoubleFormat = &llvm::APFloat::IEEEdouble;
    resetDataLayout("e-m:e-p:32:32-i64:32-f64:32-f128:32-n8:16:32-a:0:32-S32");
    WIntType = UnsignedInt;
  }

  CallingConvCheckResult checkCallingConvention(CallingConv CC) const override {
    // On MCU we support only C calling convention.
    return CC == CC_C ? CCCR_OK : CCCR_Warning;
  }

  void getTargetDefines(const LangOptions &Opts,
                        MacroBuilder &Builder) const override {
    X86_32TargetInfo::getTargetDefines(Opts, Builder);
    Builder.defineMacro("__iamcu");
    Builder.defineMacro("__iamcu__");
  }

  bool allowsLargerPreferedTypeAlignment() const override {
    return false;
  }
};

// RTEMS Target
template<typename Target>
class RTEMSTargetInfo : public OSTargetInfo<Target> {
protected:
  void getOSDefines(const LangOptions &Opts, const llvm::Triple &Triple,
                    MacroBuilder &Builder) const override {
    // RTEMS defines; list based off of gcc output

    Builder.defineMacro("__rtems__");
    Builder.defineMacro("__ELF__");
  }

public:
  RTEMSTargetInfo(const llvm::Triple &Triple, const TargetOptions &Opts)
      : OSTargetInfo<Target>(Triple, Opts) {
    switch (Triple.getArch()) {
    default:
    case llvm::Triple::x86:
      // this->MCountName = ".mcount";
      break;
    case llvm::Triple::mips:
    case llvm::Triple::mipsel:
    case llvm::Triple::ppc:
    case llvm::Triple::ppc64:
    case llvm::Triple::ppc64le:
      // this->MCountName = "_mcount";
      break;
    case llvm::Triple::arm:
      // this->MCountName = "__mcount";
      break;
    }
  }
};

// x86-32 RTEMS target
class RTEMSX86_32TargetInfo : public X86_32TargetInfo {
public:
  RTEMSX86_32TargetInfo(const llvm::Triple &Triple, const TargetOptions &Opts)
      : X86_32TargetInfo(Triple, Opts) {
    SizeType = UnsignedLong;
    IntPtrType = SignedLong;
    PtrDiffType = SignedLong;
  }
  void getTargetDefines(const LangOptions &Opts,
                        MacroBuilder &Builder) const override {
    X86_32TargetInfo::getTargetDefines(Opts, Builder);
    Builder.defineMacro("__INTEL__");
    Builder.defineMacro("__rtems__");
  }
};

// x86-64 generic target
class X86_64TargetInfo : public X86TargetInfo {
public:
  X86_64TargetInfo(const llvm::Triple &Triple, const TargetOptions &Opts)
      : X86TargetInfo(Triple, Opts) {
    const bool IsX32 = getTriple().getEnvironment() == llvm::Triple::GNUX32;
    bool IsWinCOFF =
        getTriple().isOSWindows() && getTriple().isOSBinFormatCOFF();
    LongWidth = LongAlign = PointerWidth = PointerAlign = IsX32 ? 32 : 64;
    LongDoubleWidth = 128;
    LongDoubleAlign = 128;
    LargeArrayMinWidth = 128;
    LargeArrayAlign = 128;
    SuitableAlign = 128;
    SizeType    = IsX32 ? UnsignedInt      : UnsignedLong;
    PtrDiffType = IsX32 ? SignedInt        : SignedLong;
    IntPtrType  = IsX32 ? SignedInt        : SignedLong;
    IntMaxType  = IsX32 ? SignedLongLong   : SignedLong;
    Int64Type   = IsX32 ? SignedLongLong   : SignedLong;
    RegParmMax = 6;

    // Pointers are 32-bit in x32.
    resetDataLayout(IsX32
                        ? "e-m:e-p:32:32-i64:64-f80:128-n8:16:32:64-S128"
                        : IsWinCOFF ? "e-m:w-i64:64-f80:128-n8:16:32:64-S128"
                                    : "e-m:e-i64:64-f80:128-n8:16:32:64-S128");

    // Use fpret only for long double.
    RealTypeUsesObjCFPRet = (1 << TargetInfo::LongDouble);

    // Use fp2ret for _Complex long double.
    ComplexLongDoubleUsesFP2Ret = true;

    // Make __builtin_ms_va_list available.
    HasBuiltinMSVaList = true;

    // x86-64 has atomics up to 16 bytes.
    MaxAtomicPromoteWidth = 128;
    MaxAtomicInlineWidth = 128;
  }
  BuiltinVaListKind getBuiltinVaListKind() const override {
    return TargetInfo::X86_64ABIBuiltinVaList;
  }

  int getEHDataRegisterNumber(unsigned RegNo) const override {
    if (RegNo == 0) return 0;
    if (RegNo == 1) return 1;
    return -1;
  }

  CallingConvCheckResult checkCallingConvention(CallingConv CC) const override {
    switch (CC) {
    case CC_C:
    case CC_Swift:
    case CC_X86VectorCall:
    case CC_IntelOclBicc:
    case CC_X86_64Win64:
    case CC_PreserveMost:
    case CC_PreserveAll:
    case CC_X86RegCall:
      return CCCR_OK;
    default:
      return CCCR_Warning;
    }
  }

  CallingConv getDefaultCallingConv(CallingConvMethodType MT) const override {
    return CC_C;
  }

  // for x32 we need it here explicitly
  bool hasInt128Type() const override { return true; }
  unsigned getUnwindWordWidth() const override { return 64; }
  unsigned getRegisterWidth() const override { return 64; }

  bool validateGlobalRegisterVariable(StringRef RegName,
                                      unsigned RegSize,
                                      bool &HasSizeMismatch) const override {
    // rsp and rbp are the only 64-bit registers the x86 backend can currently
    // handle.
    if (RegName.equals("rsp") || RegName.equals("rbp")) {
      // Check that the register size is 64-bit.
      HasSizeMismatch = RegSize != 64;
      return true;
    }

    // Check if the register is a 32-bit register the backend can handle.
    return X86TargetInfo::validateGlobalRegisterVariable(RegName, RegSize,
                                                         HasSizeMismatch);
  }
  ArrayRef<Builtin::Info> getTargetBuiltins() const override {
    return llvm::makeArrayRef(BuiltinInfoX86,
                              X86::LastTSBuiltin - Builtin::FirstTSBuiltin);
  }
};

// x86-64 Windows target
class WindowsX86_64TargetInfo : public WindowsTargetInfo<X86_64TargetInfo> {
public:
  WindowsX86_64TargetInfo(const llvm::Triple &Triple, const TargetOptions &Opts)
      : WindowsTargetInfo<X86_64TargetInfo>(Triple, Opts) {
    WCharType = UnsignedShort;
    LongWidth = LongAlign = 32;
    DoubleAlign = LongLongAlign = 64;
    IntMaxType = SignedLongLong;
    Int64Type = SignedLongLong;
    SizeType = UnsignedLongLong;
    PtrDiffType = SignedLongLong;
    IntPtrType = SignedLongLong;
  }

  void getTargetDefines(const LangOptions &Opts,
                                MacroBuilder &Builder) const override {
    WindowsTargetInfo<X86_64TargetInfo>::getTargetDefines(Opts, Builder);
    Builder.defineMacro("_WIN64");
  }

  BuiltinVaListKind getBuiltinVaListKind() const override {
    return TargetInfo::CharPtrBuiltinVaList;
  }

  CallingConvCheckResult checkCallingConvention(CallingConv CC) const override {
    switch (CC) {
    case CC_X86StdCall:
    case CC_X86ThisCall:
    case CC_X86FastCall:
      return CCCR_Ignore;
    case CC_C:
    case CC_X86VectorCall:
    case CC_IntelOclBicc:
    case CC_X86_64SysV:
    case CC_Swift:
    case CC_X86RegCall:
      return CCCR_OK;
    default:
      return CCCR_Warning;
    }
  }
};

// x86-64 Windows Visual Studio target
class MicrosoftX86_64TargetInfo : public WindowsX86_64TargetInfo {
public:
  MicrosoftX86_64TargetInfo(const llvm::Triple &Triple,
                            const TargetOptions &Opts)
      : WindowsX86_64TargetInfo(Triple, Opts) {
    LongDoubleWidth = LongDoubleAlign = 64;
    LongDoubleFormat = &llvm::APFloat::IEEEdouble;
  }
  void getTargetDefines(const LangOptions &Opts,
                        MacroBuilder &Builder) const override {
    WindowsX86_64TargetInfo::getTargetDefines(Opts, Builder);
    WindowsX86_64TargetInfo::getVisualStudioDefines(Opts, Builder);
    Builder.defineMacro("_M_X64", "100");
    Builder.defineMacro("_M_AMD64", "100");
  }
};

// x86-64 MinGW target
class MinGWX86_64TargetInfo : public WindowsX86_64TargetInfo {
public:
  MinGWX86_64TargetInfo(const llvm::Triple &Triple, const TargetOptions &Opts)
      : WindowsX86_64TargetInfo(Triple, Opts) {
    // Mingw64 rounds long double size and alignment up to 16 bytes, but sticks
    // with x86 FP ops. Weird.
    LongDoubleWidth = LongDoubleAlign = 128;
    LongDoubleFormat = &llvm::APFloat::x87DoubleExtended;
  }

  void getTargetDefines(const LangOptions &Opts,
                        MacroBuilder &Builder) const override {
    WindowsX86_64TargetInfo::getTargetDefines(Opts, Builder);
    DefineStd(Builder, "WIN64", Opts);
    Builder.defineMacro("__MINGW64__");
    addMinGWDefines(Opts, Builder);

    // GCC defines this macro when it is using __gxx_personality_seh0.
    if (!Opts.SjLjExceptions)
      Builder.defineMacro("__SEH__");
  }
};

// x86-64 Cygwin target
class CygwinX86_64TargetInfo : public X86_64TargetInfo {
public:
  CygwinX86_64TargetInfo(const llvm::Triple &Triple, const TargetOptions &Opts)
      : X86_64TargetInfo(Triple, Opts) {
    TLSSupported = false;
    WCharType = UnsignedShort;
  }
  void getTargetDefines(const LangOptions &Opts,
                        MacroBuilder &Builder) const override {
    X86_64TargetInfo::getTargetDefines(Opts, Builder);
    Builder.defineMacro("__x86_64__");
    Builder.defineMacro("__CYGWIN__");
    Builder.defineMacro("__CYGWIN64__");
    addCygMingDefines(Opts, Builder);
    DefineStd(Builder, "unix", Opts);
    if (Opts.CPlusPlus)
      Builder.defineMacro("_GNU_SOURCE");

    // GCC defines this macro when it is using __gxx_personality_seh0.
    if (!Opts.SjLjExceptions)
      Builder.defineMacro("__SEH__");
  }
};

class DarwinX86_64TargetInfo : public DarwinTargetInfo<X86_64TargetInfo> {
public:
  DarwinX86_64TargetInfo(const llvm::Triple &Triple, const TargetOptions &Opts)
      : DarwinTargetInfo<X86_64TargetInfo>(Triple, Opts) {
    Int64Type = SignedLongLong;
    // The 64-bit iOS simulator uses the builtin bool type for Objective-C.
    llvm::Triple T = llvm::Triple(Triple);
    if (T.isiOS())
      UseSignedCharForObjCBool = false;
    resetDataLayout("e-m:o-i64:64-f80:128-n8:16:32:64-S128");
  }

  bool handleTargetFeatures(std::vector<std::string> &Features,
                            DiagnosticsEngine &Diags) override {
    if (!DarwinTargetInfo<X86_64TargetInfo>::handleTargetFeatures(Features,
                                                                  Diags))
      return false;
    // We now know the features we have: we can decide how to align vectors.
    MaxVectorAlign =
        hasFeature("avx512f") ? 512 : hasFeature("avx") ? 256 : 128;
    return true;
  }
};

class OpenBSDX86_64TargetInfo : public OpenBSDTargetInfo<X86_64TargetInfo> {
public:
  OpenBSDX86_64TargetInfo(const llvm::Triple &Triple, const TargetOptions &Opts)
      : OpenBSDTargetInfo<X86_64TargetInfo>(Triple, Opts) {
    IntMaxType = SignedLongLong;
    Int64Type = SignedLongLong;
  }
};

class BitrigX86_64TargetInfo : public BitrigTargetInfo<X86_64TargetInfo> {
public:
  BitrigX86_64TargetInfo(const llvm::Triple &Triple, const TargetOptions &Opts)
      : BitrigTargetInfo<X86_64TargetInfo>(Triple, Opts) {
    IntMaxType = SignedLongLong;
    Int64Type = SignedLongLong;
  }
};

class ARMTargetInfo : public TargetInfo {
  // Possible FPU choices.
  enum FPUMode {
    VFP2FPU = (1 << 0),
    VFP3FPU = (1 << 1),
    VFP4FPU = (1 << 2),
    NeonFPU = (1 << 3),
    FPARMV8 = (1 << 4)
  };

  // Possible HWDiv features.
  enum HWDivMode {
    HWDivThumb = (1 << 0),
    HWDivARM = (1 << 1)
  };

  static bool FPUModeIsVFP(FPUMode Mode) {
    return Mode & (VFP2FPU | VFP3FPU | VFP4FPU | NeonFPU | FPARMV8);
  }

  static const TargetInfo::GCCRegAlias GCCRegAliases[];
  static const char * const GCCRegNames[];

  std::string ABI, CPU;

  StringRef CPUProfile;
  StringRef CPUAttr;

  enum {
    FP_Default,
    FP_VFP,
    FP_Neon
  } FPMath;

  unsigned ArchISA;
  unsigned ArchKind = llvm::ARM::AK_ARMV4T;
  unsigned ArchProfile;
  unsigned ArchVersion;

  unsigned FPU : 5;

  unsigned IsAAPCS : 1;
  unsigned HWDiv : 2;

  // Initialized via features.
  unsigned SoftFloat : 1;
  unsigned SoftFloatABI : 1;

  unsigned CRC : 1;
  unsigned Crypto : 1;
  unsigned DSP : 1;
  unsigned Unaligned : 1;

  enum {
    LDREX_B = (1 << 0), /// byte (8-bit)
    LDREX_H = (1 << 1), /// half (16-bit)
    LDREX_W = (1 << 2), /// word (32-bit)
    LDREX_D = (1 << 3), /// double (64-bit)
  };

  uint32_t LDREX;

  // ACLE 6.5.1 Hardware floating point
  enum {
    HW_FP_HP = (1 << 1), /// half (16-bit)
    HW_FP_SP = (1 << 2), /// single (32-bit)
    HW_FP_DP = (1 << 3), /// double (64-bit)
  };
  uint32_t HW_FP;

  static const Builtin::Info BuiltinInfo[];

  void setABIAAPCS() {
    IsAAPCS = true;

    DoubleAlign = LongLongAlign = LongDoubleAlign = SuitableAlign = 64;
    const llvm::Triple &T = getTriple();

    // size_t is unsigned long on MachO-derived environments, NetBSD,
    // OpenBSD and Bitrig.
    if (T.isOSBinFormatMachO() || T.getOS() == llvm::Triple::NetBSD ||
        T.getOS() == llvm::Triple::OpenBSD ||
        T.getOS() == llvm::Triple::Bitrig)
      SizeType = UnsignedLong;
    else
      SizeType = UnsignedInt;

    switch (T.getOS()) {
    case llvm::Triple::NetBSD:
    case llvm::Triple::OpenBSD:
      WCharType = SignedInt;
      break;
    case llvm::Triple::Win32:
      WCharType = UnsignedShort;
      break;
    case llvm::Triple::Linux:
    default:
      // AAPCS 7.1.1, ARM-Linux ABI 2.4: type of wchar_t is unsigned int.
      WCharType = UnsignedInt;
      break;
    }

    UseBitFieldTypeAlignment = true;

    ZeroLengthBitfieldBoundary = 0;

    // Thumb1 add sp, #imm requires the immediate value be multiple of 4,
    // so set preferred for small types to 32.
    if (T.isOSBinFormatMachO()) {
      resetDataLayout(BigEndian
                          ? "E-m:o-p:32:32-i64:64-v128:64:128-a:0:32-n32-S64"
                          : "e-m:o-p:32:32-i64:64-v128:64:128-a:0:32-n32-S64");
    } else if (T.isOSWindows()) {
      assert(!BigEndian && "Windows on ARM does not support big endian");
      resetDataLayout("e"
                      "-m:w"
                      "-p:32:32"
                      "-i64:64"
                      "-v128:64:128"
                      "-a:0:32"
                      "-n32"
                      "-S64");
    } else if (T.isOSNaCl()) {
      assert(!BigEndian && "NaCl on ARM does not support big endian");
      resetDataLayout("e-m:e-p:32:32-i64:64-v128:64:128-a:0:32-n32-S128");
    } else {
      resetDataLayout(BigEndian
                          ? "E-m:e-p:32:32-i64:64-v128:64:128-a:0:32-n32-S64"
                          : "e-m:e-p:32:32-i64:64-v128:64:128-a:0:32-n32-S64");
    }

    // FIXME: Enumerated types are variable width in straight AAPCS.
  }

  void setABIAPCS(bool IsAAPCS16) {
    const llvm::Triple &T = getTriple();

    IsAAPCS = false;

    if (IsAAPCS16)
      DoubleAlign = LongLongAlign = LongDoubleAlign = SuitableAlign = 64;
    else
      DoubleAlign = LongLongAlign = LongDoubleAlign = SuitableAlign = 32;

    // size_t is unsigned int on FreeBSD.
    if (T.getOS() == llvm::Triple::FreeBSD)
      SizeType = UnsignedInt;
    else
      SizeType = UnsignedLong;

    // Revert to using SignedInt on apcs-gnu to comply with existing behaviour.
    WCharType = SignedInt;

    // Do not respect the alignment of bit-field types when laying out
    // structures. This corresponds to PCC_BITFIELD_TYPE_MATTERS in gcc.
    UseBitFieldTypeAlignment = false;

    /// gcc forces the alignment to 4 bytes, regardless of the type of the
    /// zero length bitfield.  This corresponds to EMPTY_FIELD_BOUNDARY in
    /// gcc.
    ZeroLengthBitfieldBoundary = 32;

    if (T.isOSBinFormatMachO() && IsAAPCS16) {
      assert(!BigEndian && "AAPCS16 does not support big-endian");
      resetDataLayout("e-m:o-p:32:32-i64:64-a:0:32-n32-S128");
    } else if (T.isOSBinFormatMachO())
      resetDataLayout(
          BigEndian
              ? "E-m:o-p:32:32-f64:32:64-v64:32:64-v128:32:128-a:0:32-n32-S32"
              : "e-m:o-p:32:32-f64:32:64-v64:32:64-v128:32:128-a:0:32-n32-S32");
    else
      resetDataLayout(
          BigEndian
              ? "E-m:e-p:32:32-f64:32:64-v64:32:64-v128:32:128-a:0:32-n32-S32"
              : "e-m:e-p:32:32-f64:32:64-v64:32:64-v128:32:128-a:0:32-n32-S32");

    // FIXME: Override "preferred align" for double and long long.
  }

  void setArchInfo() {
    StringRef ArchName = getTriple().getArchName();

    ArchISA     = llvm::ARM::parseArchISA(ArchName);
    CPU         = llvm::ARM::getDefaultCPU(ArchName);
    unsigned AK = llvm::ARM::parseArch(ArchName);
    if (AK != llvm::ARM::AK_INVALID)
      ArchKind = AK;
    setArchInfo(ArchKind);
  }

  void setArchInfo(unsigned Kind) {
    StringRef SubArch;

    // cache TargetParser info
    ArchKind    = Kind;
    SubArch     = llvm::ARM::getSubArch(ArchKind);
    ArchProfile = llvm::ARM::parseArchProfile(SubArch);
    ArchVersion = llvm::ARM::parseArchVersion(SubArch);

    // cache CPU related strings
    CPUAttr    = getCPUAttr();
    CPUProfile = getCPUProfile();
  }

  void setAtomic() {
    // when triple does not specify a sub arch,
    // then we are not using inline atomics
    bool ShouldUseInlineAtomic =
                   (ArchISA == llvm::ARM::IK_ARM   && ArchVersion >= 6) ||
                   (ArchISA == llvm::ARM::IK_THUMB && ArchVersion >= 7);
    // Cortex M does not support 8 byte atomics, while general Thumb2 does.
    if (ArchProfile == llvm::ARM::PK_M) {
      MaxAtomicPromoteWidth = 32;
      if (ShouldUseInlineAtomic)
        MaxAtomicInlineWidth = 32;
    }
    else {
      MaxAtomicPromoteWidth = 64;
      if (ShouldUseInlineAtomic)
        MaxAtomicInlineWidth = 64;
    }
  }

  bool isThumb() const {
    return (ArchISA == llvm::ARM::IK_THUMB);
  }

  bool supportsThumb() const {
    return CPUAttr.count('T') || ArchVersion >= 6;
  }

  bool supportsThumb2() const {
    return CPUAttr.equals("6T2") ||
           (ArchVersion >= 7 && !CPUAttr.equals("8M_BASE"));
  }

  StringRef getCPUAttr() const {
    // For most sub-arches, the build attribute CPU name is enough.
    // For Cortex variants, it's slightly different.
    switch(ArchKind) {
    default:
      return llvm::ARM::getCPUAttr(ArchKind);
    case llvm::ARM::AK_ARMV6M:
      return "6M";
    case llvm::ARM::AK_ARMV7S:
      return "7S";
    case llvm::ARM::AK_ARMV7A:
      return "7A";
    case llvm::ARM::AK_ARMV7R:
      return "7R";
    case llvm::ARM::AK_ARMV7M:
      return "7M";
    case llvm::ARM::AK_ARMV7EM:
      return "7EM";
    case llvm::ARM::AK_ARMV8A:
      return "8A";
    case llvm::ARM::AK_ARMV8_1A:
      return "8_1A";
    case llvm::ARM::AK_ARMV8_2A:
      return "8_2A";
    case llvm::ARM::AK_ARMV8MBaseline:
      return "8M_BASE";
    case llvm::ARM::AK_ARMV8MMainline:
      return "8M_MAIN";
    case llvm::ARM::AK_ARMV8R:
      return "8R";
    }
  }

  StringRef getCPUProfile() const {
    switch(ArchProfile) {
    case llvm::ARM::PK_A:
      return "A";
    case llvm::ARM::PK_R:
      return "R";
    case llvm::ARM::PK_M:
      return "M";
    default:
      return "";
    }
  }

public:
  ARMTargetInfo(const llvm::Triple &Triple, const TargetOptions &Opts)
      : TargetInfo(Triple), FPMath(FP_Default), IsAAPCS(true), LDREX(0),
        HW_FP(0) {

    switch (getTriple().getOS()) {
    case llvm::Triple::NetBSD:
    case llvm::Triple::OpenBSD:
      PtrDiffType = SignedLong;
      break;
    default:
      PtrDiffType = SignedInt;
      break;
    }

    // Cache arch related info.
    setArchInfo();

    // {} in inline assembly are neon specifiers, not assembly variant
    // specifiers.
    NoAsmVariants = true;

    // FIXME: This duplicates code from the driver that sets the -target-abi
    // option - this code is used if -target-abi isn't passed and should
    // be unified in some way.
    if (Triple.isOSBinFormatMachO()) {
      // The backend is hardwired to assume AAPCS for M-class processors, ensure
      // the frontend matches that.
      if (Triple.getEnvironment() == llvm::Triple::EABI ||
          Triple.getOS() == llvm::Triple::UnknownOS ||
          ArchProfile == llvm::ARM::PK_M) {
        setABI("aapcs");
      } else if (Triple.isWatchABI()) {
        setABI("aapcs16");
      } else {
        setABI("apcs-gnu");
      }
    } else if (Triple.isOSWindows()) {
      // FIXME: this is invalid for WindowsCE
      setABI("aapcs");
    } else {
      // Select the default based on the platform.
      switch (Triple.getEnvironment()) {
      case llvm::Triple::Android:
      case llvm::Triple::GNUEABI:
      case llvm::Triple::GNUEABIHF:
      case llvm::Triple::MuslEABI:
      case llvm::Triple::MuslEABIHF:
        setABI("aapcs-linux");
        break;
      case llvm::Triple::EABIHF:
      case llvm::Triple::EABI:
        setABI("aapcs");
        break;
      case llvm::Triple::GNU:
        setABI("apcs-gnu");
      break;
      default:
        if (Triple.getOS() == llvm::Triple::NetBSD)
          setABI("apcs-gnu");
        else
          setABI("aapcs");
        break;
      }
    }

    // ARM targets default to using the ARM C++ ABI.
    TheCXXABI.set(TargetCXXABI::GenericARM);

    // ARM has atomics up to 8 bytes
    setAtomic();

    // Do force alignment of members that follow zero length bitfields.  If
    // the alignment of the zero-length bitfield is greater than the member
    // that follows it, `bar', `bar' will be aligned as the  type of the
    // zero length bitfield.
    UseZeroLengthBitfieldAlignment = true;

    if (Triple.getOS() == llvm::Triple::Linux ||
        Triple.getOS() == llvm::Triple::UnknownOS)
      this->MCountName =
          Opts.EABIVersion == "gnu" ? "\01__gnu_mcount_nc" : "\01mcount";
  }

  StringRef getABI() const override { return ABI; }

  bool setABI(const std::string &Name) override {
    ABI = Name;

    // The defaults (above) are for AAPCS, check if we need to change them.
    //
    // FIXME: We need support for -meabi... we could just mangle it into the
    // name.
    if (Name == "apcs-gnu" || Name == "aapcs16") {
      setABIAPCS(Name == "aapcs16");
      return true;
    }
    if (Name == "aapcs" || Name == "aapcs-vfp" || Name == "aapcs-linux") {
      setABIAAPCS();
      return true;
    }
    return false;
  }

  // FIXME: This should be based on Arch attributes, not CPU names.
  bool
  initFeatureMap(llvm::StringMap<bool> &Features, DiagnosticsEngine &Diags,
                 StringRef CPU,
                 const std::vector<std::string> &FeaturesVec) const override {

    std::vector<StringRef> TargetFeatures;
    unsigned Arch = llvm::ARM::parseArch(getTriple().getArchName());

    // get default FPU features
    unsigned FPUKind = llvm::ARM::getDefaultFPU(CPU, Arch);
    llvm::ARM::getFPUFeatures(FPUKind, TargetFeatures);

    // get default Extension features
    unsigned Extensions = llvm::ARM::getDefaultExtensions(CPU, Arch);
    llvm::ARM::getExtensionFeatures(Extensions, TargetFeatures);

    for (auto Feature : TargetFeatures)
      if (Feature[0] == '+')
        Features[Feature.drop_front(1)] = true;

    return TargetInfo::initFeatureMap(Features, Diags, CPU, FeaturesVec);
  }

  bool handleTargetFeatures(std::vector<std::string> &Features,
                            DiagnosticsEngine &Diags) override {
    FPU = 0;
    CRC = 0;
    Crypto = 0;
    DSP = 0;
    Unaligned = 1;
    SoftFloat = SoftFloatABI = false;
    HWDiv = 0;

    // This does not diagnose illegal cases like having both
    // "+vfpv2" and "+vfpv3" or having "+neon" and "+fp-only-sp".
    uint32_t HW_FP_remove = 0;
    for (const auto &Feature : Features) {
      if (Feature == "+soft-float") {
        SoftFloat = true;
      } else if (Feature == "+soft-float-abi") {
        SoftFloatABI = true;
      } else if (Feature == "+vfp2") {
        FPU |= VFP2FPU;
        HW_FP |= HW_FP_SP | HW_FP_DP;
      } else if (Feature == "+vfp3") {
        FPU |= VFP3FPU;
        HW_FP |= HW_FP_SP | HW_FP_DP;
      } else if (Feature == "+vfp4") {
        FPU |= VFP4FPU;
        HW_FP |= HW_FP_SP | HW_FP_DP | HW_FP_HP;
      } else if (Feature == "+fp-armv8") {
        FPU |= FPARMV8;
        HW_FP |= HW_FP_SP | HW_FP_DP | HW_FP_HP;
      } else if (Feature == "+neon") {
        FPU |= NeonFPU;
        HW_FP |= HW_FP_SP | HW_FP_DP;
      } else if (Feature == "+hwdiv") {
        HWDiv |= HWDivThumb;
      } else if (Feature == "+hwdiv-arm") {
        HWDiv |= HWDivARM;
      } else if (Feature == "+crc") {
        CRC = 1;
      } else if (Feature == "+crypto") {
        Crypto = 1;
      } else if (Feature == "+dsp") {
        DSP = 1;
      } else if (Feature == "+fp-only-sp") {
        HW_FP_remove |= HW_FP_DP;
      } else if (Feature == "+strict-align") {
        Unaligned = 0;
      } else if (Feature == "+fp16") {
        HW_FP |= HW_FP_HP;
      }
    }
    HW_FP &= ~HW_FP_remove;

    switch (ArchVersion) {
    case 6:
      if (ArchProfile == llvm::ARM::PK_M)
        LDREX = 0;
      else if (ArchKind == llvm::ARM::AK_ARMV6K)
        LDREX = LDREX_D | LDREX_W | LDREX_H | LDREX_B ;
      else
        LDREX = LDREX_W;
      break;
    case 7:
      if (ArchProfile == llvm::ARM::PK_M)
        LDREX = LDREX_W | LDREX_H | LDREX_B ;
      else
        LDREX = LDREX_D | LDREX_W | LDREX_H | LDREX_B ;
      break;
    case 8:
      LDREX = LDREX_D | LDREX_W | LDREX_H | LDREX_B ;
    }

    if (!(FPU & NeonFPU) && FPMath == FP_Neon) {
      Diags.Report(diag::err_target_unsupported_fpmath) << "neon";
      return false;
    }

    if (FPMath == FP_Neon)
      Features.push_back("+neonfp");
    else if (FPMath == FP_VFP)
      Features.push_back("-neonfp");

    // Remove front-end specific options which the backend handles differently.
    auto Feature =
        std::find(Features.begin(), Features.end(), "+soft-float-abi");
    if (Feature != Features.end())
      Features.erase(Feature);

    return true;
  }

  bool hasFeature(StringRef Feature) const override {
    return llvm::StringSwitch<bool>(Feature)
        .Case("arm", true)
        .Case("aarch32", true)
        .Case("softfloat", SoftFloat)
        .Case("thumb", isThumb())
        .Case("neon", (FPU & NeonFPU) && !SoftFloat)
        .Case("hwdiv", HWDiv & HWDivThumb)
        .Case("hwdiv-arm", HWDiv & HWDivARM)
        .Default(false);
  }

  bool setCPU(const std::string &Name) override {
    if (Name != "generic")
      setArchInfo(llvm::ARM::parseCPUArch(Name));

    if (ArchKind == llvm::ARM::AK_INVALID)
      return false;
    setAtomic();
    CPU = Name;
    return true;
  }

  bool setFPMath(StringRef Name) override;

  void getTargetDefines(const LangOptions &Opts,
                        MacroBuilder &Builder) const override {
    // Target identification.
    Builder.defineMacro("__arm");
    Builder.defineMacro("__arm__");
    // For bare-metal none-eabi.
    if (getTriple().getOS() == llvm::Triple::UnknownOS &&
        getTriple().getEnvironment() == llvm::Triple::EABI)
      Builder.defineMacro("__ELF__");

    // Target properties.
    Builder.defineMacro("__REGISTER_PREFIX__", "");

    // Unfortunately, __ARM_ARCH_7K__ is now more of an ABI descriptor. The CPU
    // happens to be Cortex-A7 though, so it should still get __ARM_ARCH_7A__.
    if (getTriple().isWatchABI())
      Builder.defineMacro("__ARM_ARCH_7K__", "2");

    if (!CPUAttr.empty())
      Builder.defineMacro("__ARM_ARCH_" + CPUAttr + "__");

    // ACLE 6.4.1 ARM/Thumb instruction set architecture
    // __ARM_ARCH is defined as an integer value indicating the current ARM ISA
    Builder.defineMacro("__ARM_ARCH", Twine(ArchVersion));

    if (ArchVersion >= 8) {
      // ACLE 6.5.7 Crypto Extension
      if (Crypto)
        Builder.defineMacro("__ARM_FEATURE_CRYPTO", "1");
      // ACLE 6.5.8 CRC32 Extension
      if (CRC)
        Builder.defineMacro("__ARM_FEATURE_CRC32", "1");
      // ACLE 6.5.10 Numeric Maximum and Minimum
      Builder.defineMacro("__ARM_FEATURE_NUMERIC_MAXMIN", "1");
      // ACLE 6.5.9 Directed Rounding
      Builder.defineMacro("__ARM_FEATURE_DIRECTED_ROUNDING", "1");
    }

    // __ARM_ARCH_ISA_ARM is defined to 1 if the core supports the ARM ISA.  It
    // is not defined for the M-profile.
    // NOTE that the default profile is assumed to be 'A'
    if (CPUProfile.empty() || ArchProfile != llvm::ARM::PK_M)
      Builder.defineMacro("__ARM_ARCH_ISA_ARM", "1");

    // __ARM_ARCH_ISA_THUMB is defined to 1 if the core supports the original
    // Thumb ISA (including v6-M and v8-M Baseline).  It is set to 2 if the
    // core supports the Thumb-2 ISA as found in the v6T2 architecture and all
    // v7 and v8 architectures excluding v8-M Baseline.
    if (supportsThumb2())
      Builder.defineMacro("__ARM_ARCH_ISA_THUMB", "2");
    else if (supportsThumb())
      Builder.defineMacro("__ARM_ARCH_ISA_THUMB", "1");

    // __ARM_32BIT_STATE is defined to 1 if code is being generated for a 32-bit
    // instruction set such as ARM or Thumb.
    Builder.defineMacro("__ARM_32BIT_STATE", "1");

    // ACLE 6.4.2 Architectural Profile (A, R, M or pre-Cortex)

    // __ARM_ARCH_PROFILE is defined as 'A', 'R', 'M' or 'S', or unset.
    if (!CPUProfile.empty())
      Builder.defineMacro("__ARM_ARCH_PROFILE", "'" + CPUProfile + "'");

    // ACLE 6.4.3 Unaligned access supported in hardware
    if (Unaligned)
      Builder.defineMacro("__ARM_FEATURE_UNALIGNED", "1");

    // ACLE 6.4.4 LDREX/STREX
    if (LDREX)
      Builder.defineMacro("__ARM_FEATURE_LDREX", "0x" + llvm::utohexstr(LDREX));

    // ACLE 6.4.5 CLZ
    if (ArchVersion == 5 ||
       (ArchVersion == 6 && CPUProfile != "M") ||
        ArchVersion >  6)
      Builder.defineMacro("__ARM_FEATURE_CLZ", "1");

    // ACLE 6.5.1 Hardware Floating Point
    if (HW_FP)
      Builder.defineMacro("__ARM_FP", "0x" + llvm::utohexstr(HW_FP));

    // ACLE predefines.
    Builder.defineMacro("__ARM_ACLE", "200");

    // FP16 support (we currently only support IEEE format).
    Builder.defineMacro("__ARM_FP16_FORMAT_IEEE", "1");
    Builder.defineMacro("__ARM_FP16_ARGS", "1");

    // ACLE 6.5.3 Fused multiply-accumulate (FMA)
    if (ArchVersion >= 7 && (FPU & VFP4FPU))
      Builder.defineMacro("__ARM_FEATURE_FMA", "1");

    // Subtarget options.

    // FIXME: It's more complicated than this and we don't really support
    // interworking.
    // Windows on ARM does not "support" interworking
    if (5 <= ArchVersion && ArchVersion <= 8 && !getTriple().isOSWindows())
      Builder.defineMacro("__THUMB_INTERWORK__");

    if (ABI == "aapcs" || ABI == "aapcs-linux" || ABI == "aapcs-vfp") {
      // Embedded targets on Darwin follow AAPCS, but not EABI.
      // Windows on ARM follows AAPCS VFP, but does not conform to EABI.
      if (!getTriple().isOSBinFormatMachO() && !getTriple().isOSWindows())
        Builder.defineMacro("__ARM_EABI__");
      Builder.defineMacro("__ARM_PCS", "1");
    }

    if ((!SoftFloat && !SoftFloatABI) || ABI == "aapcs-vfp" ||
        ABI == "aapcs16")
      Builder.defineMacro("__ARM_PCS_VFP", "1");

    if (SoftFloat)
      Builder.defineMacro("__SOFTFP__");

    if (ArchKind == llvm::ARM::AK_XSCALE)
      Builder.defineMacro("__XSCALE__");

    if (isThumb()) {
      Builder.defineMacro("__THUMBEL__");
      Builder.defineMacro("__thumb__");
      if (supportsThumb2())
        Builder.defineMacro("__thumb2__");
    }

    // ACLE 6.4.9 32-bit SIMD instructions
    if (ArchVersion >= 6 && (CPUProfile != "M" || CPUAttr == "7EM"))
      Builder.defineMacro("__ARM_FEATURE_SIMD32", "1");

    // ACLE 6.4.10 Hardware Integer Divide
    if (((HWDiv & HWDivThumb) && isThumb()) ||
        ((HWDiv & HWDivARM) && !isThumb())) {
      Builder.defineMacro("__ARM_FEATURE_IDIV", "1");
      Builder.defineMacro("__ARM_ARCH_EXT_IDIV__", "1");
    }

    // Note, this is always on in gcc, even though it doesn't make sense.
    Builder.defineMacro("__APCS_32__");

    if (FPUModeIsVFP((FPUMode) FPU)) {
      Builder.defineMacro("__VFP_FP__");
      if (FPU & VFP2FPU)
        Builder.defineMacro("__ARM_VFPV2__");
      if (FPU & VFP3FPU)
        Builder.defineMacro("__ARM_VFPV3__");
      if (FPU & VFP4FPU)
        Builder.defineMacro("__ARM_VFPV4__");
    }

    // This only gets set when Neon instructions are actually available, unlike
    // the VFP define, hence the soft float and arch check. This is subtly
    // different from gcc, we follow the intent which was that it should be set
    // when Neon instructions are actually available.
    if ((FPU & NeonFPU) && !SoftFloat && ArchVersion >= 7) {
      Builder.defineMacro("__ARM_NEON", "1");
      Builder.defineMacro("__ARM_NEON__");
      // current AArch32 NEON implementations do not support double-precision
      // floating-point even when it is present in VFP.
      Builder.defineMacro("__ARM_NEON_FP",
                          "0x" + llvm::utohexstr(HW_FP & ~HW_FP_DP));
    }

    Builder.defineMacro("__ARM_SIZEOF_WCHAR_T",
                        Opts.ShortWChar ? "2" : "4");

    Builder.defineMacro("__ARM_SIZEOF_MINIMAL_ENUM",
                        Opts.ShortEnums ? "1" : "4");

    if (ArchVersion >= 6 && CPUAttr != "6M" && CPUAttr != "8M_BASE") {
      Builder.defineMacro("__GCC_HAVE_SYNC_COMPARE_AND_SWAP_1");
      Builder.defineMacro("__GCC_HAVE_SYNC_COMPARE_AND_SWAP_2");
      Builder.defineMacro("__GCC_HAVE_SYNC_COMPARE_AND_SWAP_4");
      Builder.defineMacro("__GCC_HAVE_SYNC_COMPARE_AND_SWAP_8");
    }

    // ACLE 6.4.7 DSP instructions
    if (DSP) {
      Builder.defineMacro("__ARM_FEATURE_DSP", "1");
    }

    // ACLE 6.4.8 Saturation instructions
    bool SAT = false;
    if ((ArchVersion == 6 && CPUProfile != "M") || ArchVersion > 6 ) {
      Builder.defineMacro("__ARM_FEATURE_SAT", "1");
      SAT = true;
    }

    // ACLE 6.4.6 Q (saturation) flag
    if (DSP || SAT)
      Builder.defineMacro("__ARM_FEATURE_QBIT", "1");

    if (Opts.UnsafeFPMath)
      Builder.defineMacro("__ARM_FP_FAST", "1");

    if (ArchKind == llvm::ARM::AK_ARMV8_1A)
      Builder.defineMacro("__ARM_FEATURE_QRDMX", "1");
  }

  ArrayRef<Builtin::Info> getTargetBuiltins() const override {
    return llvm::makeArrayRef(BuiltinInfo,
                             clang::ARM::LastTSBuiltin-Builtin::FirstTSBuiltin);
  }
  bool isCLZForZeroUndef() const override { return false; }
  BuiltinVaListKind getBuiltinVaListKind() const override {
    return IsAAPCS
               ? AAPCSABIBuiltinVaList
               : (getTriple().isWatchABI() ? TargetInfo::CharPtrBuiltinVaList
                                           : TargetInfo::VoidPtrBuiltinVaList);
  }
  ArrayRef<const char *> getGCCRegNames() const override;
  ArrayRef<TargetInfo::GCCRegAlias> getGCCRegAliases() const override;
  bool validateAsmConstraint(const char *&Name,
                             TargetInfo::ConstraintInfo &Info) const override {
    switch (*Name) {
    default: break;
    case 'l': // r0-r7
    case 'h': // r8-r15
    case 't': // VFP Floating point register single precision
    case 'w': // VFP Floating point register double precision
      Info.setAllowsRegister();
      return true;
    case 'I':
    case 'J':
    case 'K':
    case 'L':
    case 'M':
      // FIXME
      return true;
    case 'Q': // A memory address that is a single base register.
      Info.setAllowsMemory();
      return true;
    case 'U': // a memory reference...
      switch (Name[1]) {
      case 'q': // ...ARMV4 ldrsb
      case 'v': // ...VFP load/store (reg+constant offset)
      case 'y': // ...iWMMXt load/store
      case 't': // address valid for load/store opaque types wider
                // than 128-bits
      case 'n': // valid address for Neon doubleword vector load/store
      case 'm': // valid address for Neon element and structure load/store
      case 's': // valid address for non-offset loads/stores of quad-word
                // values in four ARM registers
        Info.setAllowsMemory();
        Name++;
        return true;
      }
    }
    return false;
  }
  std::string convertConstraint(const char *&Constraint) const override {
    std::string R;
    switch (*Constraint) {
    case 'U':   // Two-character constraint; add "^" hint for later parsing.
      R = std::string("^") + std::string(Constraint, 2);
      Constraint++;
      break;
    case 'p': // 'p' should be translated to 'r' by default.
      R = std::string("r");
      break;
    default:
      return std::string(1, *Constraint);
    }
    return R;
  }
  bool
  validateConstraintModifier(StringRef Constraint, char Modifier, unsigned Size,
                             std::string &SuggestedModifier) const override {
    bool isOutput = (Constraint[0] == '=');
    bool isInOut = (Constraint[0] == '+');

    // Strip off constraint modifiers.
    while (Constraint[0] == '=' ||
           Constraint[0] == '+' ||
           Constraint[0] == '&')
      Constraint = Constraint.substr(1);

    switch (Constraint[0]) {
    default: break;
    case 'r': {
      switch (Modifier) {
      default:
        return (isInOut || isOutput || Size <= 64);
      case 'q':
        // A register of size 32 cannot fit a vector type.
        return false;
      }
    }
    }

    return true;
  }
  const char *getClobbers() const override {
    // FIXME: Is this really right?
    return "";
  }

  CallingConvCheckResult checkCallingConvention(CallingConv CC) const override {
    switch (CC) {
    case CC_AAPCS:
    case CC_AAPCS_VFP:
    case CC_Swift:
      return CCCR_OK;
    default:
      return CCCR_Warning;
    }
  }

  int getEHDataRegisterNumber(unsigned RegNo) const override {
    if (RegNo == 0) return 0;
    if (RegNo == 1) return 1;
    return -1;
  }

  bool hasSjLjLowering() const override {
    return true;
  }
};

bool ARMTargetInfo::setFPMath(StringRef Name) {
  if (Name == "neon") {
    FPMath = FP_Neon;
    return true;
  } else if (Name == "vfp" || Name == "vfp2" || Name == "vfp3" ||
             Name == "vfp4") {
    FPMath = FP_VFP;
    return true;
  }
  return false;
}

const char * const ARMTargetInfo::GCCRegNames[] = {
  // Integer registers
  "r0", "r1", "r2", "r3", "r4", "r5", "r6", "r7",
  "r8", "r9", "r10", "r11", "r12", "sp", "lr", "pc",

  // Float registers
  "s0", "s1", "s2", "s3", "s4", "s5", "s6", "s7",
  "s8", "s9", "s10", "s11", "s12", "s13", "s14", "s15",
  "s16", "s17", "s18", "s19", "s20", "s21", "s22", "s23",
  "s24", "s25", "s26", "s27", "s28", "s29", "s30", "s31",

  // Double registers
  "d0", "d1", "d2", "d3", "d4", "d5", "d6", "d7",
  "d8", "d9", "d10", "d11", "d12", "d13", "d14", "d15",
  "d16", "d17", "d18", "d19", "d20", "d21", "d22", "d23",
  "d24", "d25", "d26", "d27", "d28", "d29", "d30", "d31",

  // Quad registers
  "q0", "q1", "q2", "q3", "q4", "q5", "q6", "q7",
  "q8", "q9", "q10", "q11", "q12", "q13", "q14", "q15"
};

ArrayRef<const char *> ARMTargetInfo::getGCCRegNames() const {
  return llvm::makeArrayRef(GCCRegNames);
}

const TargetInfo::GCCRegAlias ARMTargetInfo::GCCRegAliases[] = {
  { { "a1" }, "r0" },
  { { "a2" }, "r1" },
  { { "a3" }, "r2" },
  { { "a4" }, "r3" },
  { { "v1" }, "r4" },
  { { "v2" }, "r5" },
  { { "v3" }, "r6" },
  { { "v4" }, "r7" },
  { { "v5" }, "r8" },
  { { "v6", "rfp" }, "r9" },
  { { "sl" }, "r10" },
  { { "fp" }, "r11" },
  { { "ip" }, "r12" },
  { { "r13" }, "sp" },
  { { "r14" }, "lr" },
  { { "r15" }, "pc" },
  // The S, D and Q registers overlap, but aren't really aliases; we
  // don't want to substitute one of these for a different-sized one.
};

ArrayRef<TargetInfo::GCCRegAlias> ARMTargetInfo::getGCCRegAliases() const {
  return llvm::makeArrayRef(GCCRegAliases);
}

const Builtin::Info ARMTargetInfo::BuiltinInfo[] = {
#define BUILTIN(ID, TYPE, ATTRS) \
  { #ID, TYPE, ATTRS, nullptr, ALL_LANGUAGES, nullptr },
#define LIBBUILTIN(ID, TYPE, ATTRS, HEADER) \
  { #ID, TYPE, ATTRS, HEADER, ALL_LANGUAGES, nullptr },
#include "clang/Basic/BuiltinsNEON.def"

#define BUILTIN(ID, TYPE, ATTRS) \
  { #ID, TYPE, ATTRS, nullptr, ALL_LANGUAGES, nullptr },
#define LANGBUILTIN(ID, TYPE, ATTRS, LANG) \
  { #ID, TYPE, ATTRS, nullptr, LANG, nullptr },
#define LIBBUILTIN(ID, TYPE, ATTRS, HEADER) \
  { #ID, TYPE, ATTRS, HEADER, ALL_LANGUAGES, nullptr },
#define TARGET_HEADER_BUILTIN(ID, TYPE, ATTRS, HEADER, LANGS, FEATURE) \
  { #ID, TYPE, ATTRS, HEADER, LANGS, FEATURE },
#include "clang/Basic/BuiltinsARM.def"
};

class ARMleTargetInfo : public ARMTargetInfo {
public:
  ARMleTargetInfo(const llvm::Triple &Triple, const TargetOptions &Opts)
      : ARMTargetInfo(Triple, Opts) {}
  void getTargetDefines(const LangOptions &Opts,
                        MacroBuilder &Builder) const override {
    Builder.defineMacro("__ARMEL__");
    ARMTargetInfo::getTargetDefines(Opts, Builder);
  }
};

class ARMbeTargetInfo : public ARMTargetInfo {
public:
  ARMbeTargetInfo(const llvm::Triple &Triple, const TargetOptions &Opts)
      : ARMTargetInfo(Triple, Opts) {}
  void getTargetDefines(const LangOptions &Opts,
                        MacroBuilder &Builder) const override {
    Builder.defineMacro("__ARMEB__");
    Builder.defineMacro("__ARM_BIG_ENDIAN");
    ARMTargetInfo::getTargetDefines(Opts, Builder);
  }
};

class WindowsARMTargetInfo : public WindowsTargetInfo<ARMleTargetInfo> {
  const llvm::Triple Triple;
public:
  WindowsARMTargetInfo(const llvm::Triple &Triple, const TargetOptions &Opts)
      : WindowsTargetInfo<ARMleTargetInfo>(Triple, Opts), Triple(Triple) {
    WCharType = UnsignedShort;
    SizeType = UnsignedInt;
  }
  void getVisualStudioDefines(const LangOptions &Opts,
                              MacroBuilder &Builder) const {
    WindowsTargetInfo<ARMleTargetInfo>::getVisualStudioDefines(Opts, Builder);

    // FIXME: this is invalid for WindowsCE
    Builder.defineMacro("_M_ARM_NT", "1");
    Builder.defineMacro("_M_ARMT", "_M_ARM");
    Builder.defineMacro("_M_THUMB", "_M_ARM");

    assert((Triple.getArch() == llvm::Triple::arm ||
            Triple.getArch() == llvm::Triple::thumb) &&
           "invalid architecture for Windows ARM target info");
    unsigned Offset = Triple.getArch() == llvm::Triple::arm ? 4 : 6;
    Builder.defineMacro("_M_ARM", Triple.getArchName().substr(Offset));

    // TODO map the complete set of values
    // 31: VFPv3 40: VFPv4
    Builder.defineMacro("_M_ARM_FP", "31");
  }
  BuiltinVaListKind getBuiltinVaListKind() const override {
    return TargetInfo::CharPtrBuiltinVaList;
  }
  CallingConvCheckResult checkCallingConvention(CallingConv CC) const override {
    switch (CC) {
    case CC_X86StdCall:
    case CC_X86ThisCall:
    case CC_X86FastCall:
    case CC_X86VectorCall:
      return CCCR_Ignore;
    case CC_C:
      return CCCR_OK;
    default:
      return CCCR_Warning;
    }
  }
};

// Windows ARM + Itanium C++ ABI Target
class ItaniumWindowsARMleTargetInfo : public WindowsARMTargetInfo {
public:
  ItaniumWindowsARMleTargetInfo(const llvm::Triple &Triple,
                                const TargetOptions &Opts)
      : WindowsARMTargetInfo(Triple, Opts) {
    TheCXXABI.set(TargetCXXABI::GenericARM);
  }

  void getTargetDefines(const LangOptions &Opts,
                        MacroBuilder &Builder) const override {
    WindowsARMTargetInfo::getTargetDefines(Opts, Builder);

    if (Opts.MSVCCompat)
      WindowsARMTargetInfo::getVisualStudioDefines(Opts, Builder);
  }
};

// Windows ARM, MS (C++) ABI
class MicrosoftARMleTargetInfo : public WindowsARMTargetInfo {
public:
  MicrosoftARMleTargetInfo(const llvm::Triple &Triple,
                           const TargetOptions &Opts)
      : WindowsARMTargetInfo(Triple, Opts) {
    TheCXXABI.set(TargetCXXABI::Microsoft);
  }

  void getTargetDefines(const LangOptions &Opts,
                        MacroBuilder &Builder) const override {
    WindowsARMTargetInfo::getTargetDefines(Opts, Builder);
    WindowsARMTargetInfo::getVisualStudioDefines(Opts, Builder);
  }
};

// ARM MinGW target
class MinGWARMTargetInfo : public WindowsARMTargetInfo {
public:
  MinGWARMTargetInfo(const llvm::Triple &Triple, const TargetOptions &Opts)
      : WindowsARMTargetInfo(Triple, Opts) {
    TheCXXABI.set(TargetCXXABI::GenericARM);
  }

  void getTargetDefines(const LangOptions &Opts,
                        MacroBuilder &Builder) const override {
    WindowsARMTargetInfo::getTargetDefines(Opts, Builder);
    DefineStd(Builder, "WIN32", Opts);
    DefineStd(Builder, "WINNT", Opts);
    Builder.defineMacro("_ARM_");
    addMinGWDefines(Opts, Builder);
  }
};

// ARM Cygwin target
class CygwinARMTargetInfo : public ARMleTargetInfo {
public:
  CygwinARMTargetInfo(const llvm::Triple &Triple, const TargetOptions &Opts)
      : ARMleTargetInfo(Triple, Opts) {
    TLSSupported = false;
    WCharType = UnsignedShort;
    DoubleAlign = LongLongAlign = 64;
    resetDataLayout("e-m:e-p:32:32-i64:64-v128:64:128-a:0:32-n32-S64");
  }
  void getTargetDefines(const LangOptions &Opts,
                        MacroBuilder &Builder) const override {
    ARMleTargetInfo::getTargetDefines(Opts, Builder);
    Builder.defineMacro("_ARM_");
    Builder.defineMacro("__CYGWIN__");
    Builder.defineMacro("__CYGWIN32__");
    DefineStd(Builder, "unix", Opts);
    if (Opts.CPlusPlus)
      Builder.defineMacro("_GNU_SOURCE");
  }
};

class DarwinARMTargetInfo : public DarwinTargetInfo<ARMleTargetInfo> {
protected:
  void getOSDefines(const LangOptions &Opts, const llvm::Triple &Triple,
                    MacroBuilder &Builder) const override {
    getDarwinDefines(Builder, Opts, Triple, PlatformName, PlatformMinVersion);
  }

public:
  DarwinARMTargetInfo(const llvm::Triple &Triple, const TargetOptions &Opts)
      : DarwinTargetInfo<ARMleTargetInfo>(Triple, Opts) {
    HasAlignMac68kSupport = true;
    // iOS always has 64-bit atomic instructions.
    // FIXME: This should be based off of the target features in
    // ARMleTargetInfo.
    MaxAtomicInlineWidth = 64;

    if (Triple.isWatchABI()) {
      // Darwin on iOS uses a variant of the ARM C++ ABI.
      TheCXXABI.set(TargetCXXABI::WatchOS);

      // The 32-bit ABI is silent on what ptrdiff_t should be, but given that
      // size_t is long, it's a bit weird for it to be int.
      PtrDiffType = SignedLong;

      // BOOL should be a real boolean on the new ABI
      UseSignedCharForObjCBool = false;
    } else
      TheCXXABI.set(TargetCXXABI::iOS);
  }
};

class AArch64TargetInfo : public TargetInfo {
  virtual void setDataLayout() = 0;
  static const TargetInfo::GCCRegAlias GCCRegAliases[];
  static const char *const GCCRegNames[];

  enum FPUModeEnum {
    FPUMode,
    NeonMode
  };

  unsigned FPU;
  unsigned CRC;
  unsigned Crypto;
  unsigned Unaligned;
  unsigned V8_1A;

  static const Builtin::Info BuiltinInfo[];

  std::string ABI;

public:
  AArch64TargetInfo(const llvm::Triple &Triple, const TargetOptions &Opts)
      : TargetInfo(Triple), ABI("aapcs") {
    if (getTriple().getOS() == llvm::Triple::NetBSD) {
      WCharType = SignedInt;

      // NetBSD apparently prefers consistency across ARM targets to consistency
      // across 64-bit targets.
      Int64Type = SignedLongLong;
      IntMaxType = SignedLongLong;
    } else {
      WCharType = UnsignedInt;
      Int64Type = SignedLong;
      IntMaxType = SignedLong;
    }

    LongWidth = LongAlign = PointerWidth = PointerAlign = 64;
    MaxVectorAlign = 128;
    MaxAtomicInlineWidth = 128;
    MaxAtomicPromoteWidth = 128;

    LongDoubleWidth = LongDoubleAlign = SuitableAlign = 128;
    LongDoubleFormat = &llvm::APFloat::IEEEquad;

    // {} in inline assembly are neon specifiers, not assembly variant
    // specifiers.
    NoAsmVariants = true;

    // AAPCS gives rules for bitfields. 7.1.7 says: "The container type
    // contributes to the alignment of the containing aggregate in the same way
    // a plain (non bit-field) member of that type would, without exception for
    // zero-sized or anonymous bit-fields."
    assert(UseBitFieldTypeAlignment && "bitfields affect type alignment");
    UseZeroLengthBitfieldAlignment = true;

    // AArch64 targets default to using the ARM C++ ABI.
    TheCXXABI.set(TargetCXXABI::GenericAArch64);

    if (Triple.getOS() == llvm::Triple::Linux ||
        Triple.getOS() == llvm::Triple::UnknownOS)
      this->MCountName = Opts.EABIVersion == "gnu" ? "\01_mcount" : "mcount";
  }

  StringRef getABI() const override { return ABI; }
  bool setABI(const std::string &Name) override {
    if (Name != "aapcs" && Name != "darwinpcs")
      return false;

    ABI = Name;
    return true;
  }

  bool setCPU(const std::string &Name) override {
    return Name == "generic" ||
           llvm::AArch64::parseCPUArch(Name) !=
           static_cast<unsigned>(llvm::AArch64::ArchKind::AK_INVALID);
  }

  void getTargetDefines(const LangOptions &Opts,
                        MacroBuilder &Builder) const override {
    // Target identification.
    Builder.defineMacro("__aarch64__");

    // Target properties.
    Builder.defineMacro("_LP64");
    Builder.defineMacro("__LP64__");

    // ACLE predefines. Many can only have one possible value on v8 AArch64.
    Builder.defineMacro("__ARM_ACLE", "200");
    Builder.defineMacro("__ARM_ARCH", "8");
    Builder.defineMacro("__ARM_ARCH_PROFILE", "'A'");

    Builder.defineMacro("__ARM_64BIT_STATE", "1");
    Builder.defineMacro("__ARM_PCS_AAPCS64", "1");
    Builder.defineMacro("__ARM_ARCH_ISA_A64", "1");

    Builder.defineMacro("__ARM_FEATURE_CLZ", "1");
    Builder.defineMacro("__ARM_FEATURE_FMA", "1");
    Builder.defineMacro("__ARM_FEATURE_LDREX", "0xF");
    Builder.defineMacro("__ARM_FEATURE_IDIV", "1"); // As specified in ACLE
    Builder.defineMacro("__ARM_FEATURE_DIV");  // For backwards compatibility
    Builder.defineMacro("__ARM_FEATURE_NUMERIC_MAXMIN", "1");
    Builder.defineMacro("__ARM_FEATURE_DIRECTED_ROUNDING", "1");

    Builder.defineMacro("__ARM_ALIGN_MAX_STACK_PWR", "4");

    // 0xe implies support for half, single and double precision operations.
    Builder.defineMacro("__ARM_FP", "0xE");

    // PCS specifies this for SysV variants, which is all we support. Other ABIs
    // may choose __ARM_FP16_FORMAT_ALTERNATIVE.
    Builder.defineMacro("__ARM_FP16_FORMAT_IEEE", "1");
    Builder.defineMacro("__ARM_FP16_ARGS", "1");

    if (Opts.UnsafeFPMath)
      Builder.defineMacro("__ARM_FP_FAST", "1");

    Builder.defineMacro("__ARM_SIZEOF_WCHAR_T", Opts.ShortWChar ? "2" : "4");

    Builder.defineMacro("__ARM_SIZEOF_MINIMAL_ENUM",
                        Opts.ShortEnums ? "1" : "4");

    if (FPU == NeonMode) {
      Builder.defineMacro("__ARM_NEON", "1");
      // 64-bit NEON supports half, single and double precision operations.
      Builder.defineMacro("__ARM_NEON_FP", "0xE");
    }

    if (CRC)
      Builder.defineMacro("__ARM_FEATURE_CRC32", "1");

    if (Crypto)
      Builder.defineMacro("__ARM_FEATURE_CRYPTO", "1");

    if (Unaligned)
      Builder.defineMacro("__ARM_FEATURE_UNALIGNED", "1");

    if (V8_1A)
      Builder.defineMacro("__ARM_FEATURE_QRDMX", "1");

    // All of the __sync_(bool|val)_compare_and_swap_(1|2|4|8) builtins work.
    Builder.defineMacro("__GCC_HAVE_SYNC_COMPARE_AND_SWAP_1");
    Builder.defineMacro("__GCC_HAVE_SYNC_COMPARE_AND_SWAP_2");
    Builder.defineMacro("__GCC_HAVE_SYNC_COMPARE_AND_SWAP_4");
    Builder.defineMacro("__GCC_HAVE_SYNC_COMPARE_AND_SWAP_8");
  }

  ArrayRef<Builtin::Info> getTargetBuiltins() const override {
    return llvm::makeArrayRef(BuiltinInfo,
                       clang::AArch64::LastTSBuiltin - Builtin::FirstTSBuiltin);
  }

  bool hasFeature(StringRef Feature) const override {
    return Feature == "aarch64" ||
      Feature == "arm64" ||
      Feature == "arm" ||
      (Feature == "neon" && FPU == NeonMode);
  }

  bool handleTargetFeatures(std::vector<std::string> &Features,
                            DiagnosticsEngine &Diags) override {
    FPU = FPUMode;
    CRC = 0;
    Crypto = 0;
    Unaligned = 1;
    V8_1A = 0;

    for (const auto &Feature : Features) {
      if (Feature == "+neon")
        FPU = NeonMode;
      if (Feature == "+crc")
        CRC = 1;
      if (Feature == "+crypto")
        Crypto = 1;
      if (Feature == "+strict-align")
        Unaligned = 0;
      if (Feature == "+v8.1a")
        V8_1A = 1;
    }

    setDataLayout();

    return true;
  }

  CallingConvCheckResult checkCallingConvention(CallingConv CC) const override {
    switch (CC) {
    case CC_C:
    case CC_Swift:
    case CC_PreserveMost:
    case CC_PreserveAll:
      return CCCR_OK;
    default:
      return CCCR_Warning;
    }
  }

  bool isCLZForZeroUndef() const override { return false; }

  BuiltinVaListKind getBuiltinVaListKind() const override {
    return TargetInfo::AArch64ABIBuiltinVaList;
  }

  ArrayRef<const char *> getGCCRegNames() const override;
  ArrayRef<TargetInfo::GCCRegAlias> getGCCRegAliases() const override;

  bool validateAsmConstraint(const char *&Name,
                             TargetInfo::ConstraintInfo &Info) const override {
    switch (*Name) {
    default:
      return false;
    case 'w': // Floating point and SIMD registers (V0-V31)
      Info.setAllowsRegister();
      return true;
    case 'I': // Constant that can be used with an ADD instruction
    case 'J': // Constant that can be used with a SUB instruction
    case 'K': // Constant that can be used with a 32-bit logical instruction
    case 'L': // Constant that can be used with a 64-bit logical instruction
    case 'M': // Constant that can be used as a 32-bit MOV immediate
    case 'N': // Constant that can be used as a 64-bit MOV immediate
    case 'Y': // Floating point constant zero
    case 'Z': // Integer constant zero
      return true;
    case 'Q': // A memory reference with base register and no offset
      Info.setAllowsMemory();
      return true;
    case 'S': // A symbolic address
      Info.setAllowsRegister();
      return true;
    case 'U':
      // Ump: A memory address suitable for ldp/stp in SI, DI, SF and DF modes.
      // Utf: A memory address suitable for ldp/stp in TF mode.
      // Usa: An absolute symbolic address.
      // Ush: The high part (bits 32:12) of a pc-relative symbolic address.
      llvm_unreachable("FIXME: Unimplemented support for U* constraints.");
    case 'z': // Zero register, wzr or xzr
      Info.setAllowsRegister();
      return true;
    case 'x': // Floating point and SIMD registers (V0-V15)
      Info.setAllowsRegister();
      return true;
    }
    return false;
  }

  bool
  validateConstraintModifier(StringRef Constraint, char Modifier, unsigned Size,
                             std::string &SuggestedModifier) const override {
    // Strip off constraint modifiers.
    while (Constraint[0] == '=' || Constraint[0] == '+' || Constraint[0] == '&')
      Constraint = Constraint.substr(1);

    switch (Constraint[0]) {
    default:
      return true;
    case 'z':
    case 'r': {
      switch (Modifier) {
      case 'x':
      case 'w':
        // For now assume that the person knows what they're
        // doing with the modifier.
        return true;
      default:
        // By default an 'r' constraint will be in the 'x'
        // registers.
        if (Size == 64)
          return true;

        SuggestedModifier = "w";
        return false;
      }
    }
    }
  }

  const char *getClobbers() const override { return ""; }

  int getEHDataRegisterNumber(unsigned RegNo) const override {
    if (RegNo == 0)
      return 0;
    if (RegNo == 1)
      return 1;
    return -1;
  }
};

const char *const AArch64TargetInfo::GCCRegNames[] = {
  // 32-bit Integer registers
  "w0",  "w1",  "w2",  "w3",  "w4",  "w5",  "w6",  "w7",  "w8",  "w9",  "w10",
  "w11", "w12", "w13", "w14", "w15", "w16", "w17", "w18", "w19", "w20", "w21",
  "w22", "w23", "w24", "w25", "w26", "w27", "w28", "w29", "w30", "wsp",

  // 64-bit Integer registers
  "x0",  "x1",  "x2",  "x3",  "x4",  "x5",  "x6",  "x7",  "x8",  "x9",  "x10",
  "x11", "x12", "x13", "x14", "x15", "x16", "x17", "x18", "x19", "x20", "x21",
  "x22", "x23", "x24", "x25", "x26", "x27", "x28", "fp",  "lr",  "sp",

  // 32-bit floating point regsisters
  "s0",  "s1",  "s2",  "s3",  "s4",  "s5",  "s6",  "s7",  "s8",  "s9",  "s10",
  "s11", "s12", "s13", "s14", "s15", "s16", "s17", "s18", "s19", "s20", "s21",
  "s22", "s23", "s24", "s25", "s26", "s27", "s28", "s29", "s30", "s31",

  // 64-bit floating point regsisters
  "d0",  "d1",  "d2",  "d3",  "d4",  "d5",  "d6",  "d7",  "d8",  "d9",  "d10",
  "d11", "d12", "d13", "d14", "d15", "d16", "d17", "d18", "d19", "d20", "d21",
  "d22", "d23", "d24", "d25", "d26", "d27", "d28", "d29", "d30", "d31",

  // Vector registers
  "v0",  "v1",  "v2",  "v3",  "v4",  "v5",  "v6",  "v7",  "v8",  "v9",  "v10",
  "v11", "v12", "v13", "v14", "v15", "v16", "v17", "v18", "v19", "v20", "v21",
  "v22", "v23", "v24", "v25", "v26", "v27", "v28", "v29", "v30", "v31"
};

ArrayRef<const char *> AArch64TargetInfo::getGCCRegNames() const {
  return llvm::makeArrayRef(GCCRegNames);
}

const TargetInfo::GCCRegAlias AArch64TargetInfo::GCCRegAliases[] = {
  { { "w31" }, "wsp" },
  { { "x29" }, "fp" },
  { { "x30" }, "lr" },
  { { "x31" }, "sp" },
  // The S/D/Q and W/X registers overlap, but aren't really aliases; we
  // don't want to substitute one of these for a different-sized one.
};

ArrayRef<TargetInfo::GCCRegAlias> AArch64TargetInfo::getGCCRegAliases() const {
  return llvm::makeArrayRef(GCCRegAliases);
}

const Builtin::Info AArch64TargetInfo::BuiltinInfo[] = {
#define BUILTIN(ID, TYPE, ATTRS)                                               \
  { #ID, TYPE, ATTRS, nullptr, ALL_LANGUAGES, nullptr },
#include "clang/Basic/BuiltinsNEON.def"

#define BUILTIN(ID, TYPE, ATTRS)                                               \
  { #ID, TYPE, ATTRS, nullptr, ALL_LANGUAGES, nullptr },
#include "clang/Basic/BuiltinsAArch64.def"
};

class AArch64leTargetInfo : public AArch64TargetInfo {
  void setDataLayout() override {
    if (getTriple().isOSBinFormatMachO())
      resetDataLayout("e-m:o-i64:64-i128:128-n32:64-S128");
    else
      resetDataLayout("e-m:e-i8:8:32-i16:16:32-i64:64-i128:128-n32:64-S128");
  }

public:
  AArch64leTargetInfo(const llvm::Triple &Triple, const TargetOptions &Opts)
      : AArch64TargetInfo(Triple, Opts) {
  }
  void getTargetDefines(const LangOptions &Opts,
                        MacroBuilder &Builder) const override {
    Builder.defineMacro("__AARCH64EL__");
    AArch64TargetInfo::getTargetDefines(Opts, Builder);
  }
};

class AArch64beTargetInfo : public AArch64TargetInfo {
  void setDataLayout() override {
    assert(!getTriple().isOSBinFormatMachO());
    resetDataLayout("E-m:e-i8:8:32-i16:16:32-i64:64-i128:128-n32:64-S128");
  }

public:
  AArch64beTargetInfo(const llvm::Triple &Triple, const TargetOptions &Opts)
      : AArch64TargetInfo(Triple, Opts) {}
  void getTargetDefines(const LangOptions &Opts,
                        MacroBuilder &Builder) const override {
    Builder.defineMacro("__AARCH64EB__");
    Builder.defineMacro("__AARCH_BIG_ENDIAN");
    Builder.defineMacro("__ARM_BIG_ENDIAN");
    AArch64TargetInfo::getTargetDefines(Opts, Builder);
  }
};

class DarwinAArch64TargetInfo : public DarwinTargetInfo<AArch64leTargetInfo> {
protected:
  void getOSDefines(const LangOptions &Opts, const llvm::Triple &Triple,
                    MacroBuilder &Builder) const override {
    Builder.defineMacro("__AARCH64_SIMD__");
    Builder.defineMacro("__ARM64_ARCH_8__");
    Builder.defineMacro("__ARM_NEON__");
    Builder.defineMacro("__LITTLE_ENDIAN__");
    Builder.defineMacro("__REGISTER_PREFIX__", "");
    Builder.defineMacro("__arm64", "1");
    Builder.defineMacro("__arm64__", "1");

    getDarwinDefines(Builder, Opts, Triple, PlatformName, PlatformMinVersion);
  }

public:
  DarwinAArch64TargetInfo(const llvm::Triple &Triple, const TargetOptions &Opts)
      : DarwinTargetInfo<AArch64leTargetInfo>(Triple, Opts) {
    Int64Type = SignedLongLong;
    WCharType = SignedInt;
    UseSignedCharForObjCBool = false;

    LongDoubleWidth = LongDoubleAlign = SuitableAlign = 64;
    LongDoubleFormat = &llvm::APFloat::IEEEdouble;

    TheCXXABI.set(TargetCXXABI::iOS64);
  }

  BuiltinVaListKind getBuiltinVaListKind() const override {
    return TargetInfo::CharPtrBuiltinVaList;
  }
};

// Hexagon abstract base class
class HexagonTargetInfo : public TargetInfo {
  static const Builtin::Info BuiltinInfo[];
  static const char * const GCCRegNames[];
  static const TargetInfo::GCCRegAlias GCCRegAliases[];
  std::string CPU;
  bool HasHVX, HasHVXDouble;
  bool UseLongCalls;

public:
  HexagonTargetInfo(const llvm::Triple &Triple, const TargetOptions &)
      : TargetInfo(Triple) {
    // Specify the vector alignment explicitly. For v512x1, the calculated
    // alignment would be 512*alignment(i1), which is 512 bytes, instead of
    // the required minimum of 64 bytes.
    resetDataLayout("e-m:e-p:32:32:32-a:0-n16:32-"
        "i64:64:64-i32:32:32-i16:16:16-i1:8:8-f32:32:32-f64:64:64-"
        "v32:32:32-v64:64:64-v512:512:512-v1024:1024:1024-v2048:2048:2048");
    SizeType    = UnsignedInt;
    PtrDiffType = SignedInt;
    IntPtrType  = SignedInt;

    // {} in inline assembly are packet specifiers, not assembly variant
    // specifiers.
    NoAsmVariants = true;

    LargeArrayMinWidth = 64;
    LargeArrayAlign = 64;
    UseBitFieldTypeAlignment = true;
    ZeroLengthBitfieldBoundary = 32;
    HasHVX = HasHVXDouble = false;
    UseLongCalls = false;
  }

  ArrayRef<Builtin::Info> getTargetBuiltins() const override {
    return llvm::makeArrayRef(BuiltinInfo,
                         clang::Hexagon::LastTSBuiltin-Builtin::FirstTSBuiltin);
  }

  bool validateAsmConstraint(const char *&Name,
                             TargetInfo::ConstraintInfo &Info) const override {
    switch (*Name) {
      case 'v':
      case 'q':
        if (HasHVX) {
          Info.setAllowsRegister();
          return true;
        }
        break;
      case 's':
        // Relocatable constant.
        return true;
    }
    return false;
  }

  void getTargetDefines(const LangOptions &Opts,
                        MacroBuilder &Builder) const override;

  bool isCLZForZeroUndef() const override { return false; }

  bool hasFeature(StringRef Feature) const override {
    return llvm::StringSwitch<bool>(Feature)
      .Case("hexagon", true)
      .Case("hvx", HasHVX)
      .Case("hvx-double", HasHVXDouble)
      .Case("long-calls", UseLongCalls)
      .Default(false);
  }

  bool initFeatureMap(llvm::StringMap<bool> &Features, DiagnosticsEngine &Diags,
        StringRef CPU, const std::vector<std::string> &FeaturesVec)
        const override;

  bool handleTargetFeatures(std::vector<std::string> &Features,
                            DiagnosticsEngine &Diags) override;

  void setFeatureEnabled(llvm::StringMap<bool> &Features, StringRef Name,
                         bool Enabled) const override;

  BuiltinVaListKind getBuiltinVaListKind() const override {
    return TargetInfo::CharPtrBuiltinVaList;
  }
  ArrayRef<const char *> getGCCRegNames() const override;
  ArrayRef<TargetInfo::GCCRegAlias> getGCCRegAliases() const override;
  const char *getClobbers() const override {
    return "";
  }

  static const char *getHexagonCPUSuffix(StringRef Name) {
    return llvm::StringSwitch<const char*>(Name)
      .Case("hexagonv4", "4")
      .Case("hexagonv5", "5")
      .Case("hexagonv55", "55")
      .Case("hexagonv60", "60")
      .Default(nullptr);
  }

  bool setCPU(const std::string &Name) override {
    if (!getHexagonCPUSuffix(Name))
      return false;
    CPU = Name;
    return true;
  }

  int getEHDataRegisterNumber(unsigned RegNo) const override {
    return RegNo < 2 ? RegNo : -1;
  }
};

void HexagonTargetInfo::getTargetDefines(const LangOptions &Opts,
                                         MacroBuilder &Builder) const {
  Builder.defineMacro("__qdsp6__", "1");
  Builder.defineMacro("__hexagon__", "1");

  if (CPU == "hexagonv4") {
    Builder.defineMacro("__HEXAGON_V4__");
    Builder.defineMacro("__HEXAGON_ARCH__", "4");
    if (Opts.HexagonQdsp6Compat) {
      Builder.defineMacro("__QDSP6_V4__");
      Builder.defineMacro("__QDSP6_ARCH__", "4");
    }
  } else if (CPU == "hexagonv5") {
    Builder.defineMacro("__HEXAGON_V5__");
    Builder.defineMacro("__HEXAGON_ARCH__", "5");
    if(Opts.HexagonQdsp6Compat) {
      Builder.defineMacro("__QDSP6_V5__");
      Builder.defineMacro("__QDSP6_ARCH__", "5");
    }
  } else if (CPU == "hexagonv55") {
    Builder.defineMacro("__HEXAGON_V55__");
    Builder.defineMacro("__HEXAGON_ARCH__", "55");
    Builder.defineMacro("__QDSP6_V55__");
    Builder.defineMacro("__QDSP6_ARCH__", "55");
  } else if (CPU == "hexagonv60") {
    Builder.defineMacro("__HEXAGON_V60__");
    Builder.defineMacro("__HEXAGON_ARCH__", "60");
    Builder.defineMacro("__QDSP6_V60__");
    Builder.defineMacro("__QDSP6_ARCH__", "60");
  }

  if (hasFeature("hvx")) {
    Builder.defineMacro("__HVX__");
    if (hasFeature("hvx-double"))
      Builder.defineMacro("__HVXDBL__");
  }
}

bool HexagonTargetInfo::initFeatureMap(llvm::StringMap<bool> &Features,
      DiagnosticsEngine &Diags, StringRef CPU,
      const std::vector<std::string> &FeaturesVec) const {
  // Default for v60: -hvx, -hvx-double.
  Features["hvx"] = false;
  Features["hvx-double"] = false;
  Features["long-calls"] = false;

  return TargetInfo::initFeatureMap(Features, Diags, CPU, FeaturesVec);
}

bool HexagonTargetInfo::handleTargetFeatures(std::vector<std::string> &Features,
                                             DiagnosticsEngine &Diags) {
  for (auto &F : Features) {
    if (F == "+hvx")
      HasHVX = true;
    else if (F == "-hvx")
      HasHVX = HasHVXDouble = false;
    else if (F == "+hvx-double")
      HasHVX = HasHVXDouble = true;
    else if (F == "-hvx-double")
      HasHVXDouble = false;

    if (F == "+long-calls")
      UseLongCalls = true;
    else if (F == "-long-calls")
      UseLongCalls = false;
  }
  return true;
}

void HexagonTargetInfo::setFeatureEnabled(llvm::StringMap<bool> &Features,
      StringRef Name, bool Enabled) const {
  if (Enabled) {
    if (Name == "hvx-double")
      Features["hvx"] = true;
  } else {
    if (Name == "hvx")
      Features["hvx-double"] = false;
  }
  Features[Name] = Enabled;
}

const char *const HexagonTargetInfo::GCCRegNames[] = {
  "r0", "r1", "r2", "r3", "r4", "r5", "r6", "r7",
  "r8", "r9", "r10", "r11", "r12", "r13", "r14", "r15",
  "r16", "r17", "r18", "r19", "r20", "r21", "r22", "r23",
  "r24", "r25", "r26", "r27", "r28", "r29", "r30", "r31",
  "p0", "p1", "p2", "p3",
  "sa0", "lc0", "sa1", "lc1", "m0", "m1", "usr", "ugp"
};

ArrayRef<const char*> HexagonTargetInfo::getGCCRegNames() const {
  return llvm::makeArrayRef(GCCRegNames);
}

const TargetInfo::GCCRegAlias HexagonTargetInfo::GCCRegAliases[] = {
  { { "sp" }, "r29" },
  { { "fp" }, "r30" },
  { { "lr" }, "r31" },
};

ArrayRef<TargetInfo::GCCRegAlias> HexagonTargetInfo::getGCCRegAliases() const {
  return llvm::makeArrayRef(GCCRegAliases);
}


const Builtin::Info HexagonTargetInfo::BuiltinInfo[] = {
#define BUILTIN(ID, TYPE, ATTRS) \
  { #ID, TYPE, ATTRS, nullptr, ALL_LANGUAGES, nullptr },
#define LIBBUILTIN(ID, TYPE, ATTRS, HEADER) \
  { #ID, TYPE, ATTRS, HEADER, ALL_LANGUAGES, nullptr },
#include "clang/Basic/BuiltinsHexagon.def"
};

class LanaiTargetInfo : public TargetInfo {
  // Class for Lanai (32-bit).
  // The CPU profiles supported by the Lanai backend
  enum CPUKind {
    CK_NONE,
    CK_V11,
  } CPU;

  static const TargetInfo::GCCRegAlias GCCRegAliases[];
  static const char *const GCCRegNames[];

public:
  LanaiTargetInfo(const llvm::Triple &Triple, const TargetOptions &)
      : TargetInfo(Triple) {
    // Description string has to be kept in sync with backend.
    resetDataLayout("E"        // Big endian
                    "-m:e"     // ELF name manging
                    "-p:32:32" // 32 bit pointers, 32 bit aligned
                    "-i64:64"  // 64 bit integers, 64 bit aligned
                    "-a:0:32"  // 32 bit alignment of objects of aggregate type
                    "-n32"     // 32 bit native integer width
                    "-S64"     // 64 bit natural stack alignment
                    );

    // Setting RegParmMax equal to what mregparm was set to in the old
    // toolchain
    RegParmMax = 4;

    // Set the default CPU to V11
    CPU = CK_V11;

    // Temporary approach to make everything at least word-aligned and allow for
    // safely casting between pointers with different alignment requirements.
    // TODO: Remove this when there are no more cast align warnings on the
    // firmware.
    MinGlobalAlign = 32;
  }

  void getTargetDefines(const LangOptions &Opts,
                        MacroBuilder &Builder) const override {
    // Define __lanai__ when building for target lanai.
    Builder.defineMacro("__lanai__");

    // Set define for the CPU specified.
    switch (CPU) {
    case CK_V11:
      Builder.defineMacro("__LANAI_V11__");
      break;
    case CK_NONE:
      llvm_unreachable("Unhandled target CPU");
    }
  }

  bool setCPU(const std::string &Name) override {
    CPU = llvm::StringSwitch<CPUKind>(Name)
              .Case("v11", CK_V11)
              .Default(CK_NONE);

    return CPU != CK_NONE;
  }

  bool hasFeature(StringRef Feature) const override {
    return llvm::StringSwitch<bool>(Feature).Case("lanai", true).Default(false);
  }

  ArrayRef<const char *> getGCCRegNames() const override;

  ArrayRef<TargetInfo::GCCRegAlias> getGCCRegAliases() const override;

  BuiltinVaListKind getBuiltinVaListKind() const override {
    return TargetInfo::VoidPtrBuiltinVaList;
  }

  ArrayRef<Builtin::Info> getTargetBuiltins() const override { return None; }

  bool validateAsmConstraint(const char *&Name,
                             TargetInfo::ConstraintInfo &info) const override {
    return false;
  }

  const char *getClobbers() const override { return ""; }
};

const char *const LanaiTargetInfo::GCCRegNames[] = {
    "r0",  "r1",  "r2",  "r3",  "r4",  "r5",  "r6",  "r7",  "r8",  "r9",  "r10",
    "r11", "r12", "r13", "r14", "r15", "r16", "r17", "r18", "r19", "r20", "r21",
    "r22", "r23", "r24", "r25", "r26", "r27", "r28", "r29", "r30", "r31"};

ArrayRef<const char *> LanaiTargetInfo::getGCCRegNames() const {
  return llvm::makeArrayRef(GCCRegNames);
}

const TargetInfo::GCCRegAlias LanaiTargetInfo::GCCRegAliases[] = {
    {{"pc"}, "r2"},
    {{"sp"}, "r4"},
    {{"fp"}, "r5"},
    {{"rv"}, "r8"},
    {{"rr1"}, "r10"},
    {{"rr2"}, "r11"},
    {{"rca"}, "r15"},
};

ArrayRef<TargetInfo::GCCRegAlias> LanaiTargetInfo::getGCCRegAliases() const {
  return llvm::makeArrayRef(GCCRegAliases);
}

// Shared base class for SPARC v8 (32-bit) and SPARC v9 (64-bit).
class SparcTargetInfo : public TargetInfo {
  static const TargetInfo::GCCRegAlias GCCRegAliases[];
  static const char * const GCCRegNames[];
  bool SoftFloat;
public:
  SparcTargetInfo(const llvm::Triple &Triple, const TargetOptions &)
      : TargetInfo(Triple), SoftFloat(false) {}

  int getEHDataRegisterNumber(unsigned RegNo) const override {
    if (RegNo == 0) return 24;
    if (RegNo == 1) return 25;
    return -1;
  }

  bool handleTargetFeatures(std::vector<std::string> &Features,
                            DiagnosticsEngine &Diags) override {
    // Check if software floating point is enabled
    auto Feature = std::find(Features.begin(), Features.end(), "+soft-float");
    if (Feature != Features.end()) {
      SoftFloat = true;
    }
    return true;
  }
  void getTargetDefines(const LangOptions &Opts,
                        MacroBuilder &Builder) const override {
    DefineStd(Builder, "sparc", Opts);
    Builder.defineMacro("__REGISTER_PREFIX__", "");

    if (SoftFloat)
      Builder.defineMacro("SOFT_FLOAT", "1");
  }

  bool hasFeature(StringRef Feature) const override {
    return llvm::StringSwitch<bool>(Feature)
             .Case("softfloat", SoftFloat)
             .Case("sparc", true)
             .Default(false);
  }

  bool hasSjLjLowering() const override {
    return true;
  }

  ArrayRef<Builtin::Info> getTargetBuiltins() const override {
    // FIXME: Implement!
    return None;
  }
  BuiltinVaListKind getBuiltinVaListKind() const override {
    return TargetInfo::VoidPtrBuiltinVaList;
  }
  ArrayRef<const char *> getGCCRegNames() const override;
  ArrayRef<TargetInfo::GCCRegAlias> getGCCRegAliases() const override;
  bool validateAsmConstraint(const char *&Name,
                             TargetInfo::ConstraintInfo &info) const override {
    // FIXME: Implement!
    switch (*Name) {
    case 'I': // Signed 13-bit constant
    case 'J': // Zero
    case 'K': // 32-bit constant with the low 12 bits clear
    case 'L': // A constant in the range supported by movcc (11-bit signed imm)
    case 'M': // A constant in the range supported by movrcc (19-bit signed imm)
    case 'N': // Same as 'K' but zext (required for SIMode)
    case 'O': // The constant 4096
      return true;
    }
    return false;
  }
  const char *getClobbers() const override {
    // FIXME: Implement!
    return "";
  }

  // No Sparc V7 for now, the backend doesn't support it anyway.
  enum CPUKind {
    CK_GENERIC,
    CK_V8,
    CK_SUPERSPARC,
    CK_SPARCLITE,
    CK_F934,
    CK_HYPERSPARC,
    CK_SPARCLITE86X,
    CK_SPARCLET,
    CK_TSC701,
    CK_V9,
    CK_ULTRASPARC,
    CK_ULTRASPARC3,
    CK_NIAGARA,
    CK_NIAGARA2,
    CK_NIAGARA3,
    CK_NIAGARA4,
    CK_MYRIAD2100,
    CK_MYRIAD2150,
    CK_MYRIAD2450,
    CK_LEON2,
    CK_LEON2_AT697E,
    CK_LEON2_AT697F,
    CK_LEON3,
    CK_LEON3_UT699,
    CK_LEON3_GR712RC,
    CK_LEON4,
    CK_LEON4_GR740
  } CPU = CK_GENERIC;

  enum CPUGeneration {
    CG_V8,
    CG_V9,
  };

  CPUGeneration getCPUGeneration(CPUKind Kind) const {
    switch (Kind) {
    case CK_GENERIC:
    case CK_V8:
    case CK_SUPERSPARC:
    case CK_SPARCLITE:
    case CK_F934:
    case CK_HYPERSPARC:
    case CK_SPARCLITE86X:
    case CK_SPARCLET:
    case CK_TSC701:
    case CK_MYRIAD2100:
    case CK_MYRIAD2150:
    case CK_MYRIAD2450:
    case CK_LEON2:
    case CK_LEON2_AT697E:
    case CK_LEON2_AT697F:
    case CK_LEON3:
    case CK_LEON3_UT699:
    case CK_LEON3_GR712RC:
    case CK_LEON4:
    case CK_LEON4_GR740:
      return CG_V8;
    case CK_V9:
    case CK_ULTRASPARC:
    case CK_ULTRASPARC3:
    case CK_NIAGARA:
    case CK_NIAGARA2:
    case CK_NIAGARA3:
    case CK_NIAGARA4:
      return CG_V9;
    }
    llvm_unreachable("Unexpected CPU kind");
  }

  CPUKind getCPUKind(StringRef Name) const {
    return llvm::StringSwitch<CPUKind>(Name)
        .Case("v8", CK_V8)
        .Case("supersparc", CK_SUPERSPARC)
        .Case("sparclite", CK_SPARCLITE)
        .Case("f934", CK_F934)
        .Case("hypersparc", CK_HYPERSPARC)
        .Case("sparclite86x", CK_SPARCLITE86X)
        .Case("sparclet", CK_SPARCLET)
        .Case("tsc701", CK_TSC701)
        .Case("v9", CK_V9)
        .Case("ultrasparc", CK_ULTRASPARC)
        .Case("ultrasparc3", CK_ULTRASPARC3)
        .Case("niagara", CK_NIAGARA)
        .Case("niagara2", CK_NIAGARA2)
        .Case("niagara3", CK_NIAGARA3)
        .Case("niagara4", CK_NIAGARA4)
        .Case("ma2100", CK_MYRIAD2100)
        .Case("ma2150", CK_MYRIAD2150)
        .Case("ma2450", CK_MYRIAD2450)
        // FIXME: the myriad2[.n] spellings are obsolete,
        // but a grace period is needed to allow updating dependent builds.
        .Case("myriad2", CK_MYRIAD2100)
        .Case("myriad2.1", CK_MYRIAD2100)
        .Case("myriad2.2", CK_MYRIAD2150)
        .Case("leon2", CK_LEON2)
        .Case("at697e", CK_LEON2_AT697E)
        .Case("at697f", CK_LEON2_AT697F)
        .Case("leon3", CK_LEON3)
        .Case("ut699", CK_LEON3_UT699)
        .Case("gr712rc", CK_LEON3_GR712RC)
        .Case("leon4", CK_LEON4)
        .Case("gr740", CK_LEON4_GR740)
        .Default(CK_GENERIC);
  }

  bool setCPU(const std::string &Name) override {
    CPU = getCPUKind(Name);
    return CPU != CK_GENERIC;
  }
};

const char * const SparcTargetInfo::GCCRegNames[] = {
  "r0", "r1", "r2", "r3", "r4", "r5", "r6", "r7",
  "r8", "r9", "r10", "r11", "r12", "r13", "r14", "r15",
  "r16", "r17", "r18", "r19", "r20", "r21", "r22", "r23",
  "r24", "r25", "r26", "r27", "r28", "r29", "r30", "r31"
};

ArrayRef<const char *> SparcTargetInfo::getGCCRegNames() const {
  return llvm::makeArrayRef(GCCRegNames);
}

const TargetInfo::GCCRegAlias SparcTargetInfo::GCCRegAliases[] = {
  { { "g0" }, "r0" },
  { { "g1" }, "r1" },
  { { "g2" }, "r2" },
  { { "g3" }, "r3" },
  { { "g4" }, "r4" },
  { { "g5" }, "r5" },
  { { "g6" }, "r6" },
  { { "g7" }, "r7" },
  { { "o0" }, "r8" },
  { { "o1" }, "r9" },
  { { "o2" }, "r10" },
  { { "o3" }, "r11" },
  { { "o4" }, "r12" },
  { { "o5" }, "r13" },
  { { "o6", "sp" }, "r14" },
  { { "o7" }, "r15" },
  { { "l0" }, "r16" },
  { { "l1" }, "r17" },
  { { "l2" }, "r18" },
  { { "l3" }, "r19" },
  { { "l4" }, "r20" },
  { { "l5" }, "r21" },
  { { "l6" }, "r22" },
  { { "l7" }, "r23" },
  { { "i0" }, "r24" },
  { { "i1" }, "r25" },
  { { "i2" }, "r26" },
  { { "i3" }, "r27" },
  { { "i4" }, "r28" },
  { { "i5" }, "r29" },
  { { "i6", "fp" }, "r30" },
  { { "i7" }, "r31" },
};

ArrayRef<TargetInfo::GCCRegAlias> SparcTargetInfo::getGCCRegAliases() const {
  return llvm::makeArrayRef(GCCRegAliases);
}

// SPARC v8 is the 32-bit mode selected by Triple::sparc.
class SparcV8TargetInfo : public SparcTargetInfo {
public:
  SparcV8TargetInfo(const llvm::Triple &Triple, const TargetOptions &Opts)
      : SparcTargetInfo(Triple, Opts) {
    resetDataLayout("E-m:e-p:32:32-i64:64-f128:64-n32-S64");
    // NetBSD / OpenBSD use long (same as llvm default); everyone else uses int.
    switch (getTriple().getOS()) {
    default:
      SizeType = UnsignedInt;
      IntPtrType = SignedInt;
      PtrDiffType = SignedInt;
      break;
    case llvm::Triple::NetBSD:
    case llvm::Triple::OpenBSD:
      SizeType = UnsignedLong;
      IntPtrType = SignedLong;
      PtrDiffType = SignedLong;
      break;
    }
    // Up to 32 bits are lock-free atomic, but we're willing to do atomic ops
    // on up to 64 bits.
    MaxAtomicPromoteWidth = 64;
    MaxAtomicInlineWidth = 32;
  }

  void getTargetDefines(const LangOptions &Opts,
                        MacroBuilder &Builder) const override {
    SparcTargetInfo::getTargetDefines(Opts, Builder);
    switch (getCPUGeneration(CPU)) {
    case CG_V8:
      Builder.defineMacro("__sparcv8");
      if (getTriple().getOS() != llvm::Triple::Solaris)
        Builder.defineMacro("__sparcv8__");
      break;
    case CG_V9:
      Builder.defineMacro("__sparcv9");
      if (getTriple().getOS() != llvm::Triple::Solaris) {
        Builder.defineMacro("__sparcv9__");
        Builder.defineMacro("__sparc_v9__");
      }
      break;
    }
    if (getTriple().getVendor() == llvm::Triple::Myriad) {
      std::string MyriadArchValue, Myriad2Value;
      Builder.defineMacro("__sparc_v8__");
      Builder.defineMacro("__leon__");
      switch (CPU) {
      case CK_MYRIAD2150:
        MyriadArchValue = "__ma2150";
        Myriad2Value = "2";
        break;
      case CK_MYRIAD2450:
        MyriadArchValue = "__ma2450";
        Myriad2Value = "2";
        break;
      default:
        MyriadArchValue = "__ma2100";
        Myriad2Value = "1";
        break;
      }
      Builder.defineMacro(MyriadArchValue, "1");
      Builder.defineMacro(MyriadArchValue+"__", "1");
      Builder.defineMacro("__myriad2__", Myriad2Value);
      Builder.defineMacro("__myriad2", Myriad2Value);
    }
  }

  bool hasSjLjLowering() const override {
    return true;
  }
};

// SPARCV8el is the 32-bit little-endian mode selected by Triple::sparcel.
class SparcV8elTargetInfo : public SparcV8TargetInfo {
 public:
   SparcV8elTargetInfo(const llvm::Triple &Triple, const TargetOptions &Opts)
       : SparcV8TargetInfo(Triple, Opts) {
     resetDataLayout("e-m:e-p:32:32-i64:64-f128:64-n32-S64");
  }
};

// SPARC v9 is the 64-bit mode selected by Triple::sparcv9.
class SparcV9TargetInfo : public SparcTargetInfo {
public:
  SparcV9TargetInfo(const llvm::Triple &Triple, const TargetOptions &Opts)
      : SparcTargetInfo(Triple, Opts) {
    // FIXME: Support Sparc quad-precision long double?
    resetDataLayout("E-m:e-i64:64-n32:64-S128");
    // This is an LP64 platform.
    LongWidth = LongAlign = PointerWidth = PointerAlign = 64;

    // OpenBSD uses long long for int64_t and intmax_t.
    if (getTriple().getOS() == llvm::Triple::OpenBSD)
      IntMaxType = SignedLongLong;
    else
      IntMaxType = SignedLong;
    Int64Type = IntMaxType;

    // The SPARCv8 System V ABI has long double 128-bits in size, but 64-bit
    // aligned. The SPARCv9 SCD 2.4.1 says 16-byte aligned.
    LongDoubleWidth = 128;
    LongDoubleAlign = 128;
    LongDoubleFormat = &llvm::APFloat::IEEEquad;
    MaxAtomicPromoteWidth = MaxAtomicInlineWidth = 64;
  }

  void getTargetDefines(const LangOptions &Opts,
                        MacroBuilder &Builder) const override {
    SparcTargetInfo::getTargetDefines(Opts, Builder);
    Builder.defineMacro("__sparcv9");
    Builder.defineMacro("__arch64__");
    // Solaris doesn't need these variants, but the BSDs do.
    if (getTriple().getOS() != llvm::Triple::Solaris) {
      Builder.defineMacro("__sparc64__");
      Builder.defineMacro("__sparc_v9__");
      Builder.defineMacro("__sparcv9__");
    }
  }

  bool setCPU(const std::string &Name) override {
    if (!SparcTargetInfo::setCPU(Name))
      return false;
    return getCPUGeneration(CPU) == CG_V9;
  }
};

class SystemZTargetInfo : public TargetInfo {
  static const Builtin::Info BuiltinInfo[];
  static const char *const GCCRegNames[];
  std::string CPU;
  bool HasTransactionalExecution;
  bool HasVector;

public:
  SystemZTargetInfo(const llvm::Triple &Triple, const TargetOptions &)
      : TargetInfo(Triple), CPU("z10"), HasTransactionalExecution(false),
        HasVector(false) {
    IntMaxType = SignedLong;
    Int64Type = SignedLong;
    TLSSupported = true;
    IntWidth = IntAlign = 32;
    LongWidth = LongLongWidth = LongAlign = LongLongAlign = 64;
    PointerWidth = PointerAlign = 64;
    LongDoubleWidth = 128;
    LongDoubleAlign = 64;
    LongDoubleFormat = &llvm::APFloat::IEEEquad;
    DefaultAlignForAttributeAligned = 64;
    MinGlobalAlign = 16;
    resetDataLayout("E-m:e-i1:8:16-i8:8:16-i64:64-f128:64-a:8:16-n32:64");
    MaxAtomicPromoteWidth = MaxAtomicInlineWidth = 64;
  }
  void getTargetDefines(const LangOptions &Opts,
                        MacroBuilder &Builder) const override {
    Builder.defineMacro("__s390__");
    Builder.defineMacro("__s390x__");
    Builder.defineMacro("__zarch__");
    Builder.defineMacro("__LONG_DOUBLE_128__");

    Builder.defineMacro("__GCC_HAVE_SYNC_COMPARE_AND_SWAP_1");
    Builder.defineMacro("__GCC_HAVE_SYNC_COMPARE_AND_SWAP_2");
    Builder.defineMacro("__GCC_HAVE_SYNC_COMPARE_AND_SWAP_4");
    Builder.defineMacro("__GCC_HAVE_SYNC_COMPARE_AND_SWAP_8");

    if (HasTransactionalExecution)
      Builder.defineMacro("__HTM__");
    if (Opts.ZVector)
      Builder.defineMacro("__VEC__", "10301");
  }
  ArrayRef<Builtin::Info> getTargetBuiltins() const override {
    return llvm::makeArrayRef(BuiltinInfo,
                         clang::SystemZ::LastTSBuiltin-Builtin::FirstTSBuiltin);
  }

  ArrayRef<const char *> getGCCRegNames() const override;
  ArrayRef<TargetInfo::GCCRegAlias> getGCCRegAliases() const override {
    // No aliases.
    return None;
  }
  bool validateAsmConstraint(const char *&Name,
                             TargetInfo::ConstraintInfo &info) const override;
  const char *getClobbers() const override {
    // FIXME: Is this really right?
    return "";
  }
  BuiltinVaListKind getBuiltinVaListKind() const override {
    return TargetInfo::SystemZBuiltinVaList;
  }
  bool setCPU(const std::string &Name) override {
    CPU = Name;
    bool CPUKnown = llvm::StringSwitch<bool>(Name)
      .Case("z10", true)
      .Case("arch8", true)
      .Case("z196", true)
      .Case("arch9", true)
      .Case("zEC12", true)
      .Case("arch10", true)
      .Case("z13", true)
      .Case("arch11", true)
      .Default(false);

    return CPUKnown;
  }
  bool
  initFeatureMap(llvm::StringMap<bool> &Features, DiagnosticsEngine &Diags,
                 StringRef CPU,
                 const std::vector<std::string> &FeaturesVec) const override {
    if (CPU == "zEC12" || CPU == "arch10")
      Features["transactional-execution"] = true;
    if (CPU == "z13" || CPU == "arch11") {
      Features["transactional-execution"] = true;
      Features["vector"] = true;
    }
    return TargetInfo::initFeatureMap(Features, Diags, CPU, FeaturesVec);
  }

  bool handleTargetFeatures(std::vector<std::string> &Features,
                            DiagnosticsEngine &Diags) override {
    HasTransactionalExecution = false;
    for (const auto &Feature : Features) {
      if (Feature == "+transactional-execution")
        HasTransactionalExecution = true;
      else if (Feature == "+vector")
        HasVector = true;
    }
    // If we use the vector ABI, vector types are 64-bit aligned.
    if (HasVector) {
      MaxVectorAlign = 64;
      resetDataLayout("E-m:e-i1:8:16-i8:8:16-i64:64-f128:64"
                      "-v128:64-a:8:16-n32:64");
    }
    return true;
  }

  bool hasFeature(StringRef Feature) const override {
    return llvm::StringSwitch<bool>(Feature)
        .Case("systemz", true)
        .Case("htm", HasTransactionalExecution)
        .Case("vx", HasVector)
        .Default(false);
  }

  CallingConvCheckResult checkCallingConvention(CallingConv CC) const override {
    switch (CC) {
    case CC_C:
    case CC_Swift:
      return CCCR_OK;
    default:
      return CCCR_Warning;
    }
  }

  StringRef getABI() const override {
    if (HasVector)
      return "vector";
    return "";
  }

  bool useFloat128ManglingForLongDouble() const override {
    return true;
  }
};

const Builtin::Info SystemZTargetInfo::BuiltinInfo[] = {
#define BUILTIN(ID, TYPE, ATTRS)                                               \
  { #ID, TYPE, ATTRS, nullptr, ALL_LANGUAGES, nullptr },
#define TARGET_BUILTIN(ID, TYPE, ATTRS, FEATURE)                               \
  { #ID, TYPE, ATTRS, nullptr, ALL_LANGUAGES, FEATURE },
#include "clang/Basic/BuiltinsSystemZ.def"
};

const char *const SystemZTargetInfo::GCCRegNames[] = {
  "r0",  "r1",  "r2",  "r3",  "r4",  "r5",  "r6",  "r7",
  "r8",  "r9",  "r10", "r11", "r12", "r13", "r14", "r15",
  "f0",  "f2",  "f4",  "f6",  "f1",  "f3",  "f5",  "f7",
  "f8",  "f10", "f12", "f14", "f9",  "f11", "f13", "f15"
};

ArrayRef<const char *> SystemZTargetInfo::getGCCRegNames() const {
  return llvm::makeArrayRef(GCCRegNames);
}

bool SystemZTargetInfo::
validateAsmConstraint(const char *&Name,
                      TargetInfo::ConstraintInfo &Info) const {
  switch (*Name) {
  default:
    return false;

  case 'a': // Address register
  case 'd': // Data register (equivalent to 'r')
  case 'f': // Floating-point register
    Info.setAllowsRegister();
    return true;

  case 'I': // Unsigned 8-bit constant
  case 'J': // Unsigned 12-bit constant
  case 'K': // Signed 16-bit constant
  case 'L': // Signed 20-bit displacement (on all targets we support)
  case 'M': // 0x7fffffff
    return true;

  case 'Q': // Memory with base and unsigned 12-bit displacement
  case 'R': // Likewise, plus an index
  case 'S': // Memory with base and signed 20-bit displacement
  case 'T': // Likewise, plus an index
    Info.setAllowsMemory();
    return true;
  }
}

class MSP430TargetInfo : public TargetInfo {
  static const char *const GCCRegNames[];

public:
  MSP430TargetInfo(const llvm::Triple &Triple, const TargetOptions &)
      : TargetInfo(Triple) {
    TLSSupported = false;
    IntWidth = 16;
    IntAlign = 16;
    LongWidth = 32;
    LongLongWidth = 64;
    LongAlign = LongLongAlign = 16;
    PointerWidth = 16;
    PointerAlign = 16;
    SuitableAlign = 16;
    SizeType = UnsignedInt;
    IntMaxType = SignedLongLong;
    IntPtrType = SignedInt;
    PtrDiffType = SignedInt;
    SigAtomicType = SignedLong;
    resetDataLayout("e-m:e-p:16:16-i32:16:32-a:16-n8:16");
  }
  void getTargetDefines(const LangOptions &Opts,
                        MacroBuilder &Builder) const override {
    Builder.defineMacro("MSP430");
    Builder.defineMacro("__MSP430__");
    // FIXME: defines for different 'flavours' of MCU
  }
  ArrayRef<Builtin::Info> getTargetBuiltins() const override {
    // FIXME: Implement.
    return None;
  }
  bool hasFeature(StringRef Feature) const override {
    return Feature == "msp430";
  }
  ArrayRef<const char *> getGCCRegNames() const override;
  ArrayRef<TargetInfo::GCCRegAlias> getGCCRegAliases() const override {
    // No aliases.
    return None;
  }
  bool validateAsmConstraint(const char *&Name,
                             TargetInfo::ConstraintInfo &info) const override {
    // FIXME: implement
    switch (*Name) {
    case 'K': // the constant 1
    case 'L': // constant -1^20 .. 1^19
    case 'M': // constant 1-4:
      return true;
    }
    // No target constraints for now.
    return false;
  }
  const char *getClobbers() const override {
    // FIXME: Is this really right?
    return "";
  }
  BuiltinVaListKind getBuiltinVaListKind() const override {
    // FIXME: implement
    return TargetInfo::CharPtrBuiltinVaList;
  }
};

const char *const MSP430TargetInfo::GCCRegNames[] = {
    "r0", "r1", "r2",  "r3",  "r4",  "r5",  "r6",  "r7",
    "r8", "r9", "r10", "r11", "r12", "r13", "r14", "r15"};

ArrayRef<const char *> MSP430TargetInfo::getGCCRegNames() const {
  return llvm::makeArrayRef(GCCRegNames);
}

// LLVM and Clang cannot be used directly to output native binaries for
// target, but is used to compile C code to llvm bitcode with correct
// type and alignment information.
//
// TCE uses the llvm bitcode as input and uses it for generating customized
// target processor and program binary. TCE co-design environment is
// publicly available in http://tce.cs.tut.fi

static const unsigned TCEOpenCLAddrSpaceMap[] = {
    3, // opencl_global
    4, // opencl_local
    5, // opencl_constant
    // FIXME: generic has to be added to the target
    0, // opencl_generic
    0, // cuda_device
    0, // cuda_constant
    0  // cuda_shared
};

class TCETargetInfo : public TargetInfo {
public:
  TCETargetInfo(const llvm::Triple &Triple, const TargetOptions &)
      : TargetInfo(Triple) {
    TLSSupported = false;
    IntWidth = 32;
    LongWidth = LongLongWidth = 32;
    PointerWidth = 32;
    IntAlign = 32;
    LongAlign = LongLongAlign = 32;
    PointerAlign = 32;
    SuitableAlign = 32;
    SizeType = UnsignedInt;
    IntMaxType = SignedLong;
    IntPtrType = SignedInt;
    PtrDiffType = SignedInt;
    FloatWidth = 32;
    FloatAlign = 32;
    DoubleWidth = 32;
    DoubleAlign = 32;
    LongDoubleWidth = 32;
    LongDoubleAlign = 32;
    FloatFormat = &llvm::APFloat::IEEEsingle;
    DoubleFormat = &llvm::APFloat::IEEEsingle;
    LongDoubleFormat = &llvm::APFloat::IEEEsingle;
    resetDataLayout("E-p:32:32:32-i1:8:8-i8:8:32-"
                    "i16:16:32-i32:32:32-i64:32:32-"
                    "f32:32:32-f64:32:32-v64:32:32-"
                    "v128:32:32-v256:32:32-v512:32:32-"
                    "v1024:32:32-a0:0:32-n32");
    AddrSpaceMap = &TCEOpenCLAddrSpaceMap;
    UseAddrSpaceMapMangling = true;
  }

  void getTargetDefines(const LangOptions &Opts,
                        MacroBuilder &Builder) const override {
    DefineStd(Builder, "tce", Opts);
    Builder.defineMacro("__TCE__");
    Builder.defineMacro("__TCE_V1__");
  }
  bool hasFeature(StringRef Feature) const override { return Feature == "tce"; }

  ArrayRef<Builtin::Info> getTargetBuiltins() const override { return None; }
  const char *getClobbers() const override { return ""; }
  BuiltinVaListKind getBuiltinVaListKind() const override {
    return TargetInfo::VoidPtrBuiltinVaList;
  }
  ArrayRef<const char *> getGCCRegNames() const override { return None; }
  bool validateAsmConstraint(const char *&Name,
                             TargetInfo::ConstraintInfo &info) const override {
    return true;
  }
  ArrayRef<TargetInfo::GCCRegAlias> getGCCRegAliases() const override {
    return None;
  }
};

class TCELETargetInfo : public TCETargetInfo {
public:
  TCELETargetInfo(const llvm::Triple &Triple, const TargetOptions &Opts)
      : TCETargetInfo(Triple, Opts) {
    BigEndian = false;

    resetDataLayout("e-p:32:32:32-i1:8:8-i8:8:32-"
                    "i16:16:32-i32:32:32-i64:32:32-"
                    "f32:32:32-f64:32:32-v64:32:32-"
                    "v128:32:32-v256:32:32-v512:32:32-"
                    "v1024:32:32-a0:0:32-n32");

  }

  virtual void getTargetDefines(const LangOptions &Opts,
                                MacroBuilder &Builder) const {
    DefineStd(Builder, "tcele", Opts);
    Builder.defineMacro("__TCE__");
    Builder.defineMacro("__TCE_V1__");
    Builder.defineMacro("__TCELE__");
    Builder.defineMacro("__TCELE_V1__");
  }

};

class BPFTargetInfo : public TargetInfo {
public:
  BPFTargetInfo(const llvm::Triple &Triple, const TargetOptions &)
      : TargetInfo(Triple) {
    LongWidth = LongAlign = PointerWidth = PointerAlign = 64;
    SizeType    = UnsignedLong;
    PtrDiffType = SignedLong;
    IntPtrType  = SignedLong;
    IntMaxType  = SignedLong;
    Int64Type   = SignedLong;
    RegParmMax = 5;
    if (Triple.getArch() == llvm::Triple::bpfeb) {
      resetDataLayout("E-m:e-p:64:64-i64:64-n32:64-S128");
    } else {
      resetDataLayout("e-m:e-p:64:64-i64:64-n32:64-S128");
    }
    MaxAtomicPromoteWidth = 64;
    MaxAtomicInlineWidth = 64;
    TLSSupported = false;
  }
  void getTargetDefines(const LangOptions &Opts,
                        MacroBuilder &Builder) const override {
    DefineStd(Builder, "bpf", Opts);
    Builder.defineMacro("__BPF__");
  }
  bool hasFeature(StringRef Feature) const override {
    return Feature == "bpf";
  }

  ArrayRef<Builtin::Info> getTargetBuiltins() const override { return None; }
  const char *getClobbers() const override {
    return "";
  }
  BuiltinVaListKind getBuiltinVaListKind() const override {
    return TargetInfo::VoidPtrBuiltinVaList;
  }
  ArrayRef<const char *> getGCCRegNames() const override {
    return None;
  }
  bool validateAsmConstraint(const char *&Name,
                             TargetInfo::ConstraintInfo &info) const override {
    return true;
  }
  ArrayRef<TargetInfo::GCCRegAlias> getGCCRegAliases() const override {
    return None;
  }
};

class MipsTargetInfo : public TargetInfo {
  void setDataLayout() {
    StringRef Layout;

    if (ABI == "o32")
      Layout = "m:m-p:32:32-i8:8:32-i16:16:32-i64:64-n32-S64";
    else if (ABI == "n32")
      Layout = "m:e-p:32:32-i8:8:32-i16:16:32-i64:64-n32:64-S128";
    else if (ABI == "n64")
      Layout = "m:e-i8:8:32-i16:16:32-i64:64-n32:64-S128";
    else
      llvm_unreachable("Invalid ABI");

    if (BigEndian)
      resetDataLayout(("E-" + Layout).str());
    else
      resetDataLayout(("e-" + Layout).str());
  }


  static const Builtin::Info BuiltinInfo[];
  std::string CPU;
  bool IsMips16;
  bool IsMicromips;
  bool IsNan2008;
  bool IsSingleFloat;
  enum MipsFloatABI {
    HardFloat, SoftFloat
  } FloatABI;
  enum DspRevEnum {
    NoDSP, DSP1, DSP2
  } DspRev;
  bool HasMSA;

protected:
  bool HasFP64;
  std::string ABI;

public:
  MipsTargetInfo(const llvm::Triple &Triple, const TargetOptions &)
      : TargetInfo(Triple), IsMips16(false), IsMicromips(false),
        IsNan2008(false), IsSingleFloat(false), FloatABI(HardFloat),
        DspRev(NoDSP), HasMSA(false), HasFP64(false) {
    TheCXXABI.set(TargetCXXABI::GenericMIPS);

    setABI((getTriple().getArch() == llvm::Triple::mips ||
            getTriple().getArch() == llvm::Triple::mipsel)
               ? "o32"
               : "n64");

    CPU = ABI == "o32" ? "mips32r2" : "mips64r2";
  }

  bool isNaN2008Default() const {
    return CPU == "mips32r6" || CPU == "mips64r6";
  }

  bool isFP64Default() const {
    return CPU == "mips32r6" || ABI == "n32" || ABI == "n64" || ABI == "64";
  }

  bool isNan2008() const override {
    return IsNan2008;
  }

  bool processorSupportsGPR64() const {
    return llvm::StringSwitch<bool>(CPU)
        .Case("mips3", true)
        .Case("mips4", true)
        .Case("mips5", true)
        .Case("mips64", true)
        .Case("mips64r2", true)
        .Case("mips64r3", true)
        .Case("mips64r5", true)
        .Case("mips64r6", true)
        .Case("octeon", true)
        .Default(false);
    return false;
  }

  StringRef getABI() const override { return ABI; }
  bool setABI(const std::string &Name) override {
    if (Name == "o32") {
      setO32ABITypes();
      ABI = Name;
      return true;
    }

    if (Name == "n32") {
      setN32ABITypes();
      ABI = Name;
      return true;
    }
    if (Name == "n64") {
      setN64ABITypes();
      ABI = Name;
      return true;
    }
    return false;
  }

  void setO32ABITypes() {
    Int64Type = SignedLongLong;
    IntMaxType = Int64Type;
    LongDoubleFormat = &llvm::APFloat::IEEEdouble;
    LongDoubleWidth = LongDoubleAlign = 64;
    LongWidth = LongAlign = 32;
    MaxAtomicPromoteWidth = MaxAtomicInlineWidth = 32;
    PointerWidth = PointerAlign = 32;
    PtrDiffType = SignedInt;
    SizeType = UnsignedInt;
    SuitableAlign = 64;
  }

  void setN32N64ABITypes() {
    LongDoubleWidth = LongDoubleAlign = 128;
    LongDoubleFormat = &llvm::APFloat::IEEEquad;
    if (getTriple().getOS() == llvm::Triple::FreeBSD) {
      LongDoubleWidth = LongDoubleAlign = 64;
      LongDoubleFormat = &llvm::APFloat::IEEEdouble;
    }
    MaxAtomicPromoteWidth = MaxAtomicInlineWidth = 64;
    SuitableAlign = 128;
  }

  void setN64ABITypes() {
    setN32N64ABITypes();
    Int64Type = SignedLong;
    IntMaxType = Int64Type;
    LongWidth = LongAlign = 64;
    PointerWidth = PointerAlign = 64;
    PtrDiffType = SignedLong;
    SizeType = UnsignedLong;
  }

  void setN32ABITypes() {
    setN32N64ABITypes();
    Int64Type = SignedLongLong;
    IntMaxType = Int64Type;
    LongWidth = LongAlign = 32;
    PointerWidth = PointerAlign = 32;
    PtrDiffType = SignedInt;
    SizeType = UnsignedInt;
  }

  bool setCPU(const std::string &Name) override {
    CPU = Name;
    return llvm::StringSwitch<bool>(Name)
        .Case("mips1", true)
        .Case("mips2", true)
        .Case("mips3", true)
        .Case("mips4", true)
        .Case("mips5", true)
        .Case("mips32", true)
        .Case("mips32r2", true)
        .Case("mips32r3", true)
        .Case("mips32r5", true)
        .Case("mips32r6", true)
        .Case("mips64", true)
        .Case("mips64r2", true)
        .Case("mips64r3", true)
        .Case("mips64r5", true)
        .Case("mips64r6", true)
        .Case("octeon", true)
        .Case("p5600", true)
        .Default(false);
  }
  const std::string& getCPU() const { return CPU; }
  bool
  initFeatureMap(llvm::StringMap<bool> &Features, DiagnosticsEngine &Diags,
                 StringRef CPU,
                 const std::vector<std::string> &FeaturesVec) const override {
    if (CPU.empty())
      CPU = getCPU();
    if (CPU == "octeon")
      Features["mips64r2"] = Features["cnmips"] = true;
    else
      Features[CPU] = true;
    return TargetInfo::initFeatureMap(Features, Diags, CPU, FeaturesVec);
  }

  void getTargetDefines(const LangOptions &Opts,
                        MacroBuilder &Builder) const override {
    if (BigEndian) {
      DefineStd(Builder, "MIPSEB", Opts);
      Builder.defineMacro("_MIPSEB");
    } else {
      DefineStd(Builder, "MIPSEL", Opts);
      Builder.defineMacro("_MIPSEL");
    }

    Builder.defineMacro("__mips__");
    Builder.defineMacro("_mips");
    if (Opts.GNUMode)
      Builder.defineMacro("mips");

    if (ABI == "o32") {
      Builder.defineMacro("__mips", "32");
      Builder.defineMacro("_MIPS_ISA", "_MIPS_ISA_MIPS32");
    } else {
      Builder.defineMacro("__mips", "64");
      Builder.defineMacro("__mips64");
      Builder.defineMacro("__mips64__");
      Builder.defineMacro("_MIPS_ISA", "_MIPS_ISA_MIPS64");
    }

    const std::string ISARev = llvm::StringSwitch<std::string>(getCPU())
                                   .Cases("mips32", "mips64", "1")
                                   .Cases("mips32r2", "mips64r2", "2")
                                   .Cases("mips32r3", "mips64r3", "3")
                                   .Cases("mips32r5", "mips64r5", "5")
                                   .Cases("mips32r6", "mips64r6", "6")
                                   .Default("");
    if (!ISARev.empty())
      Builder.defineMacro("__mips_isa_rev", ISARev);

    if (ABI == "o32") {
      Builder.defineMacro("__mips_o32");
      Builder.defineMacro("_ABIO32", "1");
      Builder.defineMacro("_MIPS_SIM", "_ABIO32");
    } else if (ABI == "n32") {
      Builder.defineMacro("__mips_n32");
      Builder.defineMacro("_ABIN32", "2");
      Builder.defineMacro("_MIPS_SIM", "_ABIN32");
    } else if (ABI == "n64") {
      Builder.defineMacro("__mips_n64");
      Builder.defineMacro("_ABI64", "3");
      Builder.defineMacro("_MIPS_SIM", "_ABI64");
    } else
      llvm_unreachable("Invalid ABI.");

    Builder.defineMacro("__REGISTER_PREFIX__", "");

    switch (FloatABI) {
    case HardFloat:
      Builder.defineMacro("__mips_hard_float", Twine(1));
      break;
    case SoftFloat:
      Builder.defineMacro("__mips_soft_float", Twine(1));
      break;
    }

    if (IsSingleFloat)
      Builder.defineMacro("__mips_single_float", Twine(1));

    Builder.defineMacro("__mips_fpr", HasFP64 ? Twine(64) : Twine(32));
    Builder.defineMacro("_MIPS_FPSET",
                        Twine(32 / (HasFP64 || IsSingleFloat ? 1 : 2)));

    if (IsMips16)
      Builder.defineMacro("__mips16", Twine(1));

    if (IsMicromips)
      Builder.defineMacro("__mips_micromips", Twine(1));

    if (IsNan2008)
      Builder.defineMacro("__mips_nan2008", Twine(1));

    switch (DspRev) {
    default:
      break;
    case DSP1:
      Builder.defineMacro("__mips_dsp_rev", Twine(1));
      Builder.defineMacro("__mips_dsp", Twine(1));
      break;
    case DSP2:
      Builder.defineMacro("__mips_dsp_rev", Twine(2));
      Builder.defineMacro("__mips_dspr2", Twine(1));
      Builder.defineMacro("__mips_dsp", Twine(1));
      break;
    }

    if (HasMSA)
      Builder.defineMacro("__mips_msa", Twine(1));

    Builder.defineMacro("_MIPS_SZPTR", Twine(getPointerWidth(0)));
    Builder.defineMacro("_MIPS_SZINT", Twine(getIntWidth()));
    Builder.defineMacro("_MIPS_SZLONG", Twine(getLongWidth()));

    Builder.defineMacro("_MIPS_ARCH", "\"" + CPU + "\"");
    Builder.defineMacro("_MIPS_ARCH_" + StringRef(CPU).upper());

    // These shouldn't be defined for MIPS-I but there's no need to check
    // for that since MIPS-I isn't supported.
    Builder.defineMacro("__GCC_HAVE_SYNC_COMPARE_AND_SWAP_1");
    Builder.defineMacro("__GCC_HAVE_SYNC_COMPARE_AND_SWAP_2");
    Builder.defineMacro("__GCC_HAVE_SYNC_COMPARE_AND_SWAP_4");

    // 32-bit MIPS processors don't have the necessary lld/scd instructions
    // found in 64-bit processors. In the case of O32 on a 64-bit processor,
    // the instructions exist but using them violates the ABI since they
    // require 64-bit GPRs and O32 only supports 32-bit GPRs.
    if (ABI == "n32" || ABI == "n64")
      Builder.defineMacro("__GCC_HAVE_SYNC_COMPARE_AND_SWAP_8");
  }

  ArrayRef<Builtin::Info> getTargetBuiltins() const override {
    return llvm::makeArrayRef(BuiltinInfo,
                          clang::Mips::LastTSBuiltin - Builtin::FirstTSBuiltin);
  }
  bool hasFeature(StringRef Feature) const override {
    return llvm::StringSwitch<bool>(Feature)
      .Case("mips", true)
      .Case("fp64", HasFP64)
      .Default(false);
  }
  BuiltinVaListKind getBuiltinVaListKind() const override {
    return TargetInfo::VoidPtrBuiltinVaList;
  }
  ArrayRef<const char *> getGCCRegNames() const override {
    static const char *const GCCRegNames[] = {
      // CPU register names
      // Must match second column of GCCRegAliases
      "$0",   "$1",   "$2",   "$3",   "$4",   "$5",   "$6",   "$7",
      "$8",   "$9",   "$10",  "$11",  "$12",  "$13",  "$14",  "$15",
      "$16",  "$17",  "$18",  "$19",  "$20",  "$21",  "$22",  "$23",
      "$24",  "$25",  "$26",  "$27",  "$28",  "$29",  "$30",  "$31",
      // Floating point register names
      "$f0",  "$f1",  "$f2",  "$f3",  "$f4",  "$f5",  "$f6",  "$f7",
      "$f8",  "$f9",  "$f10", "$f11", "$f12", "$f13", "$f14", "$f15",
      "$f16", "$f17", "$f18", "$f19", "$f20", "$f21", "$f22", "$f23",
      "$f24", "$f25", "$f26", "$f27", "$f28", "$f29", "$f30", "$f31",
      // Hi/lo and condition register names
      "hi",   "lo",   "",     "$fcc0","$fcc1","$fcc2","$fcc3","$fcc4",
      "$fcc5","$fcc6","$fcc7","$ac1hi","$ac1lo","$ac2hi","$ac2lo",
      "$ac3hi","$ac3lo",
      // MSA register names
      "$w0",  "$w1",  "$w2",  "$w3",  "$w4",  "$w5",  "$w6",  "$w7",
      "$w8",  "$w9",  "$w10", "$w11", "$w12", "$w13", "$w14", "$w15",
      "$w16", "$w17", "$w18", "$w19", "$w20", "$w21", "$w22", "$w23",
      "$w24", "$w25", "$w26", "$w27", "$w28", "$w29", "$w30", "$w31",
      // MSA control register names
      "$msair",      "$msacsr", "$msaaccess", "$msasave", "$msamodify",
      "$msarequest", "$msamap", "$msaunmap"
    };
    return llvm::makeArrayRef(GCCRegNames);
  }
  bool validateAsmConstraint(const char *&Name,
                             TargetInfo::ConstraintInfo &Info) const override {
    switch (*Name) {
    default:
      return false;
    case 'r': // CPU registers.
    case 'd': // Equivalent to "r" unless generating MIPS16 code.
    case 'y': // Equivalent to "r", backward compatibility only.
    case 'f': // floating-point registers.
    case 'c': // $25 for indirect jumps
    case 'l': // lo register
    case 'x': // hilo register pair
      Info.setAllowsRegister();
      return true;
    case 'I': // Signed 16-bit constant
    case 'J': // Integer 0
    case 'K': // Unsigned 16-bit constant
    case 'L': // Signed 32-bit constant, lower 16-bit zeros (for lui)
    case 'M': // Constants not loadable via lui, addiu, or ori
    case 'N': // Constant -1 to -65535
    case 'O': // A signed 15-bit constant
    case 'P': // A constant between 1 go 65535
      return true;
    case 'R': // An address that can be used in a non-macro load or store
      Info.setAllowsMemory();
      return true;
    case 'Z':
      if (Name[1] == 'C') { // An address usable by ll, and sc.
        Info.setAllowsMemory();
        Name++; // Skip over 'Z'.
        return true;
      }
      return false;
    }
  }

  std::string convertConstraint(const char *&Constraint) const override {
    std::string R;
    switch (*Constraint) {
    case 'Z': // Two-character constraint; add "^" hint for later parsing.
      if (Constraint[1] == 'C') {
        R = std::string("^") + std::string(Constraint, 2);
        Constraint++;
        return R;
      }
      break;
    }
    return TargetInfo::convertConstraint(Constraint);
  }

  const char *getClobbers() const override {
    // In GCC, $1 is not widely used in generated code (it's used only in a few
    // specific situations), so there is no real need for users to add it to
    // the clobbers list if they want to use it in their inline assembly code.
    //
    // In LLVM, $1 is treated as a normal GPR and is always allocatable during
    // code generation, so using it in inline assembly without adding it to the
    // clobbers list can cause conflicts between the inline assembly code and
    // the surrounding generated code.
    //
    // Another problem is that LLVM is allowed to choose $1 for inline assembly
    // operands, which will conflict with the ".set at" assembler option (which
    // we use only for inline assembly, in order to maintain compatibility with
    // GCC) and will also conflict with the user's usage of $1.
    //
    // The easiest way to avoid these conflicts and keep $1 as an allocatable
    // register for generated code is to automatically clobber $1 for all inline
    // assembly code.
    //
    // FIXME: We should automatically clobber $1 only for inline assembly code
    // which actually uses it. This would allow LLVM to use $1 for inline
    // assembly operands if the user's assembly code doesn't use it.
    return "~{$1}";
  }

  bool handleTargetFeatures(std::vector<std::string> &Features,
                            DiagnosticsEngine &Diags) override {
    IsMips16 = false;
    IsMicromips = false;
    IsNan2008 = isNaN2008Default();
    IsSingleFloat = false;
    FloatABI = HardFloat;
    DspRev = NoDSP;
    HasFP64 = isFP64Default();

    for (const auto &Feature : Features) {
      if (Feature == "+single-float")
        IsSingleFloat = true;
      else if (Feature == "+soft-float")
        FloatABI = SoftFloat;
      else if (Feature == "+mips16")
        IsMips16 = true;
      else if (Feature == "+micromips")
        IsMicromips = true;
      else if (Feature == "+dsp")
        DspRev = std::max(DspRev, DSP1);
      else if (Feature == "+dspr2")
        DspRev = std::max(DspRev, DSP2);
      else if (Feature == "+msa")
        HasMSA = true;
      else if (Feature == "+fp64")
        HasFP64 = true;
      else if (Feature == "-fp64")
        HasFP64 = false;
      else if (Feature == "+nan2008")
        IsNan2008 = true;
      else if (Feature == "-nan2008")
        IsNan2008 = false;
    }

    setDataLayout();

    return true;
  }

  int getEHDataRegisterNumber(unsigned RegNo) const override {
    if (RegNo == 0) return 4;
    if (RegNo == 1) return 5;
    return -1;
  }

  bool isCLZForZeroUndef() const override { return false; }

  ArrayRef<TargetInfo::GCCRegAlias> getGCCRegAliases() const override {
    static const TargetInfo::GCCRegAlias O32RegAliases[] = {
        {{"at"}, "$1"},  {{"v0"}, "$2"},         {{"v1"}, "$3"},
        {{"a0"}, "$4"},  {{"a1"}, "$5"},         {{"a2"}, "$6"},
        {{"a3"}, "$7"},  {{"t0"}, "$8"},         {{"t1"}, "$9"},
        {{"t2"}, "$10"}, {{"t3"}, "$11"},        {{"t4"}, "$12"},
        {{"t5"}, "$13"}, {{"t6"}, "$14"},        {{"t7"}, "$15"},
        {{"s0"}, "$16"}, {{"s1"}, "$17"},        {{"s2"}, "$18"},
        {{"s3"}, "$19"}, {{"s4"}, "$20"},        {{"s5"}, "$21"},
        {{"s6"}, "$22"}, {{"s7"}, "$23"},        {{"t8"}, "$24"},
        {{"t9"}, "$25"}, {{"k0"}, "$26"},        {{"k1"}, "$27"},
        {{"gp"}, "$28"}, {{"sp", "$sp"}, "$29"}, {{"fp", "$fp"}, "$30"},
        {{"ra"}, "$31"}};
    static const TargetInfo::GCCRegAlias NewABIRegAliases[] = {
        {{"at"}, "$1"},  {{"v0"}, "$2"},         {{"v1"}, "$3"},
        {{"a0"}, "$4"},  {{"a1"}, "$5"},         {{"a2"}, "$6"},
        {{"a3"}, "$7"},  {{"a4"}, "$8"},         {{"a5"}, "$9"},
        {{"a6"}, "$10"}, {{"a7"}, "$11"},        {{"t0"}, "$12"},
        {{"t1"}, "$13"}, {{"t2"}, "$14"},        {{"t3"}, "$15"},
        {{"s0"}, "$16"}, {{"s1"}, "$17"},        {{"s2"}, "$18"},
        {{"s3"}, "$19"}, {{"s4"}, "$20"},        {{"s5"}, "$21"},
        {{"s6"}, "$22"}, {{"s7"}, "$23"},        {{"t8"}, "$24"},
        {{"t9"}, "$25"}, {{"k0"}, "$26"},        {{"k1"}, "$27"},
        {{"gp"}, "$28"}, {{"sp", "$sp"}, "$29"}, {{"fp", "$fp"}, "$30"},
        {{"ra"}, "$31"}};
    if (ABI == "o32")
      return llvm::makeArrayRef(O32RegAliases);
    return llvm::makeArrayRef(NewABIRegAliases);
  }

  bool hasInt128Type() const override {
    return ABI == "n32" || ABI == "n64";
  }

  bool validateTarget(DiagnosticsEngine &Diags) const override {
    // FIXME: It's valid to use O32 on a 64-bit CPU but the backend can't handle
    //        this yet. It's better to fail here than on the backend assertion.
    if (processorSupportsGPR64() && ABI == "o32") {
      Diags.Report(diag::err_target_unsupported_abi) << ABI << CPU;
      return false;
    }

    // 64-bit ABI's require 64-bit CPU's.
    if (!processorSupportsGPR64() && (ABI == "n32" || ABI == "n64")) {
      Diags.Report(diag::err_target_unsupported_abi) << ABI << CPU;
      return false;
    }

    // FIXME: It's valid to use O32 on a mips64/mips64el triple but the backend
    //        can't handle this yet. It's better to fail here than on the
    //        backend assertion.
    if ((getTriple().getArch() == llvm::Triple::mips64 ||
         getTriple().getArch() == llvm::Triple::mips64el) &&
        ABI == "o32") {
      Diags.Report(diag::err_target_unsupported_abi_for_triple)
          << ABI << getTriple().str();
      return false;
    }

    // FIXME: It's valid to use N32/N64 on a mips/mipsel triple but the backend
    //        can't handle this yet. It's better to fail here than on the
    //        backend assertion.
    if ((getTriple().getArch() == llvm::Triple::mips ||
         getTriple().getArch() == llvm::Triple::mipsel) &&
        (ABI == "n32" || ABI == "n64")) {
      Diags.Report(diag::err_target_unsupported_abi_for_triple)
          << ABI << getTriple().str();
      return false;
    }

    return true;
  }
};

const Builtin::Info MipsTargetInfo::BuiltinInfo[] = {
#define BUILTIN(ID, TYPE, ATTRS) \
  { #ID, TYPE, ATTRS, nullptr, ALL_LANGUAGES, nullptr },
#define LIBBUILTIN(ID, TYPE, ATTRS, HEADER) \
  { #ID, TYPE, ATTRS, HEADER, ALL_LANGUAGES, nullptr },
#include "clang/Basic/BuiltinsMips.def"
};

class PNaClTargetInfo : public TargetInfo {
public:
  PNaClTargetInfo(const llvm::Triple &Triple, const TargetOptions &Opts)
      : TargetInfo(Triple) {
    this->LongAlign = 32;
    this->LongWidth = 32;
    this->PointerAlign = 32;
    this->PointerWidth = 32;
    this->IntMaxType = TargetInfo::SignedLongLong;
    this->Int64Type = TargetInfo::SignedLongLong;
    this->DoubleAlign = 64;
    this->LongDoubleWidth = 64;
    this->LongDoubleAlign = 64;
    this->SizeType = TargetInfo::UnsignedInt;
    this->PtrDiffType = TargetInfo::SignedInt;
    this->IntPtrType = TargetInfo::SignedInt;
    this->RegParmMax = 0; // Disallow regparm
  }

  void getArchDefines(const LangOptions &Opts, MacroBuilder &Builder) const {
    Builder.defineMacro("__le32__");
    Builder.defineMacro("__pnacl__");
  }
  void getTargetDefines(const LangOptions &Opts,
                        MacroBuilder &Builder) const override {
    getArchDefines(Opts, Builder);
  }
  bool hasFeature(StringRef Feature) const override {
    return Feature == "pnacl";
  }
  ArrayRef<Builtin::Info> getTargetBuiltins() const override { return None; }
  BuiltinVaListKind getBuiltinVaListKind() const override {
    return TargetInfo::PNaClABIBuiltinVaList;
  }
  ArrayRef<const char *> getGCCRegNames() const override;
  ArrayRef<TargetInfo::GCCRegAlias> getGCCRegAliases() const override;
  bool validateAsmConstraint(const char *&Name,
                             TargetInfo::ConstraintInfo &Info) const override {
    return false;
  }

  const char *getClobbers() const override {
    return "";
  }
};

ArrayRef<const char *> PNaClTargetInfo::getGCCRegNames() const {
  return None;
}

ArrayRef<TargetInfo::GCCRegAlias> PNaClTargetInfo::getGCCRegAliases() const {
  return None;
}

// We attempt to use PNaCl (le32) frontend and Mips32EL backend.
class NaClMips32TargetInfo : public MipsTargetInfo {
public:
  NaClMips32TargetInfo(const llvm::Triple &Triple, const TargetOptions &Opts)
      : MipsTargetInfo(Triple, Opts) {}

  BuiltinVaListKind getBuiltinVaListKind() const override {
    return TargetInfo::PNaClABIBuiltinVaList;
  }
};

class Le64TargetInfo : public TargetInfo {
  static const Builtin::Info BuiltinInfo[];

public:
  Le64TargetInfo(const llvm::Triple &Triple, const TargetOptions &)
      : TargetInfo(Triple) {
    NoAsmVariants = true;
    LongWidth = LongAlign = PointerWidth = PointerAlign = 64;
    MaxAtomicPromoteWidth = MaxAtomicInlineWidth = 64;
    resetDataLayout("e-m:e-v128:32-v16:16-v32:32-v96:32-n8:16:32:64-S128");
  }

  void getTargetDefines(const LangOptions &Opts,
                        MacroBuilder &Builder) const override {
    DefineStd(Builder, "unix", Opts);
    defineCPUMacros(Builder, "le64", /*Tuning=*/false);
    Builder.defineMacro("__ELF__");
  }
  ArrayRef<Builtin::Info> getTargetBuiltins() const override {
    return llvm::makeArrayRef(BuiltinInfo,
                          clang::Le64::LastTSBuiltin - Builtin::FirstTSBuiltin);
  }
  BuiltinVaListKind getBuiltinVaListKind() const override {
    return TargetInfo::PNaClABIBuiltinVaList;
  }
  const char *getClobbers() const override { return ""; }
  ArrayRef<const char *> getGCCRegNames() const override {
    return None;
  }
  ArrayRef<TargetInfo::GCCRegAlias> getGCCRegAliases() const override {
    return None;
  }
  bool validateAsmConstraint(const char *&Name,
                             TargetInfo::ConstraintInfo &Info) const override {
    return false;
  }

  bool hasProtectedVisibility() const override { return false; }
};

class WebAssemblyTargetInfo : public TargetInfo {
  static const Builtin::Info BuiltinInfo[];

  enum SIMDEnum {
    NoSIMD,
    SIMD128,
  } SIMDLevel;

public:
  explicit WebAssemblyTargetInfo(const llvm::Triple &T, const TargetOptions &)
      : TargetInfo(T), SIMDLevel(NoSIMD) {
    NoAsmVariants = true;
    SuitableAlign = 128;
    LargeArrayMinWidth = 128;
    LargeArrayAlign = 128;
    SimdDefaultAlign = 128;
    SigAtomicType = SignedLong;
    LongDoubleWidth = LongDoubleAlign = 128;
    LongDoubleFormat = &llvm::APFloat::IEEEquad;
    SizeType = UnsignedInt;
    PtrDiffType = SignedInt;
    IntPtrType = SignedInt;
  }

protected:
  void getTargetDefines(const LangOptions &Opts,
                        MacroBuilder &Builder) const override {
    defineCPUMacros(Builder, "wasm", /*Tuning=*/false);
    if (SIMDLevel >= SIMD128)
      Builder.defineMacro("__wasm_simd128__");
  }

private:
  bool
  initFeatureMap(llvm::StringMap<bool> &Features, DiagnosticsEngine &Diags,
                 StringRef CPU,
                 const std::vector<std::string> &FeaturesVec) const override {
    if (CPU == "bleeding-edge")
      Features["simd128"] = true;
    return TargetInfo::initFeatureMap(Features, Diags, CPU, FeaturesVec);
  }
  bool hasFeature(StringRef Feature) const final {
    return llvm::StringSwitch<bool>(Feature)
        .Case("simd128", SIMDLevel >= SIMD128)
        .Default(false);
  }
  bool handleTargetFeatures(std::vector<std::string> &Features,
                            DiagnosticsEngine &Diags) final {
    for (const auto &Feature : Features) {
      if (Feature == "+simd128") {
        SIMDLevel = std::max(SIMDLevel, SIMD128);
        continue;
      }
      if (Feature == "-simd128") {
        SIMDLevel = std::min(SIMDLevel, SIMDEnum(SIMD128 - 1));
        continue;
      }

      Diags.Report(diag::err_opt_not_valid_with_opt) << Feature
                                                     << "-target-feature";
      return false;
    }
    return true;
  }
  bool setCPU(const std::string &Name) final {
    return llvm::StringSwitch<bool>(Name)
              .Case("mvp",           true)
              .Case("bleeding-edge", true)
              .Case("generic",       true)
              .Default(false);
  }
  ArrayRef<Builtin::Info> getTargetBuiltins() const final {
    return llvm::makeArrayRef(BuiltinInfo,
                   clang::WebAssembly::LastTSBuiltin - Builtin::FirstTSBuiltin);
  }
  BuiltinVaListKind getBuiltinVaListKind() const final {
    return VoidPtrBuiltinVaList;
  }
  ArrayRef<const char *> getGCCRegNames() const final {
    return None;
  }
  ArrayRef<TargetInfo::GCCRegAlias> getGCCRegAliases() const final {
    return None;
  }
  bool
  validateAsmConstraint(const char *&Name,
                        TargetInfo::ConstraintInfo &Info) const final {
    return false;
  }
  const char *getClobbers() const final { return ""; }
  bool isCLZForZeroUndef() const final { return false; }
  bool hasInt128Type() const final { return true; }
  IntType getIntTypeByWidth(unsigned BitWidth,
                            bool IsSigned) const final {
    // WebAssembly prefers long long for explicitly 64-bit integers.
    return BitWidth == 64 ? (IsSigned ? SignedLongLong : UnsignedLongLong)
                          : TargetInfo::getIntTypeByWidth(BitWidth, IsSigned);
  }
  IntType getLeastIntTypeByWidth(unsigned BitWidth,
                                 bool IsSigned) const final {
    // WebAssembly uses long long for int_least64_t and int_fast64_t.
    return BitWidth == 64
               ? (IsSigned ? SignedLongLong : UnsignedLongLong)
               : TargetInfo::getLeastIntTypeByWidth(BitWidth, IsSigned);
  }
};

const Builtin::Info WebAssemblyTargetInfo::BuiltinInfo[] = {
#define BUILTIN(ID, TYPE, ATTRS) \
  { #ID, TYPE, ATTRS, nullptr, ALL_LANGUAGES, nullptr },
#define LIBBUILTIN(ID, TYPE, ATTRS, HEADER) \
  { #ID, TYPE, ATTRS, HEADER, ALL_LANGUAGES, nullptr },
#include "clang/Basic/BuiltinsWebAssembly.def"
};

class WebAssembly32TargetInfo : public WebAssemblyTargetInfo {
public:
  explicit WebAssembly32TargetInfo(const llvm::Triple &T,
                                   const TargetOptions &Opts)
      : WebAssemblyTargetInfo(T, Opts) {
    MaxAtomicPromoteWidth = MaxAtomicInlineWidth = 32;
    resetDataLayout("e-m:e-p:32:32-i64:64-n32:64-S128");
  }

protected:
  void getTargetDefines(const LangOptions &Opts,
                        MacroBuilder &Builder) const override {
    WebAssemblyTargetInfo::getTargetDefines(Opts, Builder);
    defineCPUMacros(Builder, "wasm32", /*Tuning=*/false);
  }
};

class WebAssembly64TargetInfo : public WebAssemblyTargetInfo {
public:
  explicit WebAssembly64TargetInfo(const llvm::Triple &T,
                                   const TargetOptions &Opts)
      : WebAssemblyTargetInfo(T, Opts) {
    LongAlign = LongWidth = 64;
    PointerAlign = PointerWidth = 64;
    MaxAtomicPromoteWidth = MaxAtomicInlineWidth = 64;
    SizeType = UnsignedLong;
    PtrDiffType = SignedLong;
    IntPtrType = SignedLong;
    resetDataLayout("e-m:e-p:64:64-i64:64-n32:64-S128");
  }

protected:
  void getTargetDefines(const LangOptions &Opts,
                        MacroBuilder &Builder) const override {
    WebAssemblyTargetInfo::getTargetDefines(Opts, Builder);
    defineCPUMacros(Builder, "wasm64", /*Tuning=*/false);
  }
};

const Builtin::Info Le64TargetInfo::BuiltinInfo[] = {
#define BUILTIN(ID, TYPE, ATTRS)                                               \
  { #ID, TYPE, ATTRS, nullptr, ALL_LANGUAGES, nullptr },
#include "clang/Basic/BuiltinsLe64.def"
};

static const unsigned SPIRAddrSpaceMap[] = {
    1, // opencl_global
    3, // opencl_local
    2, // opencl_constant
    4, // opencl_generic
    0, // cuda_device
    0, // cuda_constant
    0  // cuda_shared
};
class SPIRTargetInfo : public TargetInfo {
public:
  SPIRTargetInfo(const llvm::Triple &Triple, const TargetOptions &)
      : TargetInfo(Triple) {
    assert(getTriple().getOS() == llvm::Triple::UnknownOS &&
           "SPIR target must use unknown OS");
    assert(getTriple().getEnvironment() == llvm::Triple::UnknownEnvironment &&
           "SPIR target must use unknown environment type");
    TLSSupported = false;
    LongWidth = LongAlign = 64;
    AddrSpaceMap = &SPIRAddrSpaceMap;
    UseAddrSpaceMapMangling = true;
    // Define available target features
    // These must be defined in sorted order!
    NoAsmVariants = true;
  }
  void getTargetDefines(const LangOptions &Opts,
                        MacroBuilder &Builder) const override {
    DefineStd(Builder, "SPIR", Opts);
  }
  bool hasFeature(StringRef Feature) const override {
    return Feature == "spir";
  }

  ArrayRef<Builtin::Info> getTargetBuiltins() const override { return None; }
  const char *getClobbers() const override { return ""; }
  ArrayRef<const char *> getGCCRegNames() const override { return None; }
  bool validateAsmConstraint(const char *&Name,
                             TargetInfo::ConstraintInfo &info) const override {
    return true;
  }
  ArrayRef<TargetInfo::GCCRegAlias> getGCCRegAliases() const override {
    return None;
  }
  BuiltinVaListKind getBuiltinVaListKind() const override {
    return TargetInfo::VoidPtrBuiltinVaList;
  }

  CallingConvCheckResult checkCallingConvention(CallingConv CC) const override {
    return (CC == CC_SpirFunction || CC == CC_OpenCLKernel) ? CCCR_OK
                                                            : CCCR_Warning;
  }

  CallingConv getDefaultCallingConv(CallingConvMethodType MT) const override {
    return CC_SpirFunction;
  }

  void setSupportedOpenCLOpts() override {
    // Assume all OpenCL extensions and optional core features are supported
    // for SPIR since it is a generic target.
    getSupportedOpenCLOpts().setAll();
  }
};

class SPIR32TargetInfo : public SPIRTargetInfo {
public:
  SPIR32TargetInfo(const llvm::Triple &Triple, const TargetOptions &Opts)
      : SPIRTargetInfo(Triple, Opts) {
    PointerWidth = PointerAlign = 32;
    SizeType = TargetInfo::UnsignedInt;
    PtrDiffType = IntPtrType = TargetInfo::SignedInt;
    resetDataLayout("e-p:32:32-i64:64-v16:16-v24:32-v32:32-v48:64-"
                    "v96:128-v192:256-v256:256-v512:512-v1024:1024");
  }
  void getTargetDefines(const LangOptions &Opts,
                        MacroBuilder &Builder) const override {
    DefineStd(Builder, "SPIR32", Opts);
  }
};

class SPIR64TargetInfo : public SPIRTargetInfo {
public:
  SPIR64TargetInfo(const llvm::Triple &Triple, const TargetOptions &Opts)
      : SPIRTargetInfo(Triple, Opts) {
    PointerWidth = PointerAlign = 64;
    SizeType = TargetInfo::UnsignedLong;
    PtrDiffType = IntPtrType = TargetInfo::SignedLong;
    resetDataLayout("e-i64:64-v16:16-v24:32-v32:32-v48:64-"
                    "v96:128-v192:256-v256:256-v512:512-v1024:1024");
  }
  void getTargetDefines(const LangOptions &Opts,
                        MacroBuilder &Builder) const override {
    DefineStd(Builder, "SPIR64", Opts);
  }
};

class XCoreTargetInfo : public TargetInfo {
  static const Builtin::Info BuiltinInfo[];
public:
  XCoreTargetInfo(const llvm::Triple &Triple, const TargetOptions &)
      : TargetInfo(Triple) {
    NoAsmVariants = true;
    LongLongAlign = 32;
    SuitableAlign = 32;
    DoubleAlign = LongDoubleAlign = 32;
    SizeType = UnsignedInt;
    PtrDiffType = SignedInt;
    IntPtrType = SignedInt;
    WCharType = UnsignedChar;
    WIntType = UnsignedInt;
    UseZeroLengthBitfieldAlignment = true;
    resetDataLayout("e-m:e-p:32:32-i1:8:32-i8:8:32-i16:16:32-i64:32"
                    "-f64:32-a:0:32-n32");
  }
  void getTargetDefines(const LangOptions &Opts,
                        MacroBuilder &Builder) const override {
    Builder.defineMacro("__XS1B__");
  }
  ArrayRef<Builtin::Info> getTargetBuiltins() const override {
    return llvm::makeArrayRef(BuiltinInfo,
                           clang::XCore::LastTSBuiltin-Builtin::FirstTSBuiltin);
  }
  BuiltinVaListKind getBuiltinVaListKind() const override {
    return TargetInfo::VoidPtrBuiltinVaList;
  }
  const char *getClobbers() const override {
    return "";
  }
  ArrayRef<const char *> getGCCRegNames() const override {
    static const char * const GCCRegNames[] = {
      "r0",   "r1",   "r2",   "r3",   "r4",   "r5",   "r6",   "r7",
      "r8",   "r9",   "r10",  "r11",  "cp",   "dp",   "sp",   "lr"
    };
    return llvm::makeArrayRef(GCCRegNames);
  }
  ArrayRef<TargetInfo::GCCRegAlias> getGCCRegAliases() const override {
    return None;
  }
  bool validateAsmConstraint(const char *&Name,
                             TargetInfo::ConstraintInfo &Info) const override {
    return false;
  }
  int getEHDataRegisterNumber(unsigned RegNo) const override {
    // R0=ExceptionPointerRegister R1=ExceptionSelectorRegister
    return (RegNo < 2)? RegNo : -1;
  }
  bool allowsLargerPreferedTypeAlignment() const override {
    return false;
  }
};

const Builtin::Info XCoreTargetInfo::BuiltinInfo[] = {
#define BUILTIN(ID, TYPE, ATTRS) \
  { #ID, TYPE, ATTRS, nullptr, ALL_LANGUAGES, nullptr },
#define LIBBUILTIN(ID, TYPE, ATTRS, HEADER) \
  { #ID, TYPE, ATTRS, HEADER, ALL_LANGUAGES, nullptr },
#include "clang/Basic/BuiltinsXCore.def"
};

// x86_32 Android target
class AndroidX86_32TargetInfo : public LinuxTargetInfo<X86_32TargetInfo> {
public:
  AndroidX86_32TargetInfo(const llvm::Triple &Triple, const TargetOptions &Opts)
      : LinuxTargetInfo<X86_32TargetInfo>(Triple, Opts) {
    SuitableAlign = 32;
    LongDoubleWidth = 64;
    LongDoubleFormat = &llvm::APFloat::IEEEdouble;
  }
};

// x86_64 Android target
class AndroidX86_64TargetInfo : public LinuxTargetInfo<X86_64TargetInfo> {
public:
  AndroidX86_64TargetInfo(const llvm::Triple &Triple, const TargetOptions &Opts)
      : LinuxTargetInfo<X86_64TargetInfo>(Triple, Opts) {
    LongDoubleFormat = &llvm::APFloat::IEEEquad;
  }

  bool useFloat128ManglingForLongDouble() const override {
    return true;
  }
};

// 32-bit RenderScript is armv7 with width and align of 'long' set to 8-bytes
class RenderScript32TargetInfo : public ARMleTargetInfo {
public:
  RenderScript32TargetInfo(const llvm::Triple &Triple,
                           const TargetOptions &Opts)
      : ARMleTargetInfo(llvm::Triple("armv7", Triple.getVendorName(),
                                     Triple.getOSName(),
                                     Triple.getEnvironmentName()),
                        Opts) {
    IsRenderScriptTarget = true;
    LongWidth = LongAlign = 64;
  }
  void getTargetDefines(const LangOptions &Opts,
                        MacroBuilder &Builder) const override {
    Builder.defineMacro("__RENDERSCRIPT__");
    ARMleTargetInfo::getTargetDefines(Opts, Builder);
  }
};

// 64-bit RenderScript is aarch64
class RenderScript64TargetInfo : public AArch64leTargetInfo {
public:
  RenderScript64TargetInfo(const llvm::Triple &Triple,
                           const TargetOptions &Opts)
      : AArch64leTargetInfo(llvm::Triple("aarch64", Triple.getVendorName(),
                                         Triple.getOSName(),
                                         Triple.getEnvironmentName()),
                            Opts) {
    IsRenderScriptTarget = true;
  }

  void getTargetDefines(const LangOptions &Opts,
                        MacroBuilder &Builder) const override {
    Builder.defineMacro("__RENDERSCRIPT__");
    AArch64leTargetInfo::getTargetDefines(Opts, Builder);
  }
};

} // end anonymous namespace

//===----------------------------------------------------------------------===//
// Driver code
//===----------------------------------------------------------------------===//

static TargetInfo *AllocateTarget(const llvm::Triple &Triple,
                                  const TargetOptions &Opts) {
  llvm::Triple::OSType os = Triple.getOS();

  switch (Triple.getArch()) {
  default:
    return nullptr;

  case llvm::Triple::xcore:
    return new XCoreTargetInfo(Triple, Opts);

  case llvm::Triple::hexagon:
    return new HexagonTargetInfo(Triple, Opts);

  case llvm::Triple::lanai:
    return new LanaiTargetInfo(Triple, Opts);

  case llvm::Triple::aarch64:
    if (Triple.isOSDarwin())
      return new DarwinAArch64TargetInfo(Triple, Opts);

    switch (os) {
    case llvm::Triple::CloudABI:
      return new CloudABITargetInfo<AArch64leTargetInfo>(Triple, Opts);
    case llvm::Triple::FreeBSD:
      return new FreeBSDTargetInfo<AArch64leTargetInfo>(Triple, Opts);
    case llvm::Triple::Fuchsia:
      return new FuchsiaTargetInfo<AArch64leTargetInfo>(Triple, Opts);
    case llvm::Triple::Linux:
      return new LinuxTargetInfo<AArch64leTargetInfo>(Triple, Opts);
    case llvm::Triple::NetBSD:
      return new NetBSDTargetInfo<AArch64leTargetInfo>(Triple, Opts);
    default:
      return new AArch64leTargetInfo(Triple, Opts);
    }

  case llvm::Triple::aarch64_be:
    switch (os) {
    case llvm::Triple::FreeBSD:
      return new FreeBSDTargetInfo<AArch64beTargetInfo>(Triple, Opts);
    case llvm::Triple::Fuchsia:
      return new FuchsiaTargetInfo<AArch64beTargetInfo>(Triple, Opts);
    case llvm::Triple::Linux:
      return new LinuxTargetInfo<AArch64beTargetInfo>(Triple, Opts);
    case llvm::Triple::NetBSD:
      return new NetBSDTargetInfo<AArch64beTargetInfo>(Triple, Opts);
    default:
      return new AArch64beTargetInfo(Triple, Opts);
    }

  case llvm::Triple::arm:
  case llvm::Triple::thumb:
    if (Triple.isOSBinFormatMachO())
      return new DarwinARMTargetInfo(Triple, Opts);

    switch (os) {
    case llvm::Triple::CloudABI:
      return new CloudABITargetInfo<ARMleTargetInfo>(Triple, Opts);
    case llvm::Triple::Linux:
      return new LinuxTargetInfo<ARMleTargetInfo>(Triple, Opts);
    case llvm::Triple::FreeBSD:
      return new FreeBSDTargetInfo<ARMleTargetInfo>(Triple, Opts);
    case llvm::Triple::Fuchsia:
      return new FuchsiaTargetInfo<ARMleTargetInfo>(Triple, Opts);
    case llvm::Triple::NetBSD:
      return new NetBSDTargetInfo<ARMleTargetInfo>(Triple, Opts);
    case llvm::Triple::OpenBSD:
      return new OpenBSDTargetInfo<ARMleTargetInfo>(Triple, Opts);
    case llvm::Triple::Bitrig:
      return new BitrigTargetInfo<ARMleTargetInfo>(Triple, Opts);
    case llvm::Triple::RTEMS:
      return new RTEMSTargetInfo<ARMleTargetInfo>(Triple, Opts);
    case llvm::Triple::NaCl:
      return new NaClTargetInfo<ARMleTargetInfo>(Triple, Opts);
    case llvm::Triple::Win32:
      switch (Triple.getEnvironment()) {
      case llvm::Triple::Cygnus:
        return new CygwinARMTargetInfo(Triple, Opts);
      case llvm::Triple::GNU:
        return new MinGWARMTargetInfo(Triple, Opts);
      case llvm::Triple::Itanium:
        return new ItaniumWindowsARMleTargetInfo(Triple, Opts);
      case llvm::Triple::MSVC:
      default: // Assume MSVC for unknown environments
        return new MicrosoftARMleTargetInfo(Triple, Opts);
      }
    default:
      return new ARMleTargetInfo(Triple, Opts);
    }

  case llvm::Triple::armeb:
  case llvm::Triple::thumbeb:
    if (Triple.isOSDarwin())
      return new DarwinARMTargetInfo(Triple, Opts);

    switch (os) {
    case llvm::Triple::Linux:
      return new LinuxTargetInfo<ARMbeTargetInfo>(Triple, Opts);
    case llvm::Triple::FreeBSD:
      return new FreeBSDTargetInfo<ARMbeTargetInfo>(Triple, Opts);
    case llvm::Triple::Fuchsia:
      return new FuchsiaTargetInfo<ARMbeTargetInfo>(Triple, Opts);
    case llvm::Triple::NetBSD:
      return new NetBSDTargetInfo<ARMbeTargetInfo>(Triple, Opts);
    case llvm::Triple::OpenBSD:
      return new OpenBSDTargetInfo<ARMbeTargetInfo>(Triple, Opts);
    case llvm::Triple::Bitrig:
      return new BitrigTargetInfo<ARMbeTargetInfo>(Triple, Opts);
    case llvm::Triple::RTEMS:
      return new RTEMSTargetInfo<ARMbeTargetInfo>(Triple, Opts);
    case llvm::Triple::NaCl:
      return new NaClTargetInfo<ARMbeTargetInfo>(Triple, Opts);
    default:
      return new ARMbeTargetInfo(Triple, Opts);
    }

  case llvm::Triple::bpfeb:
  case llvm::Triple::bpfel:
    return new BPFTargetInfo(Triple, Opts);

  case llvm::Triple::msp430:
    return new MSP430TargetInfo(Triple, Opts);

  case llvm::Triple::mips:
    switch (os) {
    case llvm::Triple::Linux:
      return new LinuxTargetInfo<MipsTargetInfo>(Triple, Opts);
    case llvm::Triple::RTEMS:
      return new RTEMSTargetInfo<MipsTargetInfo>(Triple, Opts);
    case llvm::Triple::FreeBSD:
      return new FreeBSDTargetInfo<MipsTargetInfo>(Triple, Opts);
    case llvm::Triple::NetBSD:
      return new NetBSDTargetInfo<MipsTargetInfo>(Triple, Opts);
    default:
      return new MipsTargetInfo(Triple, Opts);
    }

  case llvm::Triple::mipsel:
    switch (os) {
    case llvm::Triple::Linux:
      return new LinuxTargetInfo<MipsTargetInfo>(Triple, Opts);
    case llvm::Triple::RTEMS:
      return new RTEMSTargetInfo<MipsTargetInfo>(Triple, Opts);
    case llvm::Triple::FreeBSD:
      return new FreeBSDTargetInfo<MipsTargetInfo>(Triple, Opts);
    case llvm::Triple::NetBSD:
      return new NetBSDTargetInfo<MipsTargetInfo>(Triple, Opts);
    case llvm::Triple::NaCl:
      return new NaClTargetInfo<NaClMips32TargetInfo>(Triple, Opts);
    default:
      return new MipsTargetInfo(Triple, Opts);
    }

  case llvm::Triple::mips64:
    switch (os) {
    case llvm::Triple::Linux:
      return new LinuxTargetInfo<MipsTargetInfo>(Triple, Opts);
    case llvm::Triple::RTEMS:
      return new RTEMSTargetInfo<MipsTargetInfo>(Triple, Opts);
    case llvm::Triple::FreeBSD:
      return new FreeBSDTargetInfo<MipsTargetInfo>(Triple, Opts);
    case llvm::Triple::NetBSD:
      return new NetBSDTargetInfo<MipsTargetInfo>(Triple, Opts);
    case llvm::Triple::OpenBSD:
      return new OpenBSDTargetInfo<MipsTargetInfo>(Triple, Opts);
    default:
      return new MipsTargetInfo(Triple, Opts);
    }

  case llvm::Triple::mips64el:
    switch (os) {
    case llvm::Triple::Linux:
      return new LinuxTargetInfo<MipsTargetInfo>(Triple, Opts);
    case llvm::Triple::RTEMS:
      return new RTEMSTargetInfo<MipsTargetInfo>(Triple, Opts);
    case llvm::Triple::FreeBSD:
      return new FreeBSDTargetInfo<MipsTargetInfo>(Triple, Opts);
    case llvm::Triple::NetBSD:
      return new NetBSDTargetInfo<MipsTargetInfo>(Triple, Opts);
    case llvm::Triple::OpenBSD:
      return new OpenBSDTargetInfo<MipsTargetInfo>(Triple, Opts);
    default:
      return new MipsTargetInfo(Triple, Opts);
    }

  case llvm::Triple::le32:
    switch (os) {
    case llvm::Triple::NaCl:
      return new NaClTargetInfo<PNaClTargetInfo>(Triple, Opts);
    default:
      return nullptr;
    }

  case llvm::Triple::le64:
    return new Le64TargetInfo(Triple, Opts);

  case llvm::Triple::ppc:
    if (Triple.isOSDarwin())
      return new DarwinPPC32TargetInfo(Triple, Opts);
    switch (os) {
    case llvm::Triple::Linux:
      return new LinuxTargetInfo<PPC32TargetInfo>(Triple, Opts);
    case llvm::Triple::FreeBSD:
      return new FreeBSDTargetInfo<PPC32TargetInfo>(Triple, Opts);
    case llvm::Triple::NetBSD:
      return new NetBSDTargetInfo<PPC32TargetInfo>(Triple, Opts);
    case llvm::Triple::OpenBSD:
      return new OpenBSDTargetInfo<PPC32TargetInfo>(Triple, Opts);
    case llvm::Triple::RTEMS:
      return new RTEMSTargetInfo<PPC32TargetInfo>(Triple, Opts);
    default:
      return new PPC32TargetInfo(Triple, Opts);
    }

  case llvm::Triple::ppc64:
    if (Triple.isOSDarwin())
      return new DarwinPPC64TargetInfo(Triple, Opts);
    switch (os) {
    case llvm::Triple::Linux:
      return new LinuxTargetInfo<PPC64TargetInfo>(Triple, Opts);
    case llvm::Triple::Lv2:
      return new PS3PPUTargetInfo<PPC64TargetInfo>(Triple, Opts);
    case llvm::Triple::FreeBSD:
      return new FreeBSDTargetInfo<PPC64TargetInfo>(Triple, Opts);
    case llvm::Triple::NetBSD:
      return new NetBSDTargetInfo<PPC64TargetInfo>(Triple, Opts);
    default:
      return new PPC64TargetInfo(Triple, Opts);
    }

  case llvm::Triple::ppc64le:
    switch (os) {
    case llvm::Triple::Linux:
      return new LinuxTargetInfo<PPC64TargetInfo>(Triple, Opts);
    case llvm::Triple::NetBSD:
      return new NetBSDTargetInfo<PPC64TargetInfo>(Triple, Opts);
    default:
      return new PPC64TargetInfo(Triple, Opts);
    }

  case llvm::Triple::nvptx:
    return new NVPTX32TargetInfo(Triple, Opts);
  case llvm::Triple::nvptx64:
    return new NVPTX64TargetInfo(Triple, Opts);

  case llvm::Triple::amdgcn:
  case llvm::Triple::r600:
    return new AMDGPUTargetInfo(Triple, Opts);

  case llvm::Triple::sparc:
    switch (os) {
    case llvm::Triple::Linux:
      return new LinuxTargetInfo<SparcV8TargetInfo>(Triple, Opts);
    case llvm::Triple::Solaris:
      return new SolarisTargetInfo<SparcV8TargetInfo>(Triple, Opts);
    case llvm::Triple::NetBSD:
      return new NetBSDTargetInfo<SparcV8TargetInfo>(Triple, Opts);
    case llvm::Triple::OpenBSD:
      return new OpenBSDTargetInfo<SparcV8TargetInfo>(Triple, Opts);
    case llvm::Triple::RTEMS:
      return new RTEMSTargetInfo<SparcV8TargetInfo>(Triple, Opts);
    default:
      return new SparcV8TargetInfo(Triple, Opts);
    }

  // The 'sparcel' architecture copies all the above cases except for Solaris.
  case llvm::Triple::sparcel:
    switch (os) {
    case llvm::Triple::Linux:
      return new LinuxTargetInfo<SparcV8elTargetInfo>(Triple, Opts);
    case llvm::Triple::NetBSD:
      return new NetBSDTargetInfo<SparcV8elTargetInfo>(Triple, Opts);
    case llvm::Triple::OpenBSD:
      return new OpenBSDTargetInfo<SparcV8elTargetInfo>(Triple, Opts);
    case llvm::Triple::RTEMS:
      return new RTEMSTargetInfo<SparcV8elTargetInfo>(Triple, Opts);
    default:
      return new SparcV8elTargetInfo(Triple, Opts);
    }

  case llvm::Triple::sparcv9:
    switch (os) {
    case llvm::Triple::Linux:
      return new LinuxTargetInfo<SparcV9TargetInfo>(Triple, Opts);
    case llvm::Triple::Solaris:
      return new SolarisTargetInfo<SparcV9TargetInfo>(Triple, Opts);
    case llvm::Triple::NetBSD:
      return new NetBSDTargetInfo<SparcV9TargetInfo>(Triple, Opts);
    case llvm::Triple::OpenBSD:
      return new OpenBSDTargetInfo<SparcV9TargetInfo>(Triple, Opts);
    case llvm::Triple::FreeBSD:
      return new FreeBSDTargetInfo<SparcV9TargetInfo>(Triple, Opts);
    default:
      return new SparcV9TargetInfo(Triple, Opts);
    }

  case llvm::Triple::systemz:
    switch (os) {
    case llvm::Triple::Linux:
      return new LinuxTargetInfo<SystemZTargetInfo>(Triple, Opts);
    default:
      return new SystemZTargetInfo(Triple, Opts);
    }

  case llvm::Triple::tce:
    return new TCETargetInfo(Triple, Opts);

  case llvm::Triple::tcele:
    return new TCELETargetInfo(Triple, Opts);

  case llvm::Triple::x86:
    if (Triple.isOSDarwin())
      return new DarwinI386TargetInfo(Triple, Opts);

    switch (os) {
    case llvm::Triple::CloudABI:
      return new CloudABITargetInfo<X86_32TargetInfo>(Triple, Opts);
    case llvm::Triple::Linux: {
      switch (Triple.getEnvironment()) {
      default:
        return new LinuxTargetInfo<X86_32TargetInfo>(Triple, Opts);
      case llvm::Triple::Android:
        return new AndroidX86_32TargetInfo(Triple, Opts);
      }
    }
    case llvm::Triple::DragonFly:
      return new DragonFlyBSDTargetInfo<X86_32TargetInfo>(Triple, Opts);
    case llvm::Triple::NetBSD:
      return new NetBSDI386TargetInfo(Triple, Opts);
    case llvm::Triple::OpenBSD:
      return new OpenBSDI386TargetInfo(Triple, Opts);
    case llvm::Triple::Bitrig:
      return new BitrigI386TargetInfo(Triple, Opts);
    case llvm::Triple::FreeBSD:
      return new FreeBSDTargetInfo<X86_32TargetInfo>(Triple, Opts);
    case llvm::Triple::Fuchsia:
      return new FuchsiaTargetInfo<X86_32TargetInfo>(Triple, Opts);
    case llvm::Triple::KFreeBSD:
      return new KFreeBSDTargetInfo<X86_32TargetInfo>(Triple, Opts);
    case llvm::Triple::Minix:
      return new MinixTargetInfo<X86_32TargetInfo>(Triple, Opts);
    case llvm::Triple::Solaris:
      return new SolarisTargetInfo<X86_32TargetInfo>(Triple, Opts);
    case llvm::Triple::Win32: {
      switch (Triple.getEnvironment()) {
      case llvm::Triple::Cygnus:
        return new CygwinX86_32TargetInfo(Triple, Opts);
      case llvm::Triple::GNU:
        return new MinGWX86_32TargetInfo(Triple, Opts);
      case llvm::Triple::Itanium:
      case llvm::Triple::MSVC:
      default: // Assume MSVC for unknown environments
        return new MicrosoftX86_32TargetInfo(Triple, Opts);
      }
    }
    case llvm::Triple::Haiku:
      return new HaikuX86_32TargetInfo(Triple, Opts);
    case llvm::Triple::RTEMS:
      return new RTEMSX86_32TargetInfo(Triple, Opts);
    case llvm::Triple::NaCl:
      return new NaClTargetInfo<X86_32TargetInfo>(Triple, Opts);
    case llvm::Triple::ELFIAMCU:
      return new MCUX86_32TargetInfo(Triple, Opts);
    default:
      return new X86_32TargetInfo(Triple, Opts);
    }

  case llvm::Triple::x86_64:
    if (Triple.isOSDarwin() || Triple.isOSBinFormatMachO())
      return new DarwinX86_64TargetInfo(Triple, Opts);

    switch (os) {
    case llvm::Triple::CloudABI:
      return new CloudABITargetInfo<X86_64TargetInfo>(Triple, Opts);
    case llvm::Triple::Linux: {
      switch (Triple.getEnvironment()) {
      default:
        return new LinuxTargetInfo<X86_64TargetInfo>(Triple, Opts);
      case llvm::Triple::Android:
        return new AndroidX86_64TargetInfo(Triple, Opts);
      }
    }
    case llvm::Triple::DragonFly:
      return new DragonFlyBSDTargetInfo<X86_64TargetInfo>(Triple, Opts);
    case llvm::Triple::NetBSD:
      return new NetBSDTargetInfo<X86_64TargetInfo>(Triple, Opts);
    case llvm::Triple::OpenBSD:
      return new OpenBSDX86_64TargetInfo(Triple, Opts);
    case llvm::Triple::Bitrig:
      return new BitrigX86_64TargetInfo(Triple, Opts);
    case llvm::Triple::FreeBSD:
      return new FreeBSDTargetInfo<X86_64TargetInfo>(Triple, Opts);
    case llvm::Triple::Fuchsia:
      return new FuchsiaTargetInfo<X86_64TargetInfo>(Triple, Opts);
    case llvm::Triple::KFreeBSD:
      return new KFreeBSDTargetInfo<X86_64TargetInfo>(Triple, Opts);
    case llvm::Triple::Solaris:
      return new SolarisTargetInfo<X86_64TargetInfo>(Triple, Opts);
    case llvm::Triple::Win32: {
      switch (Triple.getEnvironment()) {
      case llvm::Triple::Cygnus:
        return new CygwinX86_64TargetInfo(Triple, Opts);
      case llvm::Triple::GNU:
        return new MinGWX86_64TargetInfo(Triple, Opts);
      case llvm::Triple::MSVC:
      default: // Assume MSVC for unknown environments
        return new MicrosoftX86_64TargetInfo(Triple, Opts);
      }
    }
    case llvm::Triple::Haiku:
      return new HaikuTargetInfo<X86_64TargetInfo>(Triple, Opts);
    case llvm::Triple::NaCl:
      return new NaClTargetInfo<X86_64TargetInfo>(Triple, Opts);
    case llvm::Triple::PS4:
      return new PS4OSTargetInfo<X86_64TargetInfo>(Triple, Opts);
    default:
      return new X86_64TargetInfo(Triple, Opts);
    }

  case llvm::Triple::spir: {
    if (Triple.getOS() != llvm::Triple::UnknownOS ||
        Triple.getEnvironment() != llvm::Triple::UnknownEnvironment)
      return nullptr;
    return new SPIR32TargetInfo(Triple, Opts);
  }
  case llvm::Triple::spir64: {
    if (Triple.getOS() != llvm::Triple::UnknownOS ||
        Triple.getEnvironment() != llvm::Triple::UnknownEnvironment)
      return nullptr;
    return new SPIR64TargetInfo(Triple, Opts);
  }
  case llvm::Triple::wasm32:
    if (!(Triple == llvm::Triple("wasm32-unknown-unknown")))
      return nullptr;
    return new WebAssemblyOSTargetInfo<WebAssembly32TargetInfo>(Triple, Opts);
  case llvm::Triple::wasm64:
    if (!(Triple == llvm::Triple("wasm64-unknown-unknown")))
      return nullptr;
    return new WebAssemblyOSTargetInfo<WebAssembly64TargetInfo>(Triple, Opts);

  case llvm::Triple::renderscript32:
    return new LinuxTargetInfo<RenderScript32TargetInfo>(Triple, Opts);
  case llvm::Triple::renderscript64:
    return new LinuxTargetInfo<RenderScript64TargetInfo>(Triple, Opts);
  }
}

/// CreateTargetInfo - Return the target info object for the specified target
/// options.
TargetInfo *
TargetInfo::CreateTargetInfo(DiagnosticsEngine &Diags,
                             const std::shared_ptr<TargetOptions> &Opts) {
  llvm::Triple Triple(Opts->Triple);

  // Construct the target
  std::unique_ptr<TargetInfo> Target(AllocateTarget(Triple, *Opts));
  if (!Target) {
    Diags.Report(diag::err_target_unknown_triple) << Triple.str();
    return nullptr;
  }
  Target->TargetOpts = Opts;

  // Set the target CPU if specified.
  if (!Opts->CPU.empty() && !Target->setCPU(Opts->CPU)) {
    Diags.Report(diag::err_target_unknown_cpu) << Opts->CPU;
    return nullptr;
  }

  // Set the target ABI if specified.
  if (!Opts->ABI.empty() && !Target->setABI(Opts->ABI)) {
    Diags.Report(diag::err_target_unknown_abi) << Opts->ABI;
    return nullptr;
  }

  // Set the fp math unit.
  if (!Opts->FPMath.empty() && !Target->setFPMath(Opts->FPMath)) {
    Diags.Report(diag::err_target_unknown_fpmath) << Opts->FPMath;
    return nullptr;
  }

  // Compute the default target features, we need the target to handle this
  // because features may have dependencies on one another.
  llvm::StringMap<bool> Features;
  if (!Target->initFeatureMap(Features, Diags, Opts->CPU,
                              Opts->FeaturesAsWritten))
      return nullptr;

  // Add the features to the compile options.
  Opts->Features.clear();
  for (const auto &F : Features)
    Opts->Features.push_back((F.getValue() ? "+" : "-") + F.getKey().str());

  if (!Target->handleTargetFeatures(Opts->Features, Diags))
    return nullptr;

  Target->setSupportedOpenCLOpts();
  Target->setOpenCLExtensionOpts();

  if (!Target->validateTarget(Diags))
    return nullptr;

  return Target.release();
}<|MERGE_RESOLUTION|>--- conflicted
+++ resolved
@@ -2249,11 +2249,7 @@
   // In amdgcn target the null pointer in global, constant, and generic
   // address space has value 0 but in private and local address space has
   // value ~0.
-<<<<<<< HEAD
-  uint64_t getNullPtrValue(unsigned AS) const override {
-=======
   uint64_t getNullPointerValue(unsigned AS) const override {
->>>>>>> 410306bf
     return AS != LangAS::opencl_local && AS != 0 ? 0 : ~0;
   }
 };
