//===- DeclBase.cpp - Declaration AST Node Implementation -----------------===//
//
// Part of the LLVM Project, under the Apache License v2.0 with LLVM Exceptions.
// See https://llvm.org/LICENSE.txt for license information.
// SPDX-License-Identifier: Apache-2.0 WITH LLVM-exception
//
//===----------------------------------------------------------------------===//
//
// This file implements the Decl and DeclContext classes.
//
//===----------------------------------------------------------------------===//

#include "clang/AST/DeclBase.h"
#include "clang/AST/ASTContext.h"
#include "clang/AST/ASTLambda.h"
#include "clang/AST/ASTMutationListener.h"
#include "clang/AST/Attr.h"
#include "clang/AST/AttrIterator.h"
#include "clang/AST/Decl.h"
#include "clang/AST/DeclCXX.h"
#include "clang/AST/DeclContextInternals.h"
#include "clang/AST/DeclFriend.h"
#include "clang/AST/DeclObjC.h"
#include "clang/AST/DeclOpenMP.h"
#include "clang/AST/DeclTemplate.h"
#include "clang/AST/DependentDiagnostic.h"
#include "clang/AST/ExternalASTSource.h"
#include "clang/AST/Stmt.h"
#include "clang/AST/Type.h"
#include "clang/Basic/IdentifierTable.h"
#include "clang/Basic/LLVM.h"
#include "clang/Basic/LangOptions.h"
#include "clang/Basic/ObjCRuntime.h"
#include "clang/Basic/PartialDiagnostic.h"
#include "clang/Basic/SourceLocation.h"
#include "clang/Basic/TargetInfo.h"
#include "llvm/ADT/ArrayRef.h"
#include "llvm/ADT/PointerIntPair.h"
#include "llvm/ADT/SmallVector.h"
#include "llvm/ADT/StringRef.h"
#include "llvm/Support/Casting.h"
#include "llvm/Support/ErrorHandling.h"
#include "llvm/Support/MathExtras.h"
#include "llvm/Support/VersionTuple.h"
#include "llvm/Support/raw_ostream.h"
#include <algorithm>
#include <cassert>
#include <cstddef>
#include <string>
#include <tuple>
#include <utility>

using namespace clang;

//===----------------------------------------------------------------------===//
//  Statistics
//===----------------------------------------------------------------------===//

#define DECL(DERIVED, BASE) static int n##DERIVED##s = 0;
#define ABSTRACT_DECL(DECL)
#include "clang/AST/DeclNodes.inc"

void Decl::updateOutOfDate(IdentifierInfo &II) const {
  getASTContext().getExternalSource()->updateOutOfDateIdentifier(II);
}

#define DECL(DERIVED, BASE)                                                    \
  static_assert(alignof(Decl) >= alignof(DERIVED##Decl),                       \
                "Alignment sufficient after objects prepended to " #DERIVED);
#define ABSTRACT_DECL(DECL)
#include "clang/AST/DeclNodes.inc"

void *Decl::operator new(std::size_t Size, const ASTContext &Context,
                         unsigned ID, std::size_t Extra) {
  // Allocate an extra 8 bytes worth of storage, which ensures that the
  // resulting pointer will still be 8-byte aligned.
  static_assert(sizeof(unsigned) * 2 >= alignof(Decl),
                "Decl won't be misaligned");
  void *Start = Context.Allocate(Size + Extra + 8);
  void *Result = (char*)Start + 8;

  unsigned *PrefixPtr = (unsigned *)Result - 2;

  // Zero out the first 4 bytes; this is used to store the owning module ID.
  PrefixPtr[0] = 0;

  // Store the global declaration ID in the second 4 bytes.
  PrefixPtr[1] = ID;

  return Result;
}

void *Decl::operator new(std::size_t Size, const ASTContext &Ctx,
                         DeclContext *Parent, std::size_t Extra) {
  assert(!Parent || &Parent->getParentASTContext() == &Ctx);
  // With local visibility enabled, we track the owning module even for local
  // declarations. We create the TU decl early and may not yet know what the
  // LangOpts are, so conservatively allocate the storage.
  if (Ctx.getLangOpts().trackLocalOwningModule() || !Parent) {
    // Ensure required alignment of the resulting object by adding extra
    // padding at the start if required.
<<<<<<< HEAD
    size_t ExtraAlign = // TODO: HCC specific, remove on next upstream merge!!
        llvm::offsetToAlignment(sizeof(Module *), llvm::Align{alignof(Decl)});
=======
    size_t ExtraAlign =
        llvm::offsetToAlignment(sizeof(Module *), llvm::Align(alignof(Decl)));
>>>>>>> 41ce218e
    auto *Buffer = reinterpret_cast<char *>(
        ::operator new(ExtraAlign + sizeof(Module *) + Size + Extra, Ctx));
    Buffer += ExtraAlign;
    auto *ParentModule =
        Parent ? cast<Decl>(Parent)->getOwningModule() : nullptr;
    return new (Buffer) Module*(ParentModule) + 1;
  }
  return ::operator new(Size + Extra, Ctx);
}

Module *Decl::getOwningModuleSlow() const {
  assert(isFromASTFile() && "Not from AST file?");
  return getASTContext().getExternalSource()->getModule(getOwningModuleID());
}

bool Decl::hasLocalOwningModuleStorage() const {
  return getASTContext().getLangOpts().trackLocalOwningModule();
}

const char *Decl::getDeclKindName() const {
  switch (DeclKind) {
  default: llvm_unreachable("Declaration not in DeclNodes.inc!");
#define DECL(DERIVED, BASE) case DERIVED: return #DERIVED;
#define ABSTRACT_DECL(DECL)
#include "clang/AST/DeclNodes.inc"
  }
}

void Decl::setInvalidDecl(bool Invalid) {
  InvalidDecl = Invalid;
  assert(!isa<TagDecl>(this) || !cast<TagDecl>(this)->isCompleteDefinition());
  if (!Invalid) {
    return;
  }

  if (!isa<ParmVarDecl>(this)) {
    // Defensive maneuver for ill-formed code: we're likely not to make it to
    // a point where we set the access specifier, so default it to "public"
    // to avoid triggering asserts elsewhere in the front end.
    setAccess(AS_public);
  }

  // Marking a DecompositionDecl as invalid implies all the child BindingDecl's
  // are invalid too.
  if (auto *DD = dyn_cast<DecompositionDecl>(this)) {
    for (auto *Binding : DD->bindings()) {
      Binding->setInvalidDecl();
    }
  }
}

const char *DeclContext::getDeclKindName() const {
  switch (getDeclKind()) {
#define DECL(DERIVED, BASE) case Decl::DERIVED: return #DERIVED;
#define ABSTRACT_DECL(DECL)
#include "clang/AST/DeclNodes.inc"
  }
  llvm_unreachable("Declaration context not in DeclNodes.inc!");
}

bool Decl::StatisticsEnabled = false;
void Decl::EnableStatistics() {
  StatisticsEnabled = true;
}

void Decl::PrintStats() {
  llvm::errs() << "\n*** Decl Stats:\n";

  int totalDecls = 0;
#define DECL(DERIVED, BASE) totalDecls += n##DERIVED##s;
#define ABSTRACT_DECL(DECL)
#include "clang/AST/DeclNodes.inc"
  llvm::errs() << "  " << totalDecls << " decls total.\n";

  int totalBytes = 0;
#define DECL(DERIVED, BASE)                                             \
  if (n##DERIVED##s > 0) {                                              \
    totalBytes += (int)(n##DERIVED##s * sizeof(DERIVED##Decl));         \
    llvm::errs() << "    " << n##DERIVED##s << " " #DERIVED " decls, "  \
                 << sizeof(DERIVED##Decl) << " each ("                  \
                 << n##DERIVED##s * sizeof(DERIVED##Decl)               \
                 << " bytes)\n";                                        \
  }
#define ABSTRACT_DECL(DECL)
#include "clang/AST/DeclNodes.inc"

  llvm::errs() << "Total bytes = " << totalBytes << "\n";
}

void Decl::add(Kind k) {
  switch (k) {
#define DECL(DERIVED, BASE) case DERIVED: ++n##DERIVED##s; break;
#define ABSTRACT_DECL(DECL)
#include "clang/AST/DeclNodes.inc"
  }
}

bool Decl::isTemplateParameterPack() const {
  if (const auto *TTP = dyn_cast<TemplateTypeParmDecl>(this))
    return TTP->isParameterPack();
  if (const auto *NTTP = dyn_cast<NonTypeTemplateParmDecl>(this))
    return NTTP->isParameterPack();
  if (const auto *TTP = dyn_cast<TemplateTemplateParmDecl>(this))
    return TTP->isParameterPack();
  return false;
}

bool Decl::isParameterPack() const {
  if (const auto *Var = dyn_cast<VarDecl>(this))
    return Var->isParameterPack();

  return isTemplateParameterPack();
}

FunctionDecl *Decl::getAsFunction() {
  if (auto *FD = dyn_cast<FunctionDecl>(this))
    return FD;
  if (const auto *FTD = dyn_cast<FunctionTemplateDecl>(this))
    return FTD->getTemplatedDecl();
  return nullptr;
}

bool Decl::isTemplateDecl() const {
  return isa<TemplateDecl>(this);
}

TemplateDecl *Decl::getDescribedTemplate() const {
  if (auto *FD = dyn_cast<FunctionDecl>(this))
    return FD->getDescribedFunctionTemplate();
  else if (auto *RD = dyn_cast<CXXRecordDecl>(this))
    return RD->getDescribedClassTemplate();
  else if (auto *VD = dyn_cast<VarDecl>(this))
    return VD->getDescribedVarTemplate();
  else if (auto *AD = dyn_cast<TypeAliasDecl>(this))
    return AD->getDescribedAliasTemplate();

  return nullptr;
}

bool Decl::isTemplated() const {
  // A declaration is dependent if it is a template or a template pattern, or
  // is within (lexcially for a friend, semantically otherwise) a dependent
  // context.
  // FIXME: Should local extern declarations be treated like friends?
  if (auto *AsDC = dyn_cast<DeclContext>(this))
    return AsDC->isDependentContext();
  auto *DC = getFriendObjectKind() ? getLexicalDeclContext() : getDeclContext();
  return DC->isDependentContext() || isTemplateDecl() || getDescribedTemplate();
}

const DeclContext *Decl::getParentFunctionOrMethod() const {
  for (const DeclContext *DC = getDeclContext();
       DC && !DC->isTranslationUnit() && !DC->isNamespace();
       DC = DC->getParent())
    if (DC->isFunctionOrMethod())
      return DC;

  return nullptr;
}

//===----------------------------------------------------------------------===//
// PrettyStackTraceDecl Implementation
//===----------------------------------------------------------------------===//

void PrettyStackTraceDecl::print(raw_ostream &OS) const {
  SourceLocation TheLoc = Loc;
  if (TheLoc.isInvalid() && TheDecl)
    TheLoc = TheDecl->getLocation();

  if (TheLoc.isValid()) {
    TheLoc.print(OS, SM);
    OS << ": ";
  }

  OS << Message;

  if (const auto *DN = dyn_cast_or_null<NamedDecl>(TheDecl)) {
    OS << " '";
    DN->printQualifiedName(OS);
    OS << '\'';
  }
  OS << '\n';
}

//===----------------------------------------------------------------------===//
// Decl Implementation
//===----------------------------------------------------------------------===//

// Out-of-line virtual method providing a home for Decl.
Decl::~Decl() = default;

void Decl::setDeclContext(DeclContext *DC) {
  DeclCtx = DC;
}

void Decl::setLexicalDeclContext(DeclContext *DC) {
  if (DC == getLexicalDeclContext())
    return;

  if (isInSemaDC()) {
    setDeclContextsImpl(getDeclContext(), DC, getASTContext());
  } else {
    getMultipleDC()->LexicalDC = DC;
  }

  // FIXME: We shouldn't be changing the lexical context of declarations
  // imported from AST files.
  if (!isFromASTFile()) {
    setModuleOwnershipKind(getModuleOwnershipKindForChildOf(DC));
    if (hasOwningModule())
      setLocalOwningModule(cast<Decl>(DC)->getOwningModule());
  }

  assert(
      (getModuleOwnershipKind() != ModuleOwnershipKind::VisibleWhenImported ||
       getOwningModule()) &&
      "hidden declaration has no owning module");
}

void Decl::setDeclContextsImpl(DeclContext *SemaDC, DeclContext *LexicalDC,
                               ASTContext &Ctx) {
  if (SemaDC == LexicalDC) {
    DeclCtx = SemaDC;
  } else {
    auto *MDC = new (Ctx) Decl::MultipleDC();
    MDC->SemanticDC = SemaDC;
    MDC->LexicalDC = LexicalDC;
    DeclCtx = MDC;
  }
}

bool Decl::isLexicallyWithinFunctionOrMethod() const {
  const DeclContext *LDC = getLexicalDeclContext();
  while (true) {
    if (LDC->isFunctionOrMethod())
      return true;
    if (!isa<TagDecl>(LDC))
      return false;
    LDC = LDC->getLexicalParent();
  }
  return false;
}

bool Decl::isInAnonymousNamespace() const {
  for (const DeclContext *DC = getDeclContext(); DC; DC = DC->getParent()) {
    if (const auto *ND = dyn_cast<NamespaceDecl>(DC))
      if (ND->isAnonymousNamespace())
        return true;
  }

  return false;
}

bool Decl::isInStdNamespace() const {
  const DeclContext *DC = getDeclContext();
  return DC && DC->isStdNamespace();
}

TranslationUnitDecl *Decl::getTranslationUnitDecl() {
  if (auto *TUD = dyn_cast<TranslationUnitDecl>(this))
    return TUD;

  DeclContext *DC = getDeclContext();
  assert(DC && "This decl is not contained in a translation unit!");

  while (!DC->isTranslationUnit()) {
    DC = DC->getParent();
    assert(DC && "This decl is not contained in a translation unit!");
  }

  return cast<TranslationUnitDecl>(DC);
}

ASTContext &Decl::getASTContext() const {
  return getTranslationUnitDecl()->getASTContext();
}

ASTMutationListener *Decl::getASTMutationListener() const {
  return getASTContext().getASTMutationListener();
}

unsigned Decl::getMaxAlignment() const {
  if (!hasAttrs())
    return 0;

  unsigned Align = 0;
  const AttrVec &V = getAttrs();
  ASTContext &Ctx = getASTContext();
  specific_attr_iterator<AlignedAttr> I(V.begin()), E(V.end());
  for (; I != E; ++I)
    Align = std::max(Align, I->getAlignment(Ctx));
  return Align;
}

bool Decl::isUsed(bool CheckUsedAttr) const {
  const Decl *CanonD = getCanonicalDecl();
  if (CanonD->Used)
    return true;

  // Check for used attribute.
  // Ask the most recent decl, since attributes accumulate in the redecl chain.
  if (CheckUsedAttr && getMostRecentDecl()->hasAttr<UsedAttr>())
    return true;

  // The information may have not been deserialized yet. Force deserialization
  // to complete the needed information.
  return getMostRecentDecl()->getCanonicalDecl()->Used;
}

void Decl::markUsed(ASTContext &C) {
  if (isUsed(false))
    return;

  if (C.getASTMutationListener())
    C.getASTMutationListener()->DeclarationMarkedUsed(this);

  setIsUsed();
}

bool Decl::isReferenced() const {
  if (Referenced)
    return true;

  // Check redeclarations.
  for (const auto *I : redecls())
    if (I->Referenced)
      return true;

  return false;
}

ExternalSourceSymbolAttr *Decl::getExternalSourceSymbolAttr() const {
  const Decl *Definition = nullptr;
  if (auto *ID = dyn_cast<ObjCInterfaceDecl>(this)) {
    Definition = ID->getDefinition();
  } else if (auto *PD = dyn_cast<ObjCProtocolDecl>(this)) {
    Definition = PD->getDefinition();
  } else if (auto *TD = dyn_cast<TagDecl>(this)) {
    Definition = TD->getDefinition();
  }
  if (!Definition)
    Definition = this;

  if (auto *attr = Definition->getAttr<ExternalSourceSymbolAttr>())
    return attr;
  if (auto *dcd = dyn_cast<Decl>(getDeclContext())) {
    return dcd->getAttr<ExternalSourceSymbolAttr>();
  }

  return nullptr;
}

bool Decl::hasDefiningAttr() const {
  return hasAttr<AliasAttr>() || hasAttr<IFuncAttr>();
}

const Attr *Decl::getDefiningAttr() const {
  if (auto *AA = getAttr<AliasAttr>())
    return AA;
  if (auto *IFA = getAttr<IFuncAttr>())
    return IFA;
  return nullptr;
}

static StringRef getRealizedPlatform(const AvailabilityAttr *A,
                                     const ASTContext &Context) {
  // Check if this is an App Extension "platform", and if so chop off
  // the suffix for matching with the actual platform.
  StringRef RealizedPlatform = A->getPlatform()->getName();
  if (!Context.getLangOpts().AppExt)
    return RealizedPlatform;
  size_t suffix = RealizedPlatform.rfind("_app_extension");
  if (suffix != StringRef::npos)
    return RealizedPlatform.slice(0, suffix);
  return RealizedPlatform;
}

/// Determine the availability of the given declaration based on
/// the target platform.
///
/// When it returns an availability result other than \c AR_Available,
/// if the \p Message parameter is non-NULL, it will be set to a
/// string describing why the entity is unavailable.
///
/// FIXME: Make these strings localizable, since they end up in
/// diagnostics.
static AvailabilityResult CheckAvailability(ASTContext &Context,
                                            const AvailabilityAttr *A,
                                            std::string *Message,
                                            VersionTuple EnclosingVersion) {
  if (EnclosingVersion.empty())
    EnclosingVersion = Context.getTargetInfo().getPlatformMinVersion();

  if (EnclosingVersion.empty())
    return AR_Available;

  StringRef ActualPlatform = A->getPlatform()->getName();
  StringRef TargetPlatform = Context.getTargetInfo().getPlatformName();

  // Match the platform name.
  if (getRealizedPlatform(A, Context) != TargetPlatform)
    return AR_Available;

  StringRef PrettyPlatformName
    = AvailabilityAttr::getPrettyPlatformName(ActualPlatform);

  if (PrettyPlatformName.empty())
    PrettyPlatformName = ActualPlatform;

  std::string HintMessage;
  if (!A->getMessage().empty()) {
    HintMessage = " - ";
    HintMessage += A->getMessage();
  }

  // Make sure that this declaration has not been marked 'unavailable'.
  if (A->getUnavailable()) {
    if (Message) {
      Message->clear();
      llvm::raw_string_ostream Out(*Message);
      Out << "not available on " << PrettyPlatformName
          << HintMessage;
    }

    return AR_Unavailable;
  }

  // Make sure that this declaration has already been introduced.
  if (!A->getIntroduced().empty() &&
      EnclosingVersion < A->getIntroduced()) {
    if (Message) {
      Message->clear();
      llvm::raw_string_ostream Out(*Message);
      VersionTuple VTI(A->getIntroduced());
      Out << "introduced in " << PrettyPlatformName << ' '
          << VTI << HintMessage;
    }

    return A->getStrict() ? AR_Unavailable : AR_NotYetIntroduced;
  }

  // Make sure that this declaration hasn't been obsoleted.
  if (!A->getObsoleted().empty() && EnclosingVersion >= A->getObsoleted()) {
    if (Message) {
      Message->clear();
      llvm::raw_string_ostream Out(*Message);
      VersionTuple VTO(A->getObsoleted());
      Out << "obsoleted in " << PrettyPlatformName << ' '
          << VTO << HintMessage;
    }

    return AR_Unavailable;
  }

  // Make sure that this declaration hasn't been deprecated.
  if (!A->getDeprecated().empty() && EnclosingVersion >= A->getDeprecated()) {
    if (Message) {
      Message->clear();
      llvm::raw_string_ostream Out(*Message);
      VersionTuple VTD(A->getDeprecated());
      Out << "first deprecated in " << PrettyPlatformName << ' '
          << VTD << HintMessage;
    }

    return AR_Deprecated;
  }

  return AR_Available;
}

AvailabilityResult Decl::getAvailability(std::string *Message,
                                         VersionTuple EnclosingVersion,
                                         StringRef *RealizedPlatform) const {
  if (auto *FTD = dyn_cast<FunctionTemplateDecl>(this))
    return FTD->getTemplatedDecl()->getAvailability(Message, EnclosingVersion,
                                                    RealizedPlatform);

  AvailabilityResult Result = AR_Available;
  std::string ResultMessage;

  for (const auto *A : attrs()) {
    if (const auto *Deprecated = dyn_cast<DeprecatedAttr>(A)) {
      if (Result >= AR_Deprecated)
        continue;

      if (Message)
        ResultMessage = Deprecated->getMessage();

      Result = AR_Deprecated;
      continue;
    }

    if (const auto *Unavailable = dyn_cast<UnavailableAttr>(A)) {
      if (Message)
        *Message = Unavailable->getMessage();
      return AR_Unavailable;
    }

    if (const auto *Availability = dyn_cast<AvailabilityAttr>(A)) {
      AvailabilityResult AR = CheckAvailability(getASTContext(), Availability,
                                                Message, EnclosingVersion);

      if (AR == AR_Unavailable) {
        if (RealizedPlatform)
          *RealizedPlatform = Availability->getPlatform()->getName();
        return AR_Unavailable;
      }

      if (AR > Result) {
        Result = AR;
        if (Message)
          ResultMessage.swap(*Message);
      }
      continue;
    }
  }

  if (Message)
    Message->swap(ResultMessage);
  return Result;
}

VersionTuple Decl::getVersionIntroduced() const {
  const ASTContext &Context = getASTContext();
  StringRef TargetPlatform = Context.getTargetInfo().getPlatformName();
  for (const auto *A : attrs()) {
    if (const auto *Availability = dyn_cast<AvailabilityAttr>(A)) {
      if (getRealizedPlatform(Availability, Context) != TargetPlatform)
        continue;
      if (!Availability->getIntroduced().empty())
        return Availability->getIntroduced();
    }
  }
  return {};
}

bool Decl::canBeWeakImported(bool &IsDefinition) const {
  IsDefinition = false;

  // Variables, if they aren't definitions.
  if (const auto *Var = dyn_cast<VarDecl>(this)) {
    if (Var->isThisDeclarationADefinition()) {
      IsDefinition = true;
      return false;
    }
    return true;

  // Functions, if they aren't definitions.
  } else if (const auto *FD = dyn_cast<FunctionDecl>(this)) {
    if (FD->hasBody()) {
      IsDefinition = true;
      return false;
    }
    return true;

  // Objective-C classes, if this is the non-fragile runtime.
  } else if (isa<ObjCInterfaceDecl>(this) &&
             getASTContext().getLangOpts().ObjCRuntime.hasWeakClassImport()) {
    return true;

  // Nothing else.
  } else {
    return false;
  }
}

bool Decl::isWeakImported() const {
  bool IsDefinition;
  if (!canBeWeakImported(IsDefinition))
    return false;

  for (const auto *A : attrs()) {
    if (isa<WeakImportAttr>(A))
      return true;

    if (const auto *Availability = dyn_cast<AvailabilityAttr>(A)) {
      if (CheckAvailability(getASTContext(), Availability, nullptr,
                            VersionTuple()) == AR_NotYetIntroduced)
        return true;
    }
  }

  return false;
}

unsigned Decl::getIdentifierNamespaceForKind(Kind DeclKind) {
  switch (DeclKind) {
    case Function:
    case CXXDeductionGuide:
    case CXXMethod:
    case CXXConstructor:
    case ConstructorUsingShadow:
    case CXXDestructor:
    case CXXConversion:
    case EnumConstant:
    case Var:
    case ImplicitParam:
    case ParmVar:
    case ObjCMethod:
    case ObjCProperty:
    case MSProperty:
      return IDNS_Ordinary;
    case Label:
      return IDNS_Label;
    case IndirectField:
      return IDNS_Ordinary | IDNS_Member;

    case Binding:
    case NonTypeTemplateParm:
    case VarTemplate:
    case Concept:
      // These (C++-only) declarations are found by redeclaration lookup for
      // tag types, so we include them in the tag namespace.
      return IDNS_Ordinary | IDNS_Tag;

    case ObjCCompatibleAlias:
    case ObjCInterface:
      return IDNS_Ordinary | IDNS_Type;

    case Typedef:
    case TypeAlias:
    case TemplateTypeParm:
    case ObjCTypeParam:
      return IDNS_Ordinary | IDNS_Type;

    case UnresolvedUsingTypename:
      return IDNS_Ordinary | IDNS_Type | IDNS_Using;

    case UsingShadow:
      return 0; // we'll actually overwrite this later

    case UnresolvedUsingValue:
      return IDNS_Ordinary | IDNS_Using;

    case Using:
    case UsingPack:
      return IDNS_Using;

    case ObjCProtocol:
      return IDNS_ObjCProtocol;

    case Field:
    case ObjCAtDefsField:
    case ObjCIvar:
      return IDNS_Member;

    case Record:
    case CXXRecord:
    case Enum:
      return IDNS_Tag | IDNS_Type;

    case Namespace:
    case NamespaceAlias:
      return IDNS_Namespace;

    case FunctionTemplate:
      return IDNS_Ordinary;

    case ClassTemplate:
    case TemplateTemplateParm:
    case TypeAliasTemplate:
      return IDNS_Ordinary | IDNS_Tag | IDNS_Type;

    case OMPDeclareReduction:
      return IDNS_OMPReduction;

    case OMPDeclareMapper:
      return IDNS_OMPMapper;

    // Never have names.
    case Friend:
    case FriendTemplate:
    case AccessSpec:
    case LinkageSpec:
    case Export:
    case FileScopeAsm:
    case StaticAssert:
    case ObjCPropertyImpl:
    case PragmaComment:
    case PragmaDetectMismatch:
    case Block:
    case Captured:
    case TranslationUnit:
    case ExternCContext:
    case Decomposition:

    case UsingDirective:
    case BuiltinTemplate:
    case ClassTemplateSpecialization:
    case ClassTemplatePartialSpecialization:
    case ClassScopeFunctionSpecialization:
    case VarTemplateSpecialization:
    case VarTemplatePartialSpecialization:
    case ObjCImplementation:
    case ObjCCategory:
    case ObjCCategoryImpl:
    case Import:
    case OMPThreadPrivate:
    case OMPAllocate:
    case OMPRequires:
    case OMPCapturedExpr:
    case Empty:
      // Never looked up by name.
      return 0;
  }

  llvm_unreachable("Invalid DeclKind!");
}

void Decl::setAttrsImpl(const AttrVec &attrs, ASTContext &Ctx) {
  assert(!HasAttrs && "Decl already contains attrs.");

  AttrVec &AttrBlank = Ctx.getDeclAttrs(this);
  assert(AttrBlank.empty() && "HasAttrs was wrong?");

  AttrBlank = attrs;
  HasAttrs = true;
}

void Decl::dropAttrs() {
  if (!HasAttrs) return;

  HasAttrs = false;
  getASTContext().eraseDeclAttrs(this);
}

void Decl::addAttr(Attr *A) {
  if (!hasAttrs()) {
    setAttrs(AttrVec(1, A));
    return;
  }

  AttrVec &Attrs = getAttrs();
  if (!A->isInherited()) {
    Attrs.push_back(A);
    return;
  }

  // Attribute inheritance is processed after attribute parsing. To keep the
  // order as in the source code, add inherited attributes before non-inherited
  // ones.
  auto I = Attrs.begin(), E = Attrs.end();
  for (; I != E; ++I) {
    if (!(*I)->isInherited())
      break;
  }
  Attrs.insert(I, A);
}

const AttrVec &Decl::getAttrs() const {
  assert(HasAttrs && "No attrs to get!");
  return getASTContext().getDeclAttrs(this);
}

Decl *Decl::castFromDeclContext (const DeclContext *D) {
  Decl::Kind DK = D->getDeclKind();
  switch(DK) {
#define DECL(NAME, BASE)
#define DECL_CONTEXT(NAME) \
    case Decl::NAME:       \
      return static_cast<NAME##Decl *>(const_cast<DeclContext *>(D));
#define DECL_CONTEXT_BASE(NAME)
#include "clang/AST/DeclNodes.inc"
    default:
#define DECL(NAME, BASE)
#define DECL_CONTEXT_BASE(NAME)                  \
      if (DK >= first##NAME && DK <= last##NAME) \
        return static_cast<NAME##Decl *>(const_cast<DeclContext *>(D));
#include "clang/AST/DeclNodes.inc"
      llvm_unreachable("a decl that inherits DeclContext isn't handled");
  }
}

DeclContext *Decl::castToDeclContext(const Decl *D) {
  Decl::Kind DK = D->getKind();
  switch(DK) {
#define DECL(NAME, BASE)
#define DECL_CONTEXT(NAME) \
    case Decl::NAME:       \
      return static_cast<NAME##Decl *>(const_cast<Decl *>(D));
#define DECL_CONTEXT_BASE(NAME)
#include "clang/AST/DeclNodes.inc"
    default:
#define DECL(NAME, BASE)
#define DECL_CONTEXT_BASE(NAME)                                   \
      if (DK >= first##NAME && DK <= last##NAME)                  \
        return static_cast<NAME##Decl *>(const_cast<Decl *>(D));
#include "clang/AST/DeclNodes.inc"
      llvm_unreachable("a decl that inherits DeclContext isn't handled");
  }
}

SourceLocation Decl::getBodyRBrace() const {
  // Special handling of FunctionDecl to avoid de-serializing the body from PCH.
  // FunctionDecl stores EndRangeLoc for this purpose.
  if (const auto *FD = dyn_cast<FunctionDecl>(this)) {
    const FunctionDecl *Definition;
    if (FD->hasBody(Definition))
      return Definition->getSourceRange().getEnd();
    return {};
  }

  if (Stmt *Body = getBody())
    return Body->getSourceRange().getEnd();

  return {};
}

bool Decl::AccessDeclContextSanity() const {
#ifndef NDEBUG
  // Suppress this check if any of the following hold:
  // 1. this is the translation unit (and thus has no parent)
  // 2. this is a template parameter (and thus doesn't belong to its context)
  // 3. this is a non-type template parameter
  // 4. the context is not a record
  // 5. it's invalid
  // 6. it's a C++0x static_assert.
  // 7. it's a block literal declaration
  if (isa<TranslationUnitDecl>(this) ||
      isa<TemplateTypeParmDecl>(this) ||
      isa<NonTypeTemplateParmDecl>(this) ||
      !getDeclContext() ||
      !isa<CXXRecordDecl>(getDeclContext()) ||
      isInvalidDecl() ||
      isa<StaticAssertDecl>(this) ||
      isa<BlockDecl>(this) ||
      // FIXME: a ParmVarDecl can have ClassTemplateSpecialization
      // as DeclContext (?).
      isa<ParmVarDecl>(this) ||
      // FIXME: a ClassTemplateSpecialization or CXXRecordDecl can have
      // AS_none as access specifier.
      isa<CXXRecordDecl>(this) ||
      isa<ClassScopeFunctionSpecializationDecl>(this))
    return true;

  assert(Access != AS_none &&
         "Access specifier is AS_none inside a record decl");
#endif
  return true;
}

static Decl::Kind getKind(const Decl *D) { return D->getKind(); }
static Decl::Kind getKind(const DeclContext *DC) { return DC->getDeclKind(); }

int64_t Decl::getID() const {
  return getASTContext().getAllocator().identifyKnownAlignedObject<Decl>(this);
}

const FunctionType *Decl::getFunctionType(bool BlocksToo) const {
  QualType Ty;
  if (const auto *D = dyn_cast<ValueDecl>(this))
    Ty = D->getType();
  else if (const auto *D = dyn_cast<TypedefNameDecl>(this))
    Ty = D->getUnderlyingType();
  else
    return nullptr;

  if (Ty->isFunctionPointerType())
    Ty = Ty->getAs<PointerType>()->getPointeeType();
  else if (Ty->isFunctionReferenceType())
    Ty = Ty->getAs<ReferenceType>()->getPointeeType();
  else if (BlocksToo && Ty->isBlockPointerType())
    Ty = Ty->getAs<BlockPointerType>()->getPointeeType();

  return Ty->getAs<FunctionType>();
}

/// Starting at a given context (a Decl or DeclContext), look for a
/// code context that is not a closure (a lambda, block, etc.).
template <class T> static Decl *getNonClosureContext(T *D) {
  if (getKind(D) == Decl::CXXMethod) {
    auto *MD = cast<CXXMethodDecl>(D);
    if (MD->getOverloadedOperator() == OO_Call &&
        MD->getParent()->isLambda())
      return getNonClosureContext(MD->getParent()->getParent());
    return MD;
  } else if (auto *FD = dyn_cast<FunctionDecl>(D))
    return FD;
  else if (auto *MD = dyn_cast<ObjCMethodDecl>(D))
    return MD;
  else if (auto *BD = dyn_cast<BlockDecl>(D))
    return getNonClosureContext(BD->getParent());
  else if (auto *CD = dyn_cast<CapturedDecl>(D))
    return getNonClosureContext(CD->getParent());
  else
    return nullptr;
}

Decl *Decl::getNonClosureContext() {
  return ::getNonClosureContext(this);
}

Decl *DeclContext::getNonClosureAncestor() {
  return ::getNonClosureContext(this);
}

//===----------------------------------------------------------------------===//
// DeclContext Implementation
//===----------------------------------------------------------------------===//

DeclContext::DeclContext(Decl::Kind K) {
  DeclContextBits.DeclKind = K;
  setHasExternalLexicalStorage(false);
  setHasExternalVisibleStorage(false);
  setNeedToReconcileExternalVisibleStorage(false);
  setHasLazyLocalLexicalLookups(false);
  setHasLazyExternalLexicalLookups(false);
  setUseQualifiedLookup(false);
}

bool DeclContext::classof(const Decl *D) {
  switch (D->getKind()) {
#define DECL(NAME, BASE)
#define DECL_CONTEXT(NAME) case Decl::NAME:
#define DECL_CONTEXT_BASE(NAME)
#include "clang/AST/DeclNodes.inc"
      return true;
    default:
#define DECL(NAME, BASE)
#define DECL_CONTEXT_BASE(NAME)                 \
      if (D->getKind() >= Decl::first##NAME &&  \
          D->getKind() <= Decl::last##NAME)     \
        return true;
#include "clang/AST/DeclNodes.inc"
      return false;
  }
}

DeclContext::~DeclContext() = default;

/// Find the parent context of this context that will be
/// used for unqualified name lookup.
///
/// Generally, the parent lookup context is the semantic context. However, for
/// a friend function the parent lookup context is the lexical context, which
/// is the class in which the friend is declared.
DeclContext *DeclContext::getLookupParent() {
  // FIXME: Find a better way to identify friends.
  if (isa<FunctionDecl>(this))
    if (getParent()->getRedeclContext()->isFileContext() &&
        getLexicalParent()->getRedeclContext()->isRecord())
      return getLexicalParent();

  // A lookup within the call operator of a lambda never looks in the lambda
  // class; instead, skip to the context in which that closure type is
  // declared.
  if (isLambdaCallOperator(this))
    return getParent()->getParent();

  return getParent();
}

const BlockDecl *DeclContext::getInnermostBlockDecl() const {
  const DeclContext *Ctx = this;

  do {
    if (Ctx->isClosure())
      return cast<BlockDecl>(Ctx);
    Ctx = Ctx->getParent();
  } while (Ctx);

  return nullptr;
}

bool DeclContext::isInlineNamespace() const {
  return isNamespace() &&
         cast<NamespaceDecl>(this)->isInline();
}

bool DeclContext::isStdNamespace() const {
  if (!isNamespace())
    return false;

  const auto *ND = cast<NamespaceDecl>(this);
  if (ND->isInline()) {
    return ND->getParent()->isStdNamespace();
  }

  if (!getParent()->getRedeclContext()->isTranslationUnit())
    return false;

  const IdentifierInfo *II = ND->getIdentifier();
  return II && II->isStr("std");
}

bool DeclContext::isDependentContext() const {
  if (isFileContext())
    return false;

  if (isa<ClassTemplatePartialSpecializationDecl>(this))
    return true;

  if (const auto *Record = dyn_cast<CXXRecordDecl>(this)) {
    if (Record->getDescribedClassTemplate())
      return true;

    if (Record->isDependentLambda())
      return true;
  }

  if (const auto *Function = dyn_cast<FunctionDecl>(this)) {
    if (Function->getDescribedFunctionTemplate())
      return true;

    // Friend function declarations are dependent if their *lexical*
    // context is dependent.
    if (cast<Decl>(this)->getFriendObjectKind())
      return getLexicalParent()->isDependentContext();
  }

  // FIXME: A variable template is a dependent context, but is not a
  // DeclContext. A context within it (such as a lambda-expression)
  // should be considered dependent.

  return getParent() && getParent()->isDependentContext();
}

bool DeclContext::isTransparentContext() const {
  if (getDeclKind() == Decl::Enum)
    return !cast<EnumDecl>(this)->isScoped();
  else if (getDeclKind() == Decl::LinkageSpec || getDeclKind() == Decl::Export)
    return true;

  return false;
}

static bool isLinkageSpecContext(const DeclContext *DC,
                                 LinkageSpecDecl::LanguageIDs ID) {
  while (DC->getDeclKind() != Decl::TranslationUnit) {
    if (DC->getDeclKind() == Decl::LinkageSpec)
      return cast<LinkageSpecDecl>(DC)->getLanguage() == ID;
    DC = DC->getLexicalParent();
  }
  return false;
}

bool DeclContext::isExternCContext() const {
  return isLinkageSpecContext(this, LinkageSpecDecl::lang_c);
}

const LinkageSpecDecl *DeclContext::getExternCContext() const {
  const DeclContext *DC = this;
  while (DC->getDeclKind() != Decl::TranslationUnit) {
    if (DC->getDeclKind() == Decl::LinkageSpec &&
        cast<LinkageSpecDecl>(DC)->getLanguage() == LinkageSpecDecl::lang_c)
      return cast<LinkageSpecDecl>(DC);
    DC = DC->getLexicalParent();
  }
  return nullptr;
}

bool DeclContext::isExternCXXContext() const {
  return isLinkageSpecContext(this, LinkageSpecDecl::lang_cxx);
}

bool DeclContext::Encloses(const DeclContext *DC) const {
  if (getPrimaryContext() != this)
    return getPrimaryContext()->Encloses(DC);

  for (; DC; DC = DC->getParent())
    if (DC->getPrimaryContext() == this)
      return true;
  return false;
}

DeclContext *DeclContext::getPrimaryContext() {
  switch (getDeclKind()) {
  case Decl::TranslationUnit:
  case Decl::ExternCContext:
  case Decl::LinkageSpec:
  case Decl::Export:
  case Decl::Block:
  case Decl::Captured:
  case Decl::OMPDeclareReduction:
  case Decl::OMPDeclareMapper:
    // There is only one DeclContext for these entities.
    return this;

  case Decl::Namespace:
    // The original namespace is our primary context.
    return static_cast<NamespaceDecl *>(this)->getOriginalNamespace();

  case Decl::ObjCMethod:
    return this;

  case Decl::ObjCInterface:
    if (auto *OID = dyn_cast<ObjCInterfaceDecl>(this))
      if (auto *Def = OID->getDefinition())
        return Def;
    return this;

  case Decl::ObjCProtocol:
    if (auto *OPD = dyn_cast<ObjCProtocolDecl>(this))
      if (auto *Def = OPD->getDefinition())
        return Def;
    return this;

  case Decl::ObjCCategory:
    return this;

  case Decl::ObjCImplementation:
  case Decl::ObjCCategoryImpl:
    return this;

  default:
    if (getDeclKind() >= Decl::firstTag && getDeclKind() <= Decl::lastTag) {
      // If this is a tag type that has a definition or is currently
      // being defined, that definition is our primary context.
      auto *Tag = cast<TagDecl>(this);

      if (TagDecl *Def = Tag->getDefinition())
        return Def;

      if (const auto *TagTy = dyn_cast<TagType>(Tag->getTypeForDecl())) {
        // Note, TagType::getDecl returns the (partial) definition one exists.
        TagDecl *PossiblePartialDef = TagTy->getDecl();
        if (PossiblePartialDef->isBeingDefined())
          return PossiblePartialDef;
      } else {
        assert(isa<InjectedClassNameType>(Tag->getTypeForDecl()));
      }

      return Tag;
    }

    assert(getDeclKind() >= Decl::firstFunction &&
           getDeclKind() <= Decl::lastFunction &&
          "Unknown DeclContext kind");
    return this;
  }
}

void
DeclContext::collectAllContexts(SmallVectorImpl<DeclContext *> &Contexts){
  Contexts.clear();

  if (getDeclKind() != Decl::Namespace) {
    Contexts.push_back(this);
    return;
  }

  auto *Self = static_cast<NamespaceDecl *>(this);
  for (NamespaceDecl *N = Self->getMostRecentDecl(); N;
       N = N->getPreviousDecl())
    Contexts.push_back(N);

  std::reverse(Contexts.begin(), Contexts.end());
}

std::pair<Decl *, Decl *>
DeclContext::BuildDeclChain(ArrayRef<Decl *> Decls,
                            bool FieldsAlreadyLoaded) {
  // Build up a chain of declarations via the Decl::NextInContextAndBits field.
  Decl *FirstNewDecl = nullptr;
  Decl *PrevDecl = nullptr;
  for (auto *D : Decls) {
    if (FieldsAlreadyLoaded && isa<FieldDecl>(D))
      continue;

    if (PrevDecl)
      PrevDecl->NextInContextAndBits.setPointer(D);
    else
      FirstNewDecl = D;

    PrevDecl = D;
  }

  return std::make_pair(FirstNewDecl, PrevDecl);
}

/// We have just acquired external visible storage, and we already have
/// built a lookup map. For every name in the map, pull in the new names from
/// the external storage.
void DeclContext::reconcileExternalVisibleStorage() const {
  assert(hasNeedToReconcileExternalVisibleStorage() && LookupPtr);
  setNeedToReconcileExternalVisibleStorage(false);

  for (auto &Lookup : *LookupPtr)
    Lookup.second.setHasExternalDecls();
}

/// Load the declarations within this lexical storage from an
/// external source.
/// \return \c true if any declarations were added.
bool
DeclContext::LoadLexicalDeclsFromExternalStorage() const {
  ExternalASTSource *Source = getParentASTContext().getExternalSource();
  assert(hasExternalLexicalStorage() && Source && "No external storage?");

  // Notify that we have a DeclContext that is initializing.
  ExternalASTSource::Deserializing ADeclContext(Source);

  // Load the external declarations, if any.
  SmallVector<Decl*, 64> Decls;
  setHasExternalLexicalStorage(false);
  Source->FindExternalLexicalDecls(this, Decls);

  if (Decls.empty())
    return false;

  // We may have already loaded just the fields of this record, in which case
  // we need to ignore them.
  bool FieldsAlreadyLoaded = false;
  if (const auto *RD = dyn_cast<RecordDecl>(this))
    FieldsAlreadyLoaded = RD->hasLoadedFieldsFromExternalStorage();

  // Splice the newly-read declarations into the beginning of the list
  // of declarations.
  Decl *ExternalFirst, *ExternalLast;
  std::tie(ExternalFirst, ExternalLast) =
      BuildDeclChain(Decls, FieldsAlreadyLoaded);
  ExternalLast->NextInContextAndBits.setPointer(FirstDecl);
  FirstDecl = ExternalFirst;
  if (!LastDecl)
    LastDecl = ExternalLast;
  return true;
}

DeclContext::lookup_result
ExternalASTSource::SetNoExternalVisibleDeclsForName(const DeclContext *DC,
                                                    DeclarationName Name) {
  ASTContext &Context = DC->getParentASTContext();
  StoredDeclsMap *Map;
  if (!(Map = DC->LookupPtr))
    Map = DC->CreateStoredDeclsMap(Context);
  if (DC->hasNeedToReconcileExternalVisibleStorage())
    DC->reconcileExternalVisibleStorage();

  (*Map)[Name].removeExternalDecls();

  return DeclContext::lookup_result();
}

DeclContext::lookup_result
ExternalASTSource::SetExternalVisibleDeclsForName(const DeclContext *DC,
                                                  DeclarationName Name,
                                                  ArrayRef<NamedDecl*> Decls) {
  ASTContext &Context = DC->getParentASTContext();
  StoredDeclsMap *Map;
  if (!(Map = DC->LookupPtr))
    Map = DC->CreateStoredDeclsMap(Context);
  if (DC->hasNeedToReconcileExternalVisibleStorage())
    DC->reconcileExternalVisibleStorage();

  StoredDeclsList &List = (*Map)[Name];

  // Clear out any old external visible declarations, to avoid quadratic
  // performance in the redeclaration checks below.
  List.removeExternalDecls();

  if (!List.isNull()) {
    // We have both existing declarations and new declarations for this name.
    // Some of the declarations may simply replace existing ones. Handle those
    // first.
    llvm::SmallVector<unsigned, 8> Skip;
    for (unsigned I = 0, N = Decls.size(); I != N; ++I)
      if (List.HandleRedeclaration(Decls[I], /*IsKnownNewer*/false))
        Skip.push_back(I);
    Skip.push_back(Decls.size());

    // Add in any new declarations.
    unsigned SkipPos = 0;
    for (unsigned I = 0, N = Decls.size(); I != N; ++I) {
      if (I == Skip[SkipPos])
        ++SkipPos;
      else
        List.AddSubsequentDecl(Decls[I]);
    }
  } else {
    // Convert the array to a StoredDeclsList.
    for (auto *D : Decls) {
      if (List.isNull())
        List.setOnlyValue(D);
      else
        List.AddSubsequentDecl(D);
    }
  }

  return List.getLookupResult();
}

DeclContext::decl_iterator DeclContext::decls_begin() const {
  if (hasExternalLexicalStorage())
    LoadLexicalDeclsFromExternalStorage();
  return decl_iterator(FirstDecl);
}

bool DeclContext::decls_empty() const {
  if (hasExternalLexicalStorage())
    LoadLexicalDeclsFromExternalStorage();

  return !FirstDecl;
}

bool DeclContext::containsDecl(Decl *D) const {
  return (D->getLexicalDeclContext() == this &&
          (D->NextInContextAndBits.getPointer() || D == LastDecl));
}

bool DeclContext::containsDeclAndLoad(Decl *D) const {
  if (hasExternalLexicalStorage())
    LoadLexicalDeclsFromExternalStorage();
  return containsDecl(D);
}

/// shouldBeHidden - Determine whether a declaration which was declared
/// within its semantic context should be invisible to qualified name lookup.
static bool shouldBeHidden(NamedDecl *D) {
  // Skip unnamed declarations.
  if (!D->getDeclName())
    return true;

  // Skip entities that can't be found by name lookup into a particular
  // context.
  if ((D->getIdentifierNamespace() == 0 && !isa<UsingDirectiveDecl>(D)) ||
      D->isTemplateParameter())
    return true;

  // Skip friends and local extern declarations unless they're the first
  // declaration of the entity.
  if ((D->isLocalExternDecl() || D->getFriendObjectKind()) &&
      D != D->getCanonicalDecl())
    return true;

  // Skip template specializations.
  // FIXME: This feels like a hack. Should DeclarationName support
  // template-ids, or is there a better way to keep specializations
  // from being visible?
  if (isa<ClassTemplateSpecializationDecl>(D))
    return true;
  if (auto *FD = dyn_cast<FunctionDecl>(D))
    if (FD->isFunctionTemplateSpecialization())
      return true;

  return false;
}

void DeclContext::removeDecl(Decl *D) {
  assert(D->getLexicalDeclContext() == this &&
         "decl being removed from non-lexical context");
  assert((D->NextInContextAndBits.getPointer() || D == LastDecl) &&
         "decl is not in decls list");

  // Remove D from the decl chain.  This is O(n) but hopefully rare.
  if (D == FirstDecl) {
    if (D == LastDecl)
      FirstDecl = LastDecl = nullptr;
    else
      FirstDecl = D->NextInContextAndBits.getPointer();
  } else {
    for (Decl *I = FirstDecl; true; I = I->NextInContextAndBits.getPointer()) {
      assert(I && "decl not found in linked list");
      if (I->NextInContextAndBits.getPointer() == D) {
        I->NextInContextAndBits.setPointer(D->NextInContextAndBits.getPointer());
        if (D == LastDecl) LastDecl = I;
        break;
      }
    }
  }

  // Mark that D is no longer in the decl chain.
  D->NextInContextAndBits.setPointer(nullptr);

  // Remove D from the lookup table if necessary.
  if (isa<NamedDecl>(D)) {
    auto *ND = cast<NamedDecl>(D);

    // Do not try to remove the declaration if that is invisible to qualified
    // lookup.  E.g. template specializations are skipped.
    if (shouldBeHidden(ND))
      return;

    // Remove only decls that have a name
    if (!ND->getDeclName())
      return;

    auto *DC = D->getDeclContext();
    do {
      StoredDeclsMap *Map = DC->getPrimaryContext()->LookupPtr;
      if (Map) {
        StoredDeclsMap::iterator Pos = Map->find(ND->getDeclName());
        assert(Pos != Map->end() && "no lookup entry for decl");
        // Remove the decl only if it is contained.
        StoredDeclsList::DeclsTy *Vec = Pos->second.getAsVector();
        if ((Vec && is_contained(*Vec, ND)) || Pos->second.getAsDecl() == ND)
          Pos->second.remove(ND);
      }
    } while (DC->isTransparentContext() && (DC = DC->getParent()));
  }
}

void DeclContext::addHiddenDecl(Decl *D) {
  assert(D->getLexicalDeclContext() == this &&
         "Decl inserted into wrong lexical context");
  assert(!D->getNextDeclInContext() && D != LastDecl &&
         "Decl already inserted into a DeclContext");

  if (FirstDecl) {
    LastDecl->NextInContextAndBits.setPointer(D);
    LastDecl = D;
  } else {
    FirstDecl = LastDecl = D;
  }

  // Notify a C++ record declaration that we've added a member, so it can
  // update its class-specific state.
  if (auto *Record = dyn_cast<CXXRecordDecl>(this))
    Record->addedMember(D);

  // If this is a newly-created (not de-serialized) import declaration, wire
  // it in to the list of local import declarations.
  if (!D->isFromASTFile()) {
    if (auto *Import = dyn_cast<ImportDecl>(D))
      D->getASTContext().addedLocalImportDecl(Import);
  }
}

void DeclContext::addDecl(Decl *D) {
  addHiddenDecl(D);

  if (auto *ND = dyn_cast<NamedDecl>(D))
    ND->getDeclContext()->getPrimaryContext()->
        makeDeclVisibleInContextWithFlags(ND, false, true);
}

void DeclContext::addDeclInternal(Decl *D) {
  addHiddenDecl(D);

  if (auto *ND = dyn_cast<NamedDecl>(D))
    ND->getDeclContext()->getPrimaryContext()->
        makeDeclVisibleInContextWithFlags(ND, true, true);
}

/// buildLookup - Build the lookup data structure with all of the
/// declarations in this DeclContext (and any other contexts linked
/// to it or transparent contexts nested within it) and return it.
///
/// Note that the produced map may miss out declarations from an
/// external source. If it does, those entries will be marked with
/// the 'hasExternalDecls' flag.
StoredDeclsMap *DeclContext::buildLookup() {
  assert(this == getPrimaryContext() && "buildLookup called on non-primary DC");

  if (!hasLazyLocalLexicalLookups() &&
      !hasLazyExternalLexicalLookups())
    return LookupPtr;

  SmallVector<DeclContext *, 2> Contexts;
  collectAllContexts(Contexts);

  if (hasLazyExternalLexicalLookups()) {
    setHasLazyExternalLexicalLookups(false);
    for (auto *DC : Contexts) {
      if (DC->hasExternalLexicalStorage()) {
        bool LoadedDecls = DC->LoadLexicalDeclsFromExternalStorage();
        setHasLazyLocalLexicalLookups(
            hasLazyLocalLexicalLookups() | LoadedDecls );
      }
    }

    if (!hasLazyLocalLexicalLookups())
      return LookupPtr;
  }

  for (auto *DC : Contexts)
    buildLookupImpl(DC, hasExternalVisibleStorage());

  // We no longer have any lazy decls.
  setHasLazyLocalLexicalLookups(false);
  return LookupPtr;
}

/// buildLookupImpl - Build part of the lookup data structure for the
/// declarations contained within DCtx, which will either be this
/// DeclContext, a DeclContext linked to it, or a transparent context
/// nested within it.
void DeclContext::buildLookupImpl(DeclContext *DCtx, bool Internal) {
  for (auto *D : DCtx->noload_decls()) {
    // Insert this declaration into the lookup structure, but only if
    // it's semantically within its decl context. Any other decls which
    // should be found in this context are added eagerly.
    //
    // If it's from an AST file, don't add it now. It'll get handled by
    // FindExternalVisibleDeclsByName if needed. Exception: if we're not
    // in C++, we do not track external visible decls for the TU, so in
    // that case we need to collect them all here.
    if (auto *ND = dyn_cast<NamedDecl>(D))
      if (ND->getDeclContext() == DCtx && !shouldBeHidden(ND) &&
          (!ND->isFromASTFile() ||
           (isTranslationUnit() &&
            !getParentASTContext().getLangOpts().CPlusPlus)))
        makeDeclVisibleInContextImpl(ND, Internal);

    // If this declaration is itself a transparent declaration context
    // or inline namespace, add the members of this declaration of that
    // context (recursively).
    if (auto *InnerCtx = dyn_cast<DeclContext>(D))
      if (InnerCtx->isTransparentContext() || InnerCtx->isInlineNamespace())
        buildLookupImpl(InnerCtx, Internal);
  }
}

NamedDecl *const DeclContextLookupResult::SingleElementDummyList = nullptr;

DeclContext::lookup_result
DeclContext::lookup(DeclarationName Name) const {
  assert(getDeclKind() != Decl::LinkageSpec &&
         getDeclKind() != Decl::Export &&
         "should not perform lookups into transparent contexts");

  const DeclContext *PrimaryContext = getPrimaryContext();
  if (PrimaryContext != this)
    return PrimaryContext->lookup(Name);

  // If we have an external source, ensure that any later redeclarations of this
  // context have been loaded, since they may add names to the result of this
  // lookup (or add external visible storage).
  ExternalASTSource *Source = getParentASTContext().getExternalSource();
  if (Source)
    (void)cast<Decl>(this)->getMostRecentDecl();

  if (hasExternalVisibleStorage()) {
    assert(Source && "external visible storage but no external source?");

    if (hasNeedToReconcileExternalVisibleStorage())
      reconcileExternalVisibleStorage();

    StoredDeclsMap *Map = LookupPtr;

    if (hasLazyLocalLexicalLookups() ||
        hasLazyExternalLexicalLookups())
      // FIXME: Make buildLookup const?
      Map = const_cast<DeclContext*>(this)->buildLookup();

    if (!Map)
      Map = CreateStoredDeclsMap(getParentASTContext());

    // If we have a lookup result with no external decls, we are done.
    std::pair<StoredDeclsMap::iterator, bool> R =
        Map->insert(std::make_pair(Name, StoredDeclsList()));
    if (!R.second && !R.first->second.hasExternalDecls())
      return R.first->second.getLookupResult();

    if (Source->FindExternalVisibleDeclsByName(this, Name) || !R.second) {
      if (StoredDeclsMap *Map = LookupPtr) {
        StoredDeclsMap::iterator I = Map->find(Name);
        if (I != Map->end())
          return I->second.getLookupResult();
      }
    }

    return {};
  }

  StoredDeclsMap *Map = LookupPtr;
  if (hasLazyLocalLexicalLookups() ||
      hasLazyExternalLexicalLookups())
    Map = const_cast<DeclContext*>(this)->buildLookup();

  if (!Map)
    return {};

  StoredDeclsMap::iterator I = Map->find(Name);
  if (I == Map->end())
    return {};

  return I->second.getLookupResult();
}

DeclContext::lookup_result
DeclContext::noload_lookup(DeclarationName Name) {
  assert(getDeclKind() != Decl::LinkageSpec &&
         getDeclKind() != Decl::Export &&
         "should not perform lookups into transparent contexts");

  DeclContext *PrimaryContext = getPrimaryContext();
  if (PrimaryContext != this)
    return PrimaryContext->noload_lookup(Name);

  loadLazyLocalLexicalLookups();
  StoredDeclsMap *Map = LookupPtr;
  if (!Map)
    return {};

  StoredDeclsMap::iterator I = Map->find(Name);
  return I != Map->end() ? I->second.getLookupResult()
                         : lookup_result();
}

// If we have any lazy lexical declarations not in our lookup map, add them
// now. Don't import any external declarations, not even if we know we have
// some missing from the external visible lookups.
void DeclContext::loadLazyLocalLexicalLookups() {
  if (hasLazyLocalLexicalLookups()) {
    SmallVector<DeclContext *, 2> Contexts;
    collectAllContexts(Contexts);
    for (auto *Context : Contexts)
      buildLookupImpl(Context, hasExternalVisibleStorage());
    setHasLazyLocalLexicalLookups(false);
  }
}

void DeclContext::localUncachedLookup(DeclarationName Name,
                                      SmallVectorImpl<NamedDecl *> &Results) {
  Results.clear();

  // If there's no external storage, just perform a normal lookup and copy
  // the results.
  if (!hasExternalVisibleStorage() && !hasExternalLexicalStorage() && Name) {
    lookup_result LookupResults = lookup(Name);
    Results.insert(Results.end(), LookupResults.begin(), LookupResults.end());
    return;
  }

  // If we have a lookup table, check there first. Maybe we'll get lucky.
  // FIXME: Should we be checking these flags on the primary context?
  if (Name && !hasLazyLocalLexicalLookups() &&
      !hasLazyExternalLexicalLookups()) {
    if (StoredDeclsMap *Map = LookupPtr) {
      StoredDeclsMap::iterator Pos = Map->find(Name);
      if (Pos != Map->end()) {
        Results.insert(Results.end(),
                       Pos->second.getLookupResult().begin(),
                       Pos->second.getLookupResult().end());
        return;
      }
    }
  }

  // Slow case: grovel through the declarations in our chain looking for
  // matches.
  // FIXME: If we have lazy external declarations, this will not find them!
  // FIXME: Should we CollectAllContexts and walk them all here?
  for (Decl *D = FirstDecl; D; D = D->getNextDeclInContext()) {
    if (auto *ND = dyn_cast<NamedDecl>(D))
      if (ND->getDeclName() == Name)
        Results.push_back(ND);
  }
}

DeclContext *DeclContext::getRedeclContext() {
  DeclContext *Ctx = this;

  // In C, a record type is the redeclaration context for its fields only. If
  // we arrive at a record context after skipping anything else, we should skip
  // the record as well. Currently, this means skipping enumerations because
  // they're the only transparent context that can exist within a struct or
  // union.
  bool SkipRecords = getDeclKind() == Decl::Kind::Enum &&
                     !getParentASTContext().getLangOpts().CPlusPlus;

  // Skip through contexts to get to the redeclaration context. Transparent
  // contexts are always skipped.
  while ((SkipRecords && Ctx->isRecord()) || Ctx->isTransparentContext())
    Ctx = Ctx->getParent();
  return Ctx;
}

DeclContext *DeclContext::getEnclosingNamespaceContext() {
  DeclContext *Ctx = this;
  // Skip through non-namespace, non-translation-unit contexts.
  while (!Ctx->isFileContext())
    Ctx = Ctx->getParent();
  return Ctx->getPrimaryContext();
}

RecordDecl *DeclContext::getOuterLexicalRecordContext() {
  // Loop until we find a non-record context.
  RecordDecl *OutermostRD = nullptr;
  DeclContext *DC = this;
  while (DC->isRecord()) {
    OutermostRD = cast<RecordDecl>(DC);
    DC = DC->getLexicalParent();
  }
  return OutermostRD;
}

bool DeclContext::InEnclosingNamespaceSetOf(const DeclContext *O) const {
  // For non-file contexts, this is equivalent to Equals.
  if (!isFileContext())
    return O->Equals(this);

  do {
    if (O->Equals(this))
      return true;

    const auto *NS = dyn_cast<NamespaceDecl>(O);
    if (!NS || !NS->isInline())
      break;
    O = NS->getParent();
  } while (O);

  return false;
}

void DeclContext::makeDeclVisibleInContext(NamedDecl *D) {
  DeclContext *PrimaryDC = this->getPrimaryContext();
  DeclContext *DeclDC = D->getDeclContext()->getPrimaryContext();
  // If the decl is being added outside of its semantic decl context, we
  // need to ensure that we eagerly build the lookup information for it.
  PrimaryDC->makeDeclVisibleInContextWithFlags(D, false, PrimaryDC == DeclDC);
}

void DeclContext::makeDeclVisibleInContextWithFlags(NamedDecl *D, bool Internal,
                                                    bool Recoverable) {
  assert(this == getPrimaryContext() && "expected a primary DC");

  if (!isLookupContext()) {
    if (isTransparentContext())
      getParent()->getPrimaryContext()
        ->makeDeclVisibleInContextWithFlags(D, Internal, Recoverable);
    return;
  }

  // Skip declarations which should be invisible to name lookup.
  if (shouldBeHidden(D))
    return;

  // If we already have a lookup data structure, perform the insertion into
  // it. If we might have externally-stored decls with this name, look them
  // up and perform the insertion. If this decl was declared outside its
  // semantic context, buildLookup won't add it, so add it now.
  //
  // FIXME: As a performance hack, don't add such decls into the translation
  // unit unless we're in C++, since qualified lookup into the TU is never
  // performed.
  if (LookupPtr || hasExternalVisibleStorage() ||
      ((!Recoverable || D->getDeclContext() != D->getLexicalDeclContext()) &&
       (getParentASTContext().getLangOpts().CPlusPlus ||
        !isTranslationUnit()))) {
    // If we have lazily omitted any decls, they might have the same name as
    // the decl which we are adding, so build a full lookup table before adding
    // this decl.
    buildLookup();
    makeDeclVisibleInContextImpl(D, Internal);
  } else {
    setHasLazyLocalLexicalLookups(true);
  }

  // If we are a transparent context or inline namespace, insert into our
  // parent context, too. This operation is recursive.
  if (isTransparentContext() || isInlineNamespace())
    getParent()->getPrimaryContext()->
        makeDeclVisibleInContextWithFlags(D, Internal, Recoverable);

  auto *DCAsDecl = cast<Decl>(this);
  // Notify that a decl was made visible unless we are a Tag being defined.
  if (!(isa<TagDecl>(DCAsDecl) && cast<TagDecl>(DCAsDecl)->isBeingDefined()))
    if (ASTMutationListener *L = DCAsDecl->getASTMutationListener())
      L->AddedVisibleDecl(this, D);
}

void DeclContext::makeDeclVisibleInContextImpl(NamedDecl *D, bool Internal) {
  // Find or create the stored declaration map.
  StoredDeclsMap *Map = LookupPtr;
  if (!Map) {
    ASTContext *C = &getParentASTContext();
    Map = CreateStoredDeclsMap(*C);
  }

  // If there is an external AST source, load any declarations it knows about
  // with this declaration's name.
  // If the lookup table contains an entry about this name it means that we
  // have already checked the external source.
  if (!Internal)
    if (ExternalASTSource *Source = getParentASTContext().getExternalSource())
      if (hasExternalVisibleStorage() &&
          Map->find(D->getDeclName()) == Map->end())
        Source->FindExternalVisibleDeclsByName(this, D->getDeclName());

  // Insert this declaration into the map.
  StoredDeclsList &DeclNameEntries = (*Map)[D->getDeclName()];

  if (Internal) {
    // If this is being added as part of loading an external declaration,
    // this may not be the only external declaration with this name.
    // In this case, we never try to replace an existing declaration; we'll
    // handle that when we finalize the list of declarations for this name.
    DeclNameEntries.setHasExternalDecls();
    DeclNameEntries.AddSubsequentDecl(D);
    return;
  }

  if (DeclNameEntries.isNull()) {
    DeclNameEntries.setOnlyValue(D);
    return;
  }

  if (DeclNameEntries.HandleRedeclaration(D, /*IsKnownNewer*/!Internal)) {
    // This declaration has replaced an existing one for which
    // declarationReplaces returns true.
    return;
  }

  // Put this declaration into the appropriate slot.
  DeclNameEntries.AddSubsequentDecl(D);
}

UsingDirectiveDecl *DeclContext::udir_iterator::operator*() const {
  return cast<UsingDirectiveDecl>(*I);
}

/// Returns iterator range [First, Last) of UsingDirectiveDecls stored within
/// this context.
DeclContext::udir_range DeclContext::using_directives() const {
  // FIXME: Use something more efficient than normal lookup for using
  // directives. In C++, using directives are looked up more than anything else.
  lookup_result Result = lookup(UsingDirectiveDecl::getName());
  return udir_range(Result.begin(), Result.end());
}

//===----------------------------------------------------------------------===//
// Creation and Destruction of StoredDeclsMaps.                               //
//===----------------------------------------------------------------------===//

StoredDeclsMap *DeclContext::CreateStoredDeclsMap(ASTContext &C) const {
  assert(!LookupPtr && "context already has a decls map");
  assert(getPrimaryContext() == this &&
         "creating decls map on non-primary context");

  StoredDeclsMap *M;
  bool Dependent = isDependentContext();
  if (Dependent)
    M = new DependentStoredDeclsMap();
  else
    M = new StoredDeclsMap();
  M->Previous = C.LastSDM;
  C.LastSDM = llvm::PointerIntPair<StoredDeclsMap*,1>(M, Dependent);
  LookupPtr = M;
  return M;
}

void ASTContext::ReleaseDeclContextMaps() {
  // It's okay to delete DependentStoredDeclsMaps via a StoredDeclsMap
  // pointer because the subclass doesn't add anything that needs to
  // be deleted.
  StoredDeclsMap::DestroyAll(LastSDM.getPointer(), LastSDM.getInt());
}

void StoredDeclsMap::DestroyAll(StoredDeclsMap *Map, bool Dependent) {
  while (Map) {
    // Advance the iteration before we invalidate memory.
    llvm::PointerIntPair<StoredDeclsMap*,1> Next = Map->Previous;

    if (Dependent)
      delete static_cast<DependentStoredDeclsMap*>(Map);
    else
      delete Map;

    Map = Next.getPointer();
    Dependent = Next.getInt();
  }
}

DependentDiagnostic *DependentDiagnostic::Create(ASTContext &C,
                                                 DeclContext *Parent,
                                           const PartialDiagnostic &PDiag) {
  assert(Parent->isDependentContext()
         && "cannot iterate dependent diagnostics of non-dependent context");
  Parent = Parent->getPrimaryContext();
  if (!Parent->LookupPtr)
    Parent->CreateStoredDeclsMap(C);

  auto *Map = static_cast<DependentStoredDeclsMap *>(Parent->LookupPtr);

  // Allocate the copy of the PartialDiagnostic via the ASTContext's
  // BumpPtrAllocator, rather than the ASTContext itself.
  PartialDiagnostic::Storage *DiagStorage = nullptr;
  if (PDiag.hasStorage())
    DiagStorage = new (C) PartialDiagnostic::Storage;

  auto *DD = new (C) DependentDiagnostic(PDiag, DiagStorage);

  // TODO: Maybe we shouldn't reverse the order during insertion.
  DD->NextDiagnostic = Map->FirstDiagnostic;
  Map->FirstDiagnostic = DD;

  return DD;
}<|MERGE_RESOLUTION|>--- conflicted
+++ resolved
@@ -99,13 +99,8 @@
   if (Ctx.getLangOpts().trackLocalOwningModule() || !Parent) {
     // Ensure required alignment of the resulting object by adding extra
     // padding at the start if required.
-<<<<<<< HEAD
-    size_t ExtraAlign = // TODO: HCC specific, remove on next upstream merge!!
-        llvm::offsetToAlignment(sizeof(Module *), llvm::Align{alignof(Decl)});
-=======
     size_t ExtraAlign =
         llvm::offsetToAlignment(sizeof(Module *), llvm::Align(alignof(Decl)));
->>>>>>> 41ce218e
     auto *Buffer = reinterpret_cast<char *>(
         ::operator new(ExtraAlign + sizeof(Module *) + Size + Extra, Ctx));
     Buffer += ExtraAlign;
