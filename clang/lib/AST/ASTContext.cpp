//===--- ASTContext.cpp - Context to hold long-lived AST nodes ------------===//
//
//                     The LLVM Compiler Infrastructure
//
// This file is distributed under the University of Illinois Open Source
// License. See LICENSE.TXT for details.
//
//===----------------------------------------------------------------------===//
//
//  This file implements the ASTContext interface.
//
//===----------------------------------------------------------------------===//

#include "clang/AST/ASTContext.h"
#include "CXXABI.h"
#include "clang/AST/ASTMutationListener.h"
#include "clang/AST/Attr.h"
#include "clang/AST/CharUnits.h"
#include "clang/AST/Comment.h"
#include "clang/AST/CommentCommandTraits.h"
#include "clang/AST/DeclCXX.h"
#include "clang/AST/DeclContextInternals.h"
#include "clang/AST/DeclObjC.h"
#include "clang/AST/DeclTemplate.h"
#include "clang/AST/Expr.h"
#include "clang/AST/ExprCXX.h"
#include "clang/AST/ExternalASTSource.h"
#include "clang/AST/Mangle.h"
#include "clang/AST/MangleNumberingContext.h"
#include "clang/AST/RecordLayout.h"
#include "clang/AST/RecursiveASTVisitor.h"
#include "clang/AST/TypeLoc.h"
#include "clang/AST/VTableBuilder.h"
#include "clang/Basic/Builtins.h"
#include "clang/Basic/SourceManager.h"
#include "clang/Basic/TargetInfo.h"
#include "llvm/ADT/StringExtras.h"
#include "llvm/ADT/Triple.h"
#include "llvm/Support/Capacity.h"
#include "llvm/Support/MathExtras.h"
#include "llvm/Support/raw_ostream.h"
#include <map>

using namespace clang;

unsigned ASTContext::NumImplicitDefaultConstructors;
unsigned ASTContext::NumImplicitDefaultConstructorsDeclared;
unsigned ASTContext::NumImplicitCopyConstructors;
unsigned ASTContext::NumImplicitCopyConstructorsDeclared;
unsigned ASTContext::NumImplicitMoveConstructors;
unsigned ASTContext::NumImplicitMoveConstructorsDeclared;
unsigned ASTContext::NumImplicitCopyAssignmentOperators;
unsigned ASTContext::NumImplicitCopyAssignmentOperatorsDeclared;
unsigned ASTContext::NumImplicitMoveAssignmentOperators;
unsigned ASTContext::NumImplicitMoveAssignmentOperatorsDeclared;
unsigned ASTContext::NumImplicitDestructors;
unsigned ASTContext::NumImplicitDestructorsDeclared;

enum FloatingRank {
  HalfRank, FloatRank, DoubleRank, LongDoubleRank, Float128Rank
};

RawComment *ASTContext::getRawCommentForDeclNoCache(const Decl *D) const {
  if (!CommentsLoaded && ExternalSource) {
    ExternalSource->ReadComments();

#ifndef NDEBUG
    ArrayRef<RawComment *> RawComments = Comments.getComments();
    assert(std::is_sorted(RawComments.begin(), RawComments.end(),
                          BeforeThanCompare<RawComment>(SourceMgr)));
#endif

    CommentsLoaded = true;
  }

  assert(D);

  // User can not attach documentation to implicit declarations.
  if (D->isImplicit())
    return nullptr;

  // User can not attach documentation to implicit instantiations.
  if (const FunctionDecl *FD = dyn_cast<FunctionDecl>(D)) {
    if (FD->getTemplateSpecializationKind() == TSK_ImplicitInstantiation)
      return nullptr;
  }

  if (const VarDecl *VD = dyn_cast<VarDecl>(D)) {
    if (VD->isStaticDataMember() &&
        VD->getTemplateSpecializationKind() == TSK_ImplicitInstantiation)
      return nullptr;
  }

  if (const CXXRecordDecl *CRD = dyn_cast<CXXRecordDecl>(D)) {
    if (CRD->getTemplateSpecializationKind() == TSK_ImplicitInstantiation)
      return nullptr;
  }

  if (const ClassTemplateSpecializationDecl *CTSD =
          dyn_cast<ClassTemplateSpecializationDecl>(D)) {
    TemplateSpecializationKind TSK = CTSD->getSpecializationKind();
    if (TSK == TSK_ImplicitInstantiation ||
        TSK == TSK_Undeclared)
      return nullptr;
  }

  if (const EnumDecl *ED = dyn_cast<EnumDecl>(D)) {
    if (ED->getTemplateSpecializationKind() == TSK_ImplicitInstantiation)
      return nullptr;
  }
  if (const TagDecl *TD = dyn_cast<TagDecl>(D)) {
    // When tag declaration (but not definition!) is part of the
    // decl-specifier-seq of some other declaration, it doesn't get comment
    if (TD->isEmbeddedInDeclarator() && !TD->isCompleteDefinition())
      return nullptr;
  }
  // TODO: handle comments for function parameters properly.
  if (isa<ParmVarDecl>(D))
    return nullptr;

  // TODO: we could look up template parameter documentation in the template
  // documentation.
  if (isa<TemplateTypeParmDecl>(D) ||
      isa<NonTypeTemplateParmDecl>(D) ||
      isa<TemplateTemplateParmDecl>(D))
    return nullptr;

  ArrayRef<RawComment *> RawComments = Comments.getComments();

  // If there are no comments anywhere, we won't find anything.
  if (RawComments.empty())
    return nullptr;

  // Find declaration location.
  // For Objective-C declarations we generally don't expect to have multiple
  // declarators, thus use declaration starting location as the "declaration
  // location".
  // For all other declarations multiple declarators are used quite frequently,
  // so we use the location of the identifier as the "declaration location".
  SourceLocation DeclLoc;
  if (isa<ObjCMethodDecl>(D) || isa<ObjCContainerDecl>(D) ||
      isa<ObjCPropertyDecl>(D) ||
      isa<RedeclarableTemplateDecl>(D) ||
      isa<ClassTemplateSpecializationDecl>(D))
    DeclLoc = D->getLocStart();
  else {
    DeclLoc = D->getLocation();
    if (DeclLoc.isMacroID()) {
      if (isa<TypedefDecl>(D)) {
        // If location of the typedef name is in a macro, it is because being
        // declared via a macro. Try using declaration's starting location as
        // the "declaration location".
        DeclLoc = D->getLocStart();
      } else if (const TagDecl *TD = dyn_cast<TagDecl>(D)) {
        // If location of the tag decl is inside a macro, but the spelling of
        // the tag name comes from a macro argument, it looks like a special
        // macro like NS_ENUM is being used to define the tag decl.  In that
        // case, adjust the source location to the expansion loc so that we can
        // attach the comment to the tag decl.
        if (SourceMgr.isMacroArgExpansion(DeclLoc) &&
            TD->isCompleteDefinition())
          DeclLoc = SourceMgr.getExpansionLoc(DeclLoc);
      }
    }
  }

  // If the declaration doesn't map directly to a location in a file, we
  // can't find the comment.
  if (DeclLoc.isInvalid() || !DeclLoc.isFileID())
    return nullptr;

  // Find the comment that occurs just after this declaration.
  ArrayRef<RawComment *>::iterator Comment;
  {
    // When searching for comments during parsing, the comment we are looking
    // for is usually among the last two comments we parsed -- check them
    // first.
    RawComment CommentAtDeclLoc(
        SourceMgr, SourceRange(DeclLoc), false,
        LangOpts.CommentOpts.ParseAllComments);
    BeforeThanCompare<RawComment> Compare(SourceMgr);
    ArrayRef<RawComment *>::iterator MaybeBeforeDecl = RawComments.end() - 1;
    bool Found = Compare(*MaybeBeforeDecl, &CommentAtDeclLoc);
    if (!Found && RawComments.size() >= 2) {
      MaybeBeforeDecl--;
      Found = Compare(*MaybeBeforeDecl, &CommentAtDeclLoc);
    }

    if (Found) {
      Comment = MaybeBeforeDecl + 1;
      assert(Comment == std::lower_bound(RawComments.begin(), RawComments.end(),
                                         &CommentAtDeclLoc, Compare));
    } else {
      // Slow path.
      Comment = std::lower_bound(RawComments.begin(), RawComments.end(),
                                 &CommentAtDeclLoc, Compare);
    }
  }

  // Decompose the location for the declaration and find the beginning of the
  // file buffer.
  std::pair<FileID, unsigned> DeclLocDecomp = SourceMgr.getDecomposedLoc(DeclLoc);

  // First check whether we have a trailing comment.
  if (Comment != RawComments.end() &&
      (*Comment)->isDocumentation() && (*Comment)->isTrailingComment() &&
      (isa<FieldDecl>(D) || isa<EnumConstantDecl>(D) || isa<VarDecl>(D) ||
       isa<ObjCMethodDecl>(D) || isa<ObjCPropertyDecl>(D))) {
    std::pair<FileID, unsigned> CommentBeginDecomp
      = SourceMgr.getDecomposedLoc((*Comment)->getSourceRange().getBegin());
    // Check that Doxygen trailing comment comes after the declaration, starts
    // on the same line and in the same file as the declaration.
    if (DeclLocDecomp.first == CommentBeginDecomp.first &&
        SourceMgr.getLineNumber(DeclLocDecomp.first, DeclLocDecomp.second)
          == SourceMgr.getLineNumber(CommentBeginDecomp.first,
                                     CommentBeginDecomp.second)) {
      return *Comment;
    }
  }

  // The comment just after the declaration was not a trailing comment.
  // Let's look at the previous comment.
  if (Comment == RawComments.begin())
    return nullptr;
  --Comment;

  // Check that we actually have a non-member Doxygen comment.
  if (!(*Comment)->isDocumentation() || (*Comment)->isTrailingComment())
    return nullptr;

  // Decompose the end of the comment.
  std::pair<FileID, unsigned> CommentEndDecomp
    = SourceMgr.getDecomposedLoc((*Comment)->getSourceRange().getEnd());

  // If the comment and the declaration aren't in the same file, then they
  // aren't related.
  if (DeclLocDecomp.first != CommentEndDecomp.first)
    return nullptr;

  // Get the corresponding buffer.
  bool Invalid = false;
  const char *Buffer = SourceMgr.getBufferData(DeclLocDecomp.first,
                                               &Invalid).data();
  if (Invalid)
    return nullptr;

  // Extract text between the comment and declaration.
  StringRef Text(Buffer + CommentEndDecomp.second,
                 DeclLocDecomp.second - CommentEndDecomp.second);

  // There should be no other declarations or preprocessor directives between
  // comment and declaration.
  if (Text.find_first_of(";{}#@") != StringRef::npos)
    return nullptr;

  return *Comment;
}

namespace {
/// If we have a 'templated' declaration for a template, adjust 'D' to
/// refer to the actual template.
/// If we have an implicit instantiation, adjust 'D' to refer to template.
const Decl *adjustDeclToTemplate(const Decl *D) {
  if (const FunctionDecl *FD = dyn_cast<FunctionDecl>(D)) {
    // Is this function declaration part of a function template?
    if (const FunctionTemplateDecl *FTD = FD->getDescribedFunctionTemplate())
      return FTD;

    // Nothing to do if function is not an implicit instantiation.
    if (FD->getTemplateSpecializationKind() != TSK_ImplicitInstantiation)
      return D;

    // Function is an implicit instantiation of a function template?
    if (const FunctionTemplateDecl *FTD = FD->getPrimaryTemplate())
      return FTD;

    // Function is instantiated from a member definition of a class template?
    if (const FunctionDecl *MemberDecl =
            FD->getInstantiatedFromMemberFunction())
      return MemberDecl;

    return D;
  }
  if (const VarDecl *VD = dyn_cast<VarDecl>(D)) {
    // Static data member is instantiated from a member definition of a class
    // template?
    if (VD->isStaticDataMember())
      if (const VarDecl *MemberDecl = VD->getInstantiatedFromStaticDataMember())
        return MemberDecl;

    return D;
  }
  if (const CXXRecordDecl *CRD = dyn_cast<CXXRecordDecl>(D)) {
    // Is this class declaration part of a class template?
    if (const ClassTemplateDecl *CTD = CRD->getDescribedClassTemplate())
      return CTD;

    // Class is an implicit instantiation of a class template or partial
    // specialization?
    if (const ClassTemplateSpecializationDecl *CTSD =
            dyn_cast<ClassTemplateSpecializationDecl>(CRD)) {
      if (CTSD->getSpecializationKind() != TSK_ImplicitInstantiation)
        return D;
      llvm::PointerUnion<ClassTemplateDecl *,
                         ClassTemplatePartialSpecializationDecl *>
          PU = CTSD->getSpecializedTemplateOrPartial();
      return PU.is<ClassTemplateDecl*>() ?
          static_cast<const Decl*>(PU.get<ClassTemplateDecl *>()) :
          static_cast<const Decl*>(
              PU.get<ClassTemplatePartialSpecializationDecl *>());
    }

    // Class is instantiated from a member definition of a class template?
    if (const MemberSpecializationInfo *Info =
                   CRD->getMemberSpecializationInfo())
      return Info->getInstantiatedFrom();

    return D;
  }
  if (const EnumDecl *ED = dyn_cast<EnumDecl>(D)) {
    // Enum is instantiated from a member definition of a class template?
    if (const EnumDecl *MemberDecl = ED->getInstantiatedFromMemberEnum())
      return MemberDecl;

    return D;
  }
  // FIXME: Adjust alias templates?
  return D;
}
} // anonymous namespace

const RawComment *ASTContext::getRawCommentForAnyRedecl(
                                                const Decl *D,
                                                const Decl **OriginalDecl) const {
  D = adjustDeclToTemplate(D);

  // Check whether we have cached a comment for this declaration already.
  {
    llvm::DenseMap<const Decl *, RawCommentAndCacheFlags>::iterator Pos =
        RedeclComments.find(D);
    if (Pos != RedeclComments.end()) {
      const RawCommentAndCacheFlags &Raw = Pos->second;
      if (Raw.getKind() != RawCommentAndCacheFlags::NoCommentInDecl) {
        if (OriginalDecl)
          *OriginalDecl = Raw.getOriginalDecl();
        return Raw.getRaw();
      }
    }
  }

  // Search for comments attached to declarations in the redeclaration chain.
  const RawComment *RC = nullptr;
  const Decl *OriginalDeclForRC = nullptr;
  for (auto I : D->redecls()) {
    llvm::DenseMap<const Decl *, RawCommentAndCacheFlags>::iterator Pos =
        RedeclComments.find(I);
    if (Pos != RedeclComments.end()) {
      const RawCommentAndCacheFlags &Raw = Pos->second;
      if (Raw.getKind() != RawCommentAndCacheFlags::NoCommentInDecl) {
        RC = Raw.getRaw();
        OriginalDeclForRC = Raw.getOriginalDecl();
        break;
      }
    } else {
      RC = getRawCommentForDeclNoCache(I);
      OriginalDeclForRC = I;
      RawCommentAndCacheFlags Raw;
      if (RC) {
        // Call order swapped to work around ICE in VS2015 RTM (Release Win32)
        // https://connect.microsoft.com/VisualStudio/feedback/details/1741530
        Raw.setKind(RawCommentAndCacheFlags::FromDecl);
        Raw.setRaw(RC);
      } else
        Raw.setKind(RawCommentAndCacheFlags::NoCommentInDecl);
      Raw.setOriginalDecl(I);
      RedeclComments[I] = Raw;
      if (RC)
        break;
    }
  }

  // If we found a comment, it should be a documentation comment.
  assert(!RC || RC->isDocumentation());

  if (OriginalDecl)
    *OriginalDecl = OriginalDeclForRC;

  // Update cache for every declaration in the redeclaration chain.
  RawCommentAndCacheFlags Raw;
  Raw.setRaw(RC);
  Raw.setKind(RawCommentAndCacheFlags::FromRedecl);
  Raw.setOriginalDecl(OriginalDeclForRC);

  for (auto I : D->redecls()) {
    RawCommentAndCacheFlags &R = RedeclComments[I];
    if (R.getKind() == RawCommentAndCacheFlags::NoCommentInDecl)
      R = Raw;
  }

  return RC;
}

static void addRedeclaredMethods(const ObjCMethodDecl *ObjCMethod,
                   SmallVectorImpl<const NamedDecl *> &Redeclared) {
  const DeclContext *DC = ObjCMethod->getDeclContext();
  if (const ObjCImplDecl *IMD = dyn_cast<ObjCImplDecl>(DC)) {
    const ObjCInterfaceDecl *ID = IMD->getClassInterface();
    if (!ID)
      return;
    // Add redeclared method here.
    for (const auto *Ext : ID->known_extensions()) {
      if (ObjCMethodDecl *RedeclaredMethod =
            Ext->getMethod(ObjCMethod->getSelector(),
                                  ObjCMethod->isInstanceMethod()))
        Redeclared.push_back(RedeclaredMethod);
    }
  }
}

comments::FullComment *ASTContext::cloneFullComment(comments::FullComment *FC,
                                                    const Decl *D) const {
  comments::DeclInfo *ThisDeclInfo = new (*this) comments::DeclInfo;
  ThisDeclInfo->CommentDecl = D;
  ThisDeclInfo->IsFilled = false;
  ThisDeclInfo->fill();
  ThisDeclInfo->CommentDecl = FC->getDecl();
  if (!ThisDeclInfo->TemplateParameters)
    ThisDeclInfo->TemplateParameters = FC->getDeclInfo()->TemplateParameters;
  comments::FullComment *CFC =
    new (*this) comments::FullComment(FC->getBlocks(),
                                      ThisDeclInfo);
  return CFC;
}

comments::FullComment *ASTContext::getLocalCommentForDeclUncached(const Decl *D) const {
  const RawComment *RC = getRawCommentForDeclNoCache(D);
  return RC ? RC->parse(*this, nullptr, D) : nullptr;
}

comments::FullComment *ASTContext::getCommentForDecl(
                                              const Decl *D,
                                              const Preprocessor *PP) const {
  if (D->isInvalidDecl())
    return nullptr;
  D = adjustDeclToTemplate(D);
  
  const Decl *Canonical = D->getCanonicalDecl();
  llvm::DenseMap<const Decl *, comments::FullComment *>::iterator Pos =
      ParsedComments.find(Canonical);
  
  if (Pos != ParsedComments.end()) {
    if (Canonical != D) {
      comments::FullComment *FC = Pos->second;
      comments::FullComment *CFC = cloneFullComment(FC, D);
      return CFC;
    }
    return Pos->second;
  }
  
  const Decl *OriginalDecl;
  
  const RawComment *RC = getRawCommentForAnyRedecl(D, &OriginalDecl);
  if (!RC) {
    if (isa<ObjCMethodDecl>(D) || isa<FunctionDecl>(D)) {
      SmallVector<const NamedDecl*, 8> Overridden;
      const ObjCMethodDecl *OMD = dyn_cast<ObjCMethodDecl>(D);
      if (OMD && OMD->isPropertyAccessor())
        if (const ObjCPropertyDecl *PDecl = OMD->findPropertyDecl())
          if (comments::FullComment *FC = getCommentForDecl(PDecl, PP))
            return cloneFullComment(FC, D);
      if (OMD)
        addRedeclaredMethods(OMD, Overridden);
      getOverriddenMethods(dyn_cast<NamedDecl>(D), Overridden);
      for (unsigned i = 0, e = Overridden.size(); i < e; i++)
        if (comments::FullComment *FC = getCommentForDecl(Overridden[i], PP))
          return cloneFullComment(FC, D);
    }
    else if (const TypedefNameDecl *TD = dyn_cast<TypedefNameDecl>(D)) {
      // Attach any tag type's documentation to its typedef if latter
      // does not have one of its own.
      QualType QT = TD->getUnderlyingType();
      if (const TagType *TT = QT->getAs<TagType>())
        if (const Decl *TD = TT->getDecl())
          if (comments::FullComment *FC = getCommentForDecl(TD, PP))
            return cloneFullComment(FC, D);
    }
    else if (const ObjCInterfaceDecl *IC = dyn_cast<ObjCInterfaceDecl>(D)) {
      while (IC->getSuperClass()) {
        IC = IC->getSuperClass();
        if (comments::FullComment *FC = getCommentForDecl(IC, PP))
          return cloneFullComment(FC, D);
      }
    }
    else if (const ObjCCategoryDecl *CD = dyn_cast<ObjCCategoryDecl>(D)) {
      if (const ObjCInterfaceDecl *IC = CD->getClassInterface())
        if (comments::FullComment *FC = getCommentForDecl(IC, PP))
          return cloneFullComment(FC, D);
    }
    else if (const CXXRecordDecl *RD = dyn_cast<CXXRecordDecl>(D)) {
      if (!(RD = RD->getDefinition()))
        return nullptr;
      // Check non-virtual bases.
      for (const auto &I : RD->bases()) {
        if (I.isVirtual() || (I.getAccessSpecifier() != AS_public))
          continue;
        QualType Ty = I.getType();
        if (Ty.isNull())
          continue;
        if (const CXXRecordDecl *NonVirtualBase = Ty->getAsCXXRecordDecl()) {
          if (!(NonVirtualBase= NonVirtualBase->getDefinition()))
            continue;
        
          if (comments::FullComment *FC = getCommentForDecl((NonVirtualBase), PP))
            return cloneFullComment(FC, D);
        }
      }
      // Check virtual bases.
      for (const auto &I : RD->vbases()) {
        if (I.getAccessSpecifier() != AS_public)
          continue;
        QualType Ty = I.getType();
        if (Ty.isNull())
          continue;
        if (const CXXRecordDecl *VirtualBase = Ty->getAsCXXRecordDecl()) {
          if (!(VirtualBase= VirtualBase->getDefinition()))
            continue;
          if (comments::FullComment *FC = getCommentForDecl((VirtualBase), PP))
            return cloneFullComment(FC, D);
        }
      }
    }
    return nullptr;
  }
  
  // If the RawComment was attached to other redeclaration of this Decl, we
  // should parse the comment in context of that other Decl.  This is important
  // because comments can contain references to parameter names which can be
  // different across redeclarations.
  if (D != OriginalDecl)
    return getCommentForDecl(OriginalDecl, PP);

  comments::FullComment *FC = RC->parse(*this, PP, D);
  ParsedComments[Canonical] = FC;
  return FC;
}

void 
ASTContext::CanonicalTemplateTemplateParm::Profile(llvm::FoldingSetNodeID &ID, 
                                               TemplateTemplateParmDecl *Parm) {
  ID.AddInteger(Parm->getDepth());
  ID.AddInteger(Parm->getPosition());
  ID.AddBoolean(Parm->isParameterPack());

  TemplateParameterList *Params = Parm->getTemplateParameters();
  ID.AddInteger(Params->size());
  for (TemplateParameterList::const_iterator P = Params->begin(), 
                                          PEnd = Params->end();
       P != PEnd; ++P) {
    if (TemplateTypeParmDecl *TTP = dyn_cast<TemplateTypeParmDecl>(*P)) {
      ID.AddInteger(0);
      ID.AddBoolean(TTP->isParameterPack());
      continue;
    }
    
    if (NonTypeTemplateParmDecl *NTTP = dyn_cast<NonTypeTemplateParmDecl>(*P)) {
      ID.AddInteger(1);
      ID.AddBoolean(NTTP->isParameterPack());
      ID.AddPointer(NTTP->getType().getCanonicalType().getAsOpaquePtr());
      if (NTTP->isExpandedParameterPack()) {
        ID.AddBoolean(true);
        ID.AddInteger(NTTP->getNumExpansionTypes());
        for (unsigned I = 0, N = NTTP->getNumExpansionTypes(); I != N; ++I) {
          QualType T = NTTP->getExpansionType(I);
          ID.AddPointer(T.getCanonicalType().getAsOpaquePtr());
        }
      } else 
        ID.AddBoolean(false);
      continue;
    }
    
    TemplateTemplateParmDecl *TTP = cast<TemplateTemplateParmDecl>(*P);
    ID.AddInteger(2);
    Profile(ID, TTP);
  }
}

TemplateTemplateParmDecl *
ASTContext::getCanonicalTemplateTemplateParmDecl(
                                          TemplateTemplateParmDecl *TTP) const {
  // Check if we already have a canonical template template parameter.
  llvm::FoldingSetNodeID ID;
  CanonicalTemplateTemplateParm::Profile(ID, TTP);
  void *InsertPos = nullptr;
  CanonicalTemplateTemplateParm *Canonical
    = CanonTemplateTemplateParms.FindNodeOrInsertPos(ID, InsertPos);
  if (Canonical)
    return Canonical->getParam();
  
  // Build a canonical template parameter list.
  TemplateParameterList *Params = TTP->getTemplateParameters();
  SmallVector<NamedDecl *, 4> CanonParams;
  CanonParams.reserve(Params->size());
  for (TemplateParameterList::const_iterator P = Params->begin(), 
                                          PEnd = Params->end();
       P != PEnd; ++P) {
    if (TemplateTypeParmDecl *TTP = dyn_cast<TemplateTypeParmDecl>(*P))
      CanonParams.push_back(
                  TemplateTypeParmDecl::Create(*this, getTranslationUnitDecl(), 
                                               SourceLocation(),
                                               SourceLocation(),
                                               TTP->getDepth(),
                                               TTP->getIndex(), nullptr, false,
                                               TTP->isParameterPack()));
    else if (NonTypeTemplateParmDecl *NTTP
             = dyn_cast<NonTypeTemplateParmDecl>(*P)) {
      QualType T = getCanonicalType(NTTP->getType());
      TypeSourceInfo *TInfo = getTrivialTypeSourceInfo(T);
      NonTypeTemplateParmDecl *Param;
      if (NTTP->isExpandedParameterPack()) {
        SmallVector<QualType, 2> ExpandedTypes;
        SmallVector<TypeSourceInfo *, 2> ExpandedTInfos;
        for (unsigned I = 0, N = NTTP->getNumExpansionTypes(); I != N; ++I) {
          ExpandedTypes.push_back(getCanonicalType(NTTP->getExpansionType(I)));
          ExpandedTInfos.push_back(
                                getTrivialTypeSourceInfo(ExpandedTypes.back()));
        }
        
        Param = NonTypeTemplateParmDecl::Create(*this, getTranslationUnitDecl(),
                                                SourceLocation(),
                                                SourceLocation(),
                                                NTTP->getDepth(),
                                                NTTP->getPosition(), nullptr,
                                                T,
                                                TInfo,
                                                ExpandedTypes,
                                                ExpandedTInfos);
      } else {
        Param = NonTypeTemplateParmDecl::Create(*this, getTranslationUnitDecl(),
                                                SourceLocation(),
                                                SourceLocation(),
                                                NTTP->getDepth(),
                                                NTTP->getPosition(), nullptr,
                                                T,
                                                NTTP->isParameterPack(),
                                                TInfo);
      }
      CanonParams.push_back(Param);

    } else
      CanonParams.push_back(getCanonicalTemplateTemplateParmDecl(
                                           cast<TemplateTemplateParmDecl>(*P)));
  }

  assert(!TTP->getRequiresClause() &&
         "Unexpected requires-clause on template template-parameter");
  Expr *const CanonRequiresClause = nullptr;

  TemplateTemplateParmDecl *CanonTTP
    = TemplateTemplateParmDecl::Create(*this, getTranslationUnitDecl(), 
                                       SourceLocation(), TTP->getDepth(),
                                       TTP->getPosition(), 
                                       TTP->isParameterPack(),
                                       nullptr,
                         TemplateParameterList::Create(*this, SourceLocation(),
                                                       SourceLocation(),
                                                       CanonParams,
                                                       SourceLocation(),
                                                       CanonRequiresClause));

  // Get the new insert position for the node we care about.
  Canonical = CanonTemplateTemplateParms.FindNodeOrInsertPos(ID, InsertPos);
  assert(!Canonical && "Shouldn't be in the map!");
  (void)Canonical;

  // Create the canonical template template parameter entry.
  Canonical = new (*this) CanonicalTemplateTemplateParm(CanonTTP);
  CanonTemplateTemplateParms.InsertNode(Canonical, InsertPos);
  return CanonTTP;
}

CXXABI *ASTContext::createCXXABI(const TargetInfo &T) {
  if (!LangOpts.CPlusPlus) return nullptr;

  switch (T.getCXXABI().getKind()) {
  case TargetCXXABI::GenericARM: // Same as Itanium at this level
  case TargetCXXABI::iOS:
  case TargetCXXABI::iOS64:
  case TargetCXXABI::WatchOS:
  case TargetCXXABI::GenericAArch64:
  case TargetCXXABI::GenericMIPS:
  case TargetCXXABI::GenericItanium:
  case TargetCXXABI::WebAssembly:
    return CreateItaniumCXXABI(*this);
  case TargetCXXABI::Microsoft:
    return CreateMicrosoftCXXABI(*this);
  }
  llvm_unreachable("Invalid CXXABI type!");
}

static const LangAS::Map *getAddressSpaceMap(const TargetInfo &T,
                                             const LangOptions &LOpts) {
  if (LOpts.FakeAddressSpaceMap) {
    // The fake address space map must have a distinct entry for each
    // language-specific address space.
    static const unsigned FakeAddrSpaceMap[] = {
      1, // opencl_global
      2, // opencl_local
      3, // opencl_constant
      4, // opencl_generic
      5, // cuda_device
      6, // cuda_constant
      7  // cuda_shared
    };
    return &FakeAddrSpaceMap;
  } else {
    return &T.getAddressSpaceMap();
  }
}

static bool isAddrSpaceMapManglingEnabled(const TargetInfo &TI,
                                          const LangOptions &LangOpts) {
  switch (LangOpts.getAddressSpaceMapMangling()) {
  case LangOptions::ASMM_Target:
    return TI.useAddressSpaceMapMangling();
  case LangOptions::ASMM_On:
    return true;
  case LangOptions::ASMM_Off:
    return false;
  }
  llvm_unreachable("getAddressSpaceMapMangling() doesn't cover anything.");
}

ASTContext::ASTContext(LangOptions &LOpts, SourceManager &SM,
                       IdentifierTable &idents, SelectorTable &sels,
                       Builtin::Context &builtins)
    : FunctionProtoTypes(this_()), TemplateSpecializationTypes(this_()),
      DependentTemplateSpecializationTypes(this_()),
      SubstTemplateTemplateParmPacks(this_()),
      GlobalNestedNameSpecifier(nullptr), Int128Decl(nullptr),
      UInt128Decl(nullptr), BuiltinVaListDecl(nullptr),
      BuiltinMSVaListDecl(nullptr), ObjCIdDecl(nullptr), ObjCSelDecl(nullptr),
      ObjCClassDecl(nullptr), ObjCProtocolClassDecl(nullptr), BOOLDecl(nullptr),
      CFConstantStringTagDecl(nullptr), CFConstantStringTypeDecl(nullptr),
      ObjCInstanceTypeDecl(nullptr), FILEDecl(nullptr), jmp_bufDecl(nullptr),
      sigjmp_bufDecl(nullptr), ucontext_tDecl(nullptr),
      BlockDescriptorType(nullptr), BlockDescriptorExtendedType(nullptr),
      cudaConfigureCallDecl(nullptr), FirstLocalImport(), LastLocalImport(),
      ExternCContext(nullptr), MakeIntegerSeqDecl(nullptr),
      TypePackElementDecl(nullptr), SourceMgr(SM), LangOpts(LOpts),
      SanitizerBL(new SanitizerBlacklist(LangOpts.SanitizerBlacklistFiles, SM)),
      AddrSpaceMap(nullptr), Target(nullptr), AuxTarget(nullptr),
      PrintingPolicy(LOpts), Idents(idents), Selectors(sels),
      BuiltinInfo(builtins), DeclarationNames(*this), ExternalSource(nullptr),
      Listener(nullptr), Comments(SM), CommentsLoaded(false),
      CommentCommandTraits(BumpAlloc, LOpts.CommentOpts), LastSDM(nullptr, 0) {
  TUDecl = TranslationUnitDecl::Create(*this);
}

ASTContext::~ASTContext() {
  ReleaseParentMapEntries();

  // Release the DenseMaps associated with DeclContext objects.
  // FIXME: Is this the ideal solution?
  ReleaseDeclContextMaps();

  // Call all of the deallocation functions on all of their targets.
  for (auto &Pair : Deallocations)
    (Pair.first)(Pair.second);

  // ASTRecordLayout objects in ASTRecordLayouts must always be destroyed
  // because they can contain DenseMaps.
  for (llvm::DenseMap<const ObjCContainerDecl*,
       const ASTRecordLayout*>::iterator
       I = ObjCLayouts.begin(), E = ObjCLayouts.end(); I != E; )
    // Increment in loop to prevent using deallocated memory.
    if (ASTRecordLayout *R = const_cast<ASTRecordLayout*>((I++)->second))
      R->Destroy(*this);

  for (llvm::DenseMap<const RecordDecl*, const ASTRecordLayout*>::iterator
       I = ASTRecordLayouts.begin(), E = ASTRecordLayouts.end(); I != E; ) {
    // Increment in loop to prevent using deallocated memory.
    if (ASTRecordLayout *R = const_cast<ASTRecordLayout*>((I++)->second))
      R->Destroy(*this);
  }
  
  for (llvm::DenseMap<const Decl*, AttrVec*>::iterator A = DeclAttrs.begin(),
                                                    AEnd = DeclAttrs.end();
       A != AEnd; ++A)
    A->second->~AttrVec();

  for (std::pair<const MaterializeTemporaryExpr *, APValue *> &MTVPair :
       MaterializedTemporaryValues)
    MTVPair.second->~APValue();

  for (const auto &Value : ModuleInitializers)
    Value.second->~PerModuleInitializers();
}

void ASTContext::ReleaseParentMapEntries() {
  if (!PointerParents) return;
  for (const auto &Entry : *PointerParents) {
    if (Entry.second.is<ast_type_traits::DynTypedNode *>()) {
      delete Entry.second.get<ast_type_traits::DynTypedNode *>();
    } else if (Entry.second.is<ParentVector *>()) {
      delete Entry.second.get<ParentVector *>();
    }
  }
  for (const auto &Entry : *OtherParents) {
    if (Entry.second.is<ast_type_traits::DynTypedNode *>()) {
      delete Entry.second.get<ast_type_traits::DynTypedNode *>();
    } else if (Entry.second.is<ParentVector *>()) {
      delete Entry.second.get<ParentVector *>();
    }
  }
}

void ASTContext::AddDeallocation(void (*Callback)(void*), void *Data) {
  Deallocations.push_back({Callback, Data});
}

void
ASTContext::setExternalSource(IntrusiveRefCntPtr<ExternalASTSource> Source) {
  ExternalSource = std::move(Source);
}

void ASTContext::PrintStats() const {
  llvm::errs() << "\n*** AST Context Stats:\n";
  llvm::errs() << "  " << Types.size() << " types total.\n";

  unsigned counts[] = {
#define TYPE(Name, Parent) 0,
#define ABSTRACT_TYPE(Name, Parent)
#include "clang/AST/TypeNodes.def"
    0 // Extra
  };

  for (unsigned i = 0, e = Types.size(); i != e; ++i) {
    Type *T = Types[i];
    counts[(unsigned)T->getTypeClass()]++;
  }

  unsigned Idx = 0;
  unsigned TotalBytes = 0;
#define TYPE(Name, Parent)                                              \
  if (counts[Idx])                                                      \
    llvm::errs() << "    " << counts[Idx] << " " << #Name               \
                 << " types\n";                                         \
  TotalBytes += counts[Idx] * sizeof(Name##Type);                       \
  ++Idx;
#define ABSTRACT_TYPE(Name, Parent)
#include "clang/AST/TypeNodes.def"

  llvm::errs() << "Total bytes = " << TotalBytes << "\n";

  // Implicit special member functions.
  llvm::errs() << NumImplicitDefaultConstructorsDeclared << "/"
               << NumImplicitDefaultConstructors
               << " implicit default constructors created\n";
  llvm::errs() << NumImplicitCopyConstructorsDeclared << "/"
               << NumImplicitCopyConstructors
               << " implicit copy constructors created\n";
  if (getLangOpts().CPlusPlus)
    llvm::errs() << NumImplicitMoveConstructorsDeclared << "/"
                 << NumImplicitMoveConstructors
                 << " implicit move constructors created\n";
  llvm::errs() << NumImplicitCopyAssignmentOperatorsDeclared << "/"
               << NumImplicitCopyAssignmentOperators
               << " implicit copy assignment operators created\n";
  if (getLangOpts().CPlusPlus)
    llvm::errs() << NumImplicitMoveAssignmentOperatorsDeclared << "/"
                 << NumImplicitMoveAssignmentOperators
                 << " implicit move assignment operators created\n";
  llvm::errs() << NumImplicitDestructorsDeclared << "/"
               << NumImplicitDestructors
               << " implicit destructors created\n";

  if (ExternalSource) {
    llvm::errs() << "\n";
    ExternalSource->PrintStats();
  }

  BumpAlloc.PrintStats();
}

void ASTContext::mergeDefinitionIntoModule(NamedDecl *ND, Module *M,
                                           bool NotifyListeners) {
  if (NotifyListeners)
    if (auto *Listener = getASTMutationListener())
      Listener->RedefinedHiddenDefinition(ND, M);

  if (getLangOpts().ModulesLocalVisibility)
    MergedDefModules[ND].push_back(M);
  else
    ND->setHidden(false);
}

void ASTContext::deduplicateMergedDefinitonsFor(NamedDecl *ND) {
  auto It = MergedDefModules.find(ND);
  if (It == MergedDefModules.end())
    return;

  auto &Merged = It->second;
  llvm::DenseSet<Module*> Found;
  for (Module *&M : Merged)
    if (!Found.insert(M).second)
      M = nullptr;
  Merged.erase(std::remove(Merged.begin(), Merged.end(), nullptr), Merged.end());
}

void ASTContext::PerModuleInitializers::resolve(ASTContext &Ctx) {
  if (LazyInitializers.empty())
    return;

  auto *Source = Ctx.getExternalSource();
  assert(Source && "lazy initializers but no external source");

  auto LazyInits = std::move(LazyInitializers);
  LazyInitializers.clear();

  for (auto ID : LazyInits)
    Initializers.push_back(Source->GetExternalDecl(ID));

  assert(LazyInitializers.empty() &&
         "GetExternalDecl for lazy module initializer added more inits");
}

void ASTContext::addModuleInitializer(Module *M, Decl *D) {
  // One special case: if we add a module initializer that imports another
  // module, and that module's only initializer is an ImportDecl, simplify.
  if (auto *ID = dyn_cast<ImportDecl>(D)) {
    auto It = ModuleInitializers.find(ID->getImportedModule());

    // Maybe the ImportDecl does nothing at all. (Common case.)
    if (It == ModuleInitializers.end())
      return;

    // Maybe the ImportDecl only imports another ImportDecl.
    auto &Imported = *It->second;
    if (Imported.Initializers.size() + Imported.LazyInitializers.size() == 1) {
      Imported.resolve(*this);
      auto *OnlyDecl = Imported.Initializers.front();
      if (isa<ImportDecl>(OnlyDecl))
        D = OnlyDecl;
    }
  }

  auto *&Inits = ModuleInitializers[M];
  if (!Inits)
    Inits = new (*this) PerModuleInitializers;
  Inits->Initializers.push_back(D);
}

void ASTContext::addLazyModuleInitializers(Module *M, ArrayRef<uint32_t> IDs) {
  auto *&Inits = ModuleInitializers[M];
  if (!Inits)
    Inits = new (*this) PerModuleInitializers;
  Inits->LazyInitializers.insert(Inits->LazyInitializers.end(),
                                 IDs.begin(), IDs.end());
}

ArrayRef<Decl*> ASTContext::getModuleInitializers(Module *M) {
  auto It = ModuleInitializers.find(M);
  if (It == ModuleInitializers.end()) 
    return None;

  auto *Inits = It->second;
  Inits->resolve(*this);
  return Inits->Initializers;
}

ExternCContextDecl *ASTContext::getExternCContextDecl() const {
  if (!ExternCContext)
    ExternCContext = ExternCContextDecl::Create(*this, getTranslationUnitDecl());

  return ExternCContext;
}

BuiltinTemplateDecl *
ASTContext::buildBuiltinTemplateDecl(BuiltinTemplateKind BTK,
                                     const IdentifierInfo *II) const {
  auto *BuiltinTemplate = BuiltinTemplateDecl::Create(*this, TUDecl, II, BTK);
  BuiltinTemplate->setImplicit();
  TUDecl->addDecl(BuiltinTemplate);

  return BuiltinTemplate;
}

BuiltinTemplateDecl *
ASTContext::getMakeIntegerSeqDecl() const {
  if (!MakeIntegerSeqDecl)
    MakeIntegerSeqDecl = buildBuiltinTemplateDecl(BTK__make_integer_seq,
                                                  getMakeIntegerSeqName());
  return MakeIntegerSeqDecl;
}

BuiltinTemplateDecl *
ASTContext::getTypePackElementDecl() const {
  if (!TypePackElementDecl)
    TypePackElementDecl = buildBuiltinTemplateDecl(BTK__type_pack_element,
                                                   getTypePackElementName());
  return TypePackElementDecl;
}

RecordDecl *ASTContext::buildImplicitRecord(StringRef Name,
                                            RecordDecl::TagKind TK) const {
  SourceLocation Loc;
  RecordDecl *NewDecl;
  if (getLangOpts().CPlusPlus)
    NewDecl = CXXRecordDecl::Create(*this, TK, getTranslationUnitDecl(), Loc,
                                    Loc, &Idents.get(Name));
  else
    NewDecl = RecordDecl::Create(*this, TK, getTranslationUnitDecl(), Loc, Loc,
                                 &Idents.get(Name));
  NewDecl->setImplicit();
  NewDecl->addAttr(TypeVisibilityAttr::CreateImplicit(
      const_cast<ASTContext &>(*this), TypeVisibilityAttr::Default));
  return NewDecl;
}

TypedefDecl *ASTContext::buildImplicitTypedef(QualType T,
                                              StringRef Name) const {
  TypeSourceInfo *TInfo = getTrivialTypeSourceInfo(T);
  TypedefDecl *NewDecl = TypedefDecl::Create(
      const_cast<ASTContext &>(*this), getTranslationUnitDecl(),
      SourceLocation(), SourceLocation(), &Idents.get(Name), TInfo);
  NewDecl->setImplicit();
  return NewDecl;
}

TypedefDecl *ASTContext::getInt128Decl() const {
  if (!Int128Decl)
    Int128Decl = buildImplicitTypedef(Int128Ty, "__int128_t");
  return Int128Decl;
}

TypedefDecl *ASTContext::getUInt128Decl() const {
  if (!UInt128Decl)
    UInt128Decl = buildImplicitTypedef(UnsignedInt128Ty, "__uint128_t");
  return UInt128Decl;
}

void ASTContext::InitBuiltinType(CanQualType &R, BuiltinType::Kind K) {
  BuiltinType *Ty = new (*this, TypeAlignment) BuiltinType(K);
  R = CanQualType::CreateUnsafe(QualType(Ty, 0));
  Types.push_back(Ty);
}

void ASTContext::InitBuiltinTypes(const TargetInfo &Target,
                                  const TargetInfo *AuxTarget) {
  assert((!this->Target || this->Target == &Target) &&
         "Incorrect target reinitialization");
  assert(VoidTy.isNull() && "Context reinitialized?");

  this->Target = &Target;
  this->AuxTarget = AuxTarget;

  ABI.reset(createCXXABI(Target));
  AddrSpaceMap = getAddressSpaceMap(Target, LangOpts);
  AddrSpaceMapMangling = isAddrSpaceMapManglingEnabled(Target, LangOpts);
  
  // C99 6.2.5p19.
  InitBuiltinType(VoidTy,              BuiltinType::Void);

  // C99 6.2.5p2.
  InitBuiltinType(BoolTy,              BuiltinType::Bool);
  // C99 6.2.5p3.
  if (LangOpts.CharIsSigned)
    InitBuiltinType(CharTy,            BuiltinType::Char_S);
  else
    InitBuiltinType(CharTy,            BuiltinType::Char_U);
  // C99 6.2.5p4.
  InitBuiltinType(SignedCharTy,        BuiltinType::SChar);
  InitBuiltinType(ShortTy,             BuiltinType::Short);
  InitBuiltinType(IntTy,               BuiltinType::Int);
  InitBuiltinType(LongTy,              BuiltinType::Long);
  InitBuiltinType(LongLongTy,          BuiltinType::LongLong);

  // C99 6.2.5p6.
  InitBuiltinType(UnsignedCharTy,      BuiltinType::UChar);
  InitBuiltinType(UnsignedShortTy,     BuiltinType::UShort);
  InitBuiltinType(UnsignedIntTy,       BuiltinType::UInt);
  InitBuiltinType(UnsignedLongTy,      BuiltinType::ULong);
  InitBuiltinType(UnsignedLongLongTy,  BuiltinType::ULongLong);

  // C99 6.2.5p10.
  InitBuiltinType(FloatTy,             BuiltinType::Float);
  InitBuiltinType(DoubleTy,            BuiltinType::Double);
  InitBuiltinType(LongDoubleTy,        BuiltinType::LongDouble);

  // GNU extension, __float128 for IEEE quadruple precision
  InitBuiltinType(Float128Ty,          BuiltinType::Float128);

  // GNU extension, 128-bit integers.
  InitBuiltinType(Int128Ty,            BuiltinType::Int128);
  InitBuiltinType(UnsignedInt128Ty,    BuiltinType::UInt128);

  // C++ 3.9.1p5
  if (TargetInfo::isTypeSigned(Target.getWCharType()))
    InitBuiltinType(WCharTy,           BuiltinType::WChar_S);
  else  // -fshort-wchar makes wchar_t be unsigned.
    InitBuiltinType(WCharTy,           BuiltinType::WChar_U);
  if (LangOpts.CPlusPlus && LangOpts.WChar)
    WideCharTy = WCharTy;
  else {
    // C99 (or C++ using -fno-wchar).
    WideCharTy = getFromTargetType(Target.getWCharType());
  }

  WIntTy = getFromTargetType(Target.getWIntType());

  if (LangOpts.CPlusPlus) // C++0x 3.9.1p5, extension for C++
    InitBuiltinType(Char16Ty,           BuiltinType::Char16);
  else // C99
    Char16Ty = getFromTargetType(Target.getChar16Type());

  if (LangOpts.CPlusPlus) // C++0x 3.9.1p5, extension for C++
    InitBuiltinType(Char32Ty,           BuiltinType::Char32);
  else // C99
    Char32Ty = getFromTargetType(Target.getChar32Type());

  // Placeholder type for type-dependent expressions whose type is
  // completely unknown. No code should ever check a type against
  // DependentTy and users should never see it; however, it is here to
  // help diagnose failures to properly check for type-dependent
  // expressions.
  InitBuiltinType(DependentTy,         BuiltinType::Dependent);

  // Placeholder type for functions.
  InitBuiltinType(OverloadTy,          BuiltinType::Overload);

  // Placeholder type for bound members.
  InitBuiltinType(BoundMemberTy,       BuiltinType::BoundMember);

  // Placeholder type for pseudo-objects.
  InitBuiltinType(PseudoObjectTy,      BuiltinType::PseudoObject);

  // "any" type; useful for debugger-like clients.
  InitBuiltinType(UnknownAnyTy,        BuiltinType::UnknownAny);

  // Placeholder type for unbridged ARC casts.
  InitBuiltinType(ARCUnbridgedCastTy,  BuiltinType::ARCUnbridgedCast);

  // Placeholder type for builtin functions.
  InitBuiltinType(BuiltinFnTy,  BuiltinType::BuiltinFn);

  // Placeholder type for OMP array sections.
  if (LangOpts.OpenMP)
    InitBuiltinType(OMPArraySectionTy, BuiltinType::OMPArraySection);

  // C99 6.2.5p11.
  FloatComplexTy      = getComplexType(FloatTy);
  DoubleComplexTy     = getComplexType(DoubleTy);
  LongDoubleComplexTy = getComplexType(LongDoubleTy);
  Float128ComplexTy   = getComplexType(Float128Ty);

  // Builtin types for 'id', 'Class', and 'SEL'.
  InitBuiltinType(ObjCBuiltinIdTy, BuiltinType::ObjCId);
  InitBuiltinType(ObjCBuiltinClassTy, BuiltinType::ObjCClass);
  InitBuiltinType(ObjCBuiltinSelTy, BuiltinType::ObjCSel);

  if (LangOpts.OpenCL) {
#define IMAGE_TYPE(ImgType, Id, SingletonId, Access, Suffix) \
    InitBuiltinType(SingletonId, BuiltinType::Id);
#include "clang/Basic/OpenCLImageTypes.def"

    InitBuiltinType(OCLSamplerTy, BuiltinType::OCLSampler);
    InitBuiltinType(OCLEventTy, BuiltinType::OCLEvent);
    InitBuiltinType(OCLClkEventTy, BuiltinType::OCLClkEvent);
    InitBuiltinType(OCLQueueTy, BuiltinType::OCLQueue);
    InitBuiltinType(OCLNDRangeTy, BuiltinType::OCLNDRange);
    InitBuiltinType(OCLReserveIDTy, BuiltinType::OCLReserveID);
  }
  
  // Builtin type for __objc_yes and __objc_no
  ObjCBuiltinBoolTy = (Target.useSignedCharForObjCBool() ?
                       SignedCharTy : BoolTy);
  
  ObjCConstantStringType = QualType();
  
  ObjCSuperType = QualType();

  // void * type
  VoidPtrTy = getPointerType(VoidTy);

  // nullptr type (C++0x 2.14.7)
  InitBuiltinType(NullPtrTy,           BuiltinType::NullPtr);

  // half type (OpenCL 6.1.1.1) / ARM NEON __fp16
  InitBuiltinType(HalfTy, BuiltinType::Half);

  // Builtin type used to help define __builtin_va_list.
  VaListTagDecl = nullptr;
}

DiagnosticsEngine &ASTContext::getDiagnostics() const {
  return SourceMgr.getDiagnostics();
}

AttrVec& ASTContext::getDeclAttrs(const Decl *D) {
  AttrVec *&Result = DeclAttrs[D];
  if (!Result) {
    void *Mem = Allocate(sizeof(AttrVec));
    Result = new (Mem) AttrVec;
  }
    
  return *Result;
}

/// \brief Erase the attributes corresponding to the given declaration.
void ASTContext::eraseDeclAttrs(const Decl *D) { 
  llvm::DenseMap<const Decl*, AttrVec*>::iterator Pos = DeclAttrs.find(D);
  if (Pos != DeclAttrs.end()) {
    Pos->second->~AttrVec();
    DeclAttrs.erase(Pos);
  }
}

// FIXME: Remove ?
MemberSpecializationInfo *
ASTContext::getInstantiatedFromStaticDataMember(const VarDecl *Var) {
  assert(Var->isStaticDataMember() && "Not a static data member");
  return getTemplateOrSpecializationInfo(Var)
      .dyn_cast<MemberSpecializationInfo *>();
}

ASTContext::TemplateOrSpecializationInfo
ASTContext::getTemplateOrSpecializationInfo(const VarDecl *Var) {
  llvm::DenseMap<const VarDecl *, TemplateOrSpecializationInfo>::iterator Pos =
      TemplateOrInstantiation.find(Var);
  if (Pos == TemplateOrInstantiation.end())
    return TemplateOrSpecializationInfo();

  return Pos->second;
}

void
ASTContext::setInstantiatedFromStaticDataMember(VarDecl *Inst, VarDecl *Tmpl,
                                                TemplateSpecializationKind TSK,
                                          SourceLocation PointOfInstantiation) {
  assert(Inst->isStaticDataMember() && "Not a static data member");
  assert(Tmpl->isStaticDataMember() && "Not a static data member");
  setTemplateOrSpecializationInfo(Inst, new (*this) MemberSpecializationInfo(
                                            Tmpl, TSK, PointOfInstantiation));
}

void
ASTContext::setTemplateOrSpecializationInfo(VarDecl *Inst,
                                            TemplateOrSpecializationInfo TSI) {
  assert(!TemplateOrInstantiation[Inst] &&
         "Already noted what the variable was instantiated from");
  TemplateOrInstantiation[Inst] = TSI;
}

FunctionDecl *ASTContext::getClassScopeSpecializationPattern(
                                                     const FunctionDecl *FD){
  assert(FD && "Specialization is 0");
  llvm::DenseMap<const FunctionDecl*, FunctionDecl *>::const_iterator Pos
    = ClassScopeSpecializationPattern.find(FD);
  if (Pos == ClassScopeSpecializationPattern.end())
    return nullptr;

  return Pos->second;
}

void ASTContext::setClassScopeSpecializationPattern(FunctionDecl *FD,
                                        FunctionDecl *Pattern) {
  assert(FD && "Specialization is 0");
  assert(Pattern && "Class scope specialization pattern is 0");
  ClassScopeSpecializationPattern[FD] = Pattern;
}

NamedDecl *
ASTContext::getInstantiatedFromUsingDecl(UsingDecl *UUD) {
  llvm::DenseMap<UsingDecl *, NamedDecl *>::const_iterator Pos
    = InstantiatedFromUsingDecl.find(UUD);
  if (Pos == InstantiatedFromUsingDecl.end())
    return nullptr;

  return Pos->second;
}

void
ASTContext::setInstantiatedFromUsingDecl(UsingDecl *Inst, NamedDecl *Pattern) {
  assert((isa<UsingDecl>(Pattern) ||
          isa<UnresolvedUsingValueDecl>(Pattern) ||
          isa<UnresolvedUsingTypenameDecl>(Pattern)) && 
         "pattern decl is not a using decl");
  assert(!InstantiatedFromUsingDecl[Inst] && "pattern already exists");
  InstantiatedFromUsingDecl[Inst] = Pattern;
}

UsingShadowDecl *
ASTContext::getInstantiatedFromUsingShadowDecl(UsingShadowDecl *Inst) {
  llvm::DenseMap<UsingShadowDecl*, UsingShadowDecl*>::const_iterator Pos
    = InstantiatedFromUsingShadowDecl.find(Inst);
  if (Pos == InstantiatedFromUsingShadowDecl.end())
    return nullptr;

  return Pos->second;
}

void
ASTContext::setInstantiatedFromUsingShadowDecl(UsingShadowDecl *Inst,
                                               UsingShadowDecl *Pattern) {
  assert(!InstantiatedFromUsingShadowDecl[Inst] && "pattern already exists");
  InstantiatedFromUsingShadowDecl[Inst] = Pattern;
}

FieldDecl *ASTContext::getInstantiatedFromUnnamedFieldDecl(FieldDecl *Field) {
  llvm::DenseMap<FieldDecl *, FieldDecl *>::iterator Pos
    = InstantiatedFromUnnamedFieldDecl.find(Field);
  if (Pos == InstantiatedFromUnnamedFieldDecl.end())
    return nullptr;

  return Pos->second;
}

void ASTContext::setInstantiatedFromUnnamedFieldDecl(FieldDecl *Inst,
                                                     FieldDecl *Tmpl) {
  assert(!Inst->getDeclName() && "Instantiated field decl is not unnamed");
  assert(!Tmpl->getDeclName() && "Template field decl is not unnamed");
  assert(!InstantiatedFromUnnamedFieldDecl[Inst] &&
         "Already noted what unnamed field was instantiated from");

  InstantiatedFromUnnamedFieldDecl[Inst] = Tmpl;
}

ASTContext::overridden_cxx_method_iterator
ASTContext::overridden_methods_begin(const CXXMethodDecl *Method) const {
  llvm::DenseMap<const CXXMethodDecl *, CXXMethodVector>::const_iterator Pos =
      OverriddenMethods.find(Method->getCanonicalDecl());
  if (Pos == OverriddenMethods.end())
    return nullptr;
  return Pos->second.begin();
}

ASTContext::overridden_cxx_method_iterator
ASTContext::overridden_methods_end(const CXXMethodDecl *Method) const {
  llvm::DenseMap<const CXXMethodDecl *, CXXMethodVector>::const_iterator Pos =
      OverriddenMethods.find(Method->getCanonicalDecl());
  if (Pos == OverriddenMethods.end())
    return nullptr;
  return Pos->second.end();
}

unsigned
ASTContext::overridden_methods_size(const CXXMethodDecl *Method) const {
  llvm::DenseMap<const CXXMethodDecl *, CXXMethodVector>::const_iterator Pos =
      OverriddenMethods.find(Method->getCanonicalDecl());
  if (Pos == OverriddenMethods.end())
    return 0;
  return Pos->second.size();
}

ASTContext::overridden_method_range
ASTContext::overridden_methods(const CXXMethodDecl *Method) const {
  return overridden_method_range(overridden_methods_begin(Method),
                                 overridden_methods_end(Method));
}

void ASTContext::addOverriddenMethod(const CXXMethodDecl *Method, 
                                     const CXXMethodDecl *Overridden) {
  assert(Method->isCanonicalDecl() && Overridden->isCanonicalDecl());
  OverriddenMethods[Method].push_back(Overridden);
}

void ASTContext::getOverriddenMethods(
                      const NamedDecl *D,
                      SmallVectorImpl<const NamedDecl *> &Overridden) const {
  assert(D);

  if (const CXXMethodDecl *CXXMethod = dyn_cast<CXXMethodDecl>(D)) {
    Overridden.append(overridden_methods_begin(CXXMethod),
                      overridden_methods_end(CXXMethod));
    return;
  }

  const ObjCMethodDecl *Method = dyn_cast<ObjCMethodDecl>(D);
  if (!Method)
    return;

  SmallVector<const ObjCMethodDecl *, 8> OverDecls;
  Method->getOverriddenMethods(OverDecls);
  Overridden.append(OverDecls.begin(), OverDecls.end());
}

void ASTContext::addedLocalImportDecl(ImportDecl *Import) {
  assert(!Import->NextLocalImport && "Import declaration already in the chain");
  assert(!Import->isFromASTFile() && "Non-local import declaration");
  if (!FirstLocalImport) {
    FirstLocalImport = Import;
    LastLocalImport = Import;
    return;
  }
  
  LastLocalImport->NextLocalImport = Import;
  LastLocalImport = Import;
}

//===----------------------------------------------------------------------===//
//                         Type Sizing and Analysis
//===----------------------------------------------------------------------===//

/// getFloatTypeSemantics - Return the APFloat 'semantics' for the specified
/// scalar floating point type.
const llvm::fltSemantics &ASTContext::getFloatTypeSemantics(QualType T) const {
  const BuiltinType *BT = T->getAs<BuiltinType>();
  assert(BT && "Not a floating point type!");
  switch (BT->getKind()) {
  default: llvm_unreachable("Not a floating point type!");
  case BuiltinType::Half:       return Target->getHalfFormat();
  case BuiltinType::Float:      return Target->getFloatFormat();
  case BuiltinType::Double:     return Target->getDoubleFormat();
  case BuiltinType::LongDouble: return Target->getLongDoubleFormat();
  case BuiltinType::Float128:   return Target->getFloat128Format();
  }
}

CharUnits ASTContext::getDeclAlign(const Decl *D, bool ForAlignof) const {
  unsigned Align = Target->getCharWidth();

  bool UseAlignAttrOnly = false;
  if (unsigned AlignFromAttr = D->getMaxAlignment()) {
    Align = AlignFromAttr;

    // __attribute__((aligned)) can increase or decrease alignment
    // *except* on a struct or struct member, where it only increases
    // alignment unless 'packed' is also specified.
    //
    // It is an error for alignas to decrease alignment, so we can
    // ignore that possibility;  Sema should diagnose it.
    if (isa<FieldDecl>(D)) {
      UseAlignAttrOnly = D->hasAttr<PackedAttr>() ||
        cast<FieldDecl>(D)->getParent()->hasAttr<PackedAttr>();
    } else {
      UseAlignAttrOnly = true;
    }
  }
  else if (isa<FieldDecl>(D))
      UseAlignAttrOnly = 
        D->hasAttr<PackedAttr>() ||
        cast<FieldDecl>(D)->getParent()->hasAttr<PackedAttr>();

  // If we're using the align attribute only, just ignore everything
  // else about the declaration and its type.
  if (UseAlignAttrOnly) {
    // do nothing

  } else if (const ValueDecl *VD = dyn_cast<ValueDecl>(D)) {
    QualType T = VD->getType();
    if (const ReferenceType *RT = T->getAs<ReferenceType>()) {
      if (ForAlignof)
        T = RT->getPointeeType();
      else
        T = getPointerType(RT->getPointeeType());
    }
    QualType BaseT = getBaseElementType(T);
    if (!BaseT->isIncompleteType() && !T->isFunctionType()) {
      // Adjust alignments of declarations with array type by the
      // large-array alignment on the target.
      if (const ArrayType *arrayType = getAsArrayType(T)) {
        unsigned MinWidth = Target->getLargeArrayMinWidth();
        if (!ForAlignof && MinWidth) {
          if (isa<VariableArrayType>(arrayType))
            Align = std::max(Align, Target->getLargeArrayAlign());
          else if (isa<ConstantArrayType>(arrayType) &&
                   MinWidth <= getTypeSize(cast<ConstantArrayType>(arrayType)))
            Align = std::max(Align, Target->getLargeArrayAlign());
        }
      }
      Align = std::max(Align, getPreferredTypeAlign(T.getTypePtr()));
      if (const VarDecl *VD = dyn_cast<VarDecl>(D)) {
        if (VD->hasGlobalStorage() && !ForAlignof)
          Align = std::max(Align, getTargetInfo().getMinGlobalAlign());
      }
    }

    // Fields can be subject to extra alignment constraints, like if
    // the field is packed, the struct is packed, or the struct has a
    // a max-field-alignment constraint (#pragma pack).  So calculate
    // the actual alignment of the field within the struct, and then
    // (as we're expected to) constrain that by the alignment of the type.
    if (const FieldDecl *Field = dyn_cast<FieldDecl>(VD)) {
      const RecordDecl *Parent = Field->getParent();
      // We can only produce a sensible answer if the record is valid.
      if (!Parent->isInvalidDecl()) {
        const ASTRecordLayout &Layout = getASTRecordLayout(Parent);

        // Start with the record's overall alignment.
        unsigned FieldAlign = toBits(Layout.getAlignment());

        // Use the GCD of that and the offset within the record.
        uint64_t Offset = Layout.getFieldOffset(Field->getFieldIndex());
        if (Offset > 0) {
          // Alignment is always a power of 2, so the GCD will be a power of 2,
          // which means we get to do this crazy thing instead of Euclid's.
          uint64_t LowBitOfOffset = Offset & (~Offset + 1);
          if (LowBitOfOffset < FieldAlign)
            FieldAlign = static_cast<unsigned>(LowBitOfOffset);
        }

        Align = std::min(Align, FieldAlign);
      }
    }
  }

  return toCharUnitsFromBits(Align);
}

// getTypeInfoDataSizeInChars - Return the size of a type, in
// chars. If the type is a record, its data size is returned.  This is
// the size of the memcpy that's performed when assigning this type
// using a trivial copy/move assignment operator.
std::pair<CharUnits, CharUnits>
ASTContext::getTypeInfoDataSizeInChars(QualType T) const {
  std::pair<CharUnits, CharUnits> sizeAndAlign = getTypeInfoInChars(T);

  // In C++, objects can sometimes be allocated into the tail padding
  // of a base-class subobject.  We decide whether that's possible
  // during class layout, so here we can just trust the layout results.
  if (getLangOpts().CPlusPlus) {
    if (const RecordType *RT = T->getAs<RecordType>()) {
      const ASTRecordLayout &layout = getASTRecordLayout(RT->getDecl());
      sizeAndAlign.first = layout.getDataSize();
    }
  }

  return sizeAndAlign;
}

/// getConstantArrayInfoInChars - Performing the computation in CharUnits
/// instead of in bits prevents overflowing the uint64_t for some large arrays.
std::pair<CharUnits, CharUnits>
static getConstantArrayInfoInChars(const ASTContext &Context,
                                   const ConstantArrayType *CAT) {
  std::pair<CharUnits, CharUnits> EltInfo =
      Context.getTypeInfoInChars(CAT->getElementType());
  uint64_t Size = CAT->getSize().getZExtValue();
  assert((Size == 0 || static_cast<uint64_t>(EltInfo.first.getQuantity()) <=
              (uint64_t)(-1)/Size) &&
         "Overflow in array type char size evaluation");
  uint64_t Width = EltInfo.first.getQuantity() * Size;
  unsigned Align = EltInfo.second.getQuantity();
  if (!Context.getTargetInfo().getCXXABI().isMicrosoft() ||
      Context.getTargetInfo().getPointerWidth(0) == 64)
    Width = llvm::alignTo(Width, Align);
  return std::make_pair(CharUnits::fromQuantity(Width),
                        CharUnits::fromQuantity(Align));
}

std::pair<CharUnits, CharUnits>
ASTContext::getTypeInfoInChars(const Type *T) const {
  if (const ConstantArrayType *CAT = dyn_cast<ConstantArrayType>(T))
    return getConstantArrayInfoInChars(*this, CAT);
  TypeInfo Info = getTypeInfo(T);
  return std::make_pair(toCharUnitsFromBits(Info.Width),
                        toCharUnitsFromBits(Info.Align));
}

std::pair<CharUnits, CharUnits>
ASTContext::getTypeInfoInChars(QualType T) const {
  return getTypeInfoInChars(T.getTypePtr());
}

bool ASTContext::isAlignmentRequired(const Type *T) const {
  return getTypeInfo(T).AlignIsRequired;
}

bool ASTContext::isAlignmentRequired(QualType T) const {
  return isAlignmentRequired(T.getTypePtr());
}

unsigned ASTContext::getTypeAlignIfKnown(QualType T) const {
  // An alignment on a typedef overrides anything else.
  if (auto *TT = T->getAs<TypedefType>())
    if (unsigned Align = TT->getDecl()->getMaxAlignment())
      return Align;

  // If we have an (array of) complete type, we're done.
  T = getBaseElementType(T);
  if (!T->isIncompleteType())
    return getTypeAlign(T);

  // If we had an array type, its element type might be a typedef
  // type with an alignment attribute.
  if (auto *TT = T->getAs<TypedefType>())
    if (unsigned Align = TT->getDecl()->getMaxAlignment())
      return Align;

  // Otherwise, see if the declaration of the type had an attribute.
  if (auto *TT = T->getAs<TagType>())
    return TT->getDecl()->getMaxAlignment();

  return 0;
}

TypeInfo ASTContext::getTypeInfo(const Type *T) const {
  TypeInfoMap::iterator I = MemoizedTypeInfo.find(T);
  if (I != MemoizedTypeInfo.end())
    return I->second;

  // This call can invalidate MemoizedTypeInfo[T], so we need a second lookup.
  TypeInfo TI = getTypeInfoImpl(T);
  MemoizedTypeInfo[T] = TI;
  return TI;
}

/// getTypeInfoImpl - Return the size of the specified type, in bits.  This
/// method does not work on incomplete types.
///
/// FIXME: Pointers into different addr spaces could have different sizes and
/// alignment requirements: getPointerInfo should take an AddrSpace, this
/// should take a QualType, &c.
TypeInfo ASTContext::getTypeInfoImpl(const Type *T) const {
  uint64_t Width = 0;
  unsigned Align = 8;
  bool AlignIsRequired = false;
  switch (T->getTypeClass()) {
#define TYPE(Class, Base)
#define ABSTRACT_TYPE(Class, Base)
#define NON_CANONICAL_TYPE(Class, Base)
#define DEPENDENT_TYPE(Class, Base) case Type::Class:
#define NON_CANONICAL_UNLESS_DEPENDENT_TYPE(Class, Base)                       \
  case Type::Class:                                                            \
  assert(!T->isDependentType() && "should not see dependent types here");      \
  return getTypeInfo(cast<Class##Type>(T)->desugar().getTypePtr());
#include "clang/AST/TypeNodes.def"
    llvm_unreachable("Should not see dependent types");

  case Type::FunctionNoProto:
  case Type::FunctionProto:
    // GCC extension: alignof(function) = 32 bits
    Width = 0;
    Align = 32;
    break;

  case Type::IncompleteArray:
  case Type::VariableArray:
    Width = 0;
    Align = getTypeAlign(cast<ArrayType>(T)->getElementType());
    break;

  case Type::ConstantArray: {
    const ConstantArrayType *CAT = cast<ConstantArrayType>(T);

    TypeInfo EltInfo = getTypeInfo(CAT->getElementType());
    uint64_t Size = CAT->getSize().getZExtValue();
    assert((Size == 0 || EltInfo.Width <= (uint64_t)(-1) / Size) &&
           "Overflow in array type bit size evaluation");
    Width = EltInfo.Width * Size;
    Align = EltInfo.Align;
    if (!getTargetInfo().getCXXABI().isMicrosoft() ||
        getTargetInfo().getPointerWidth(0) == 64)
      Width = llvm::alignTo(Width, Align);
    break;
  }
  case Type::ExtVector:
  case Type::Vector: {
    const VectorType *VT = cast<VectorType>(T);
    TypeInfo EltInfo = getTypeInfo(VT->getElementType());
    Width = EltInfo.Width * VT->getNumElements();
    Align = Width;
    // If the alignment is not a power of 2, round up to the next power of 2.
    // This happens for non-power-of-2 length vectors.
    if (Align & (Align-1)) {
      Align = llvm::NextPowerOf2(Align);
      Width = llvm::alignTo(Width, Align);
    }
    // Adjust the alignment based on the target max.
    uint64_t TargetVectorAlign = Target->getMaxVectorAlign();
    if (TargetVectorAlign && TargetVectorAlign < Align)
      Align = TargetVectorAlign;
    break;
  }

  case Type::Builtin:
    switch (cast<BuiltinType>(T)->getKind()) {
    default: llvm_unreachable("Unknown builtin type!");
    case BuiltinType::Void:
      // GCC extension: alignof(void) = 8 bits.
      Width = 0;
      Align = 8;
      break;

    case BuiltinType::Bool:
      Width = Target->getBoolWidth();
      Align = Target->getBoolAlign();
      break;
    case BuiltinType::Char_S:
    case BuiltinType::Char_U:
    case BuiltinType::UChar:
    case BuiltinType::SChar:
      Width = Target->getCharWidth();
      Align = Target->getCharAlign();
      break;
    case BuiltinType::WChar_S:
    case BuiltinType::WChar_U:
      Width = Target->getWCharWidth();
      Align = Target->getWCharAlign();
      break;
    case BuiltinType::Char16:
      Width = Target->getChar16Width();
      Align = Target->getChar16Align();
      break;
    case BuiltinType::Char32:
      Width = Target->getChar32Width();
      Align = Target->getChar32Align();
      break;
    case BuiltinType::UShort:
    case BuiltinType::Short:
      Width = Target->getShortWidth();
      Align = Target->getShortAlign();
      break;
    case BuiltinType::UInt:
    case BuiltinType::Int:
      Width = Target->getIntWidth();
      Align = Target->getIntAlign();
      break;
    case BuiltinType::ULong:
    case BuiltinType::Long:
      Width = Target->getLongWidth();
      Align = Target->getLongAlign();
      break;
    case BuiltinType::ULongLong:
    case BuiltinType::LongLong:
      Width = Target->getLongLongWidth();
      Align = Target->getLongLongAlign();
      break;
    case BuiltinType::Int128:
    case BuiltinType::UInt128:
      Width = 128;
      Align = 128; // int128_t is 128-bit aligned on all targets.
      break;
    case BuiltinType::Half:
      Width = Target->getHalfWidth();
      Align = Target->getHalfAlign();
      break;
    case BuiltinType::Float:
      Width = Target->getFloatWidth();
      Align = Target->getFloatAlign();
      break;
    case BuiltinType::Double:
      Width = Target->getDoubleWidth();
      Align = Target->getDoubleAlign();
      break;
    case BuiltinType::LongDouble:
      Width = Target->getLongDoubleWidth();
      Align = Target->getLongDoubleAlign();
      break;
    case BuiltinType::Float128:
      Width = Target->getFloat128Width();
      Align = Target->getFloat128Align();
      break;
    case BuiltinType::NullPtr:
      Width = Target->getPointerWidth(0); // C++ 3.9.1p11: sizeof(nullptr_t)
      Align = Target->getPointerAlign(0); //   == sizeof(void*)
      break;
    case BuiltinType::ObjCId:
    case BuiltinType::ObjCClass:
    case BuiltinType::ObjCSel:
      Width = Target->getPointerWidth(0); 
      Align = Target->getPointerAlign(0);
      break;
    case BuiltinType::OCLSampler: {
      auto AS = getTargetAddressSpace(LangAS::opencl_constant);
      Width = Target->getPointerWidth(AS);
      Align = Target->getPointerAlign(AS);
      break;
    }
    case BuiltinType::OCLEvent:
    case BuiltinType::OCLClkEvent:
    case BuiltinType::OCLQueue:
    case BuiltinType::OCLNDRange:
    case BuiltinType::OCLReserveID:
      // Currently these types are pointers to opaque types.
      Width = Target->getPointerWidth(0);
      Align = Target->getPointerAlign(0);
      break;
#define IMAGE_TYPE(ImgType, Id, SingletonId, Access, Suffix) \
    case BuiltinType::Id:
#include "clang/Basic/OpenCLImageTypes.def"
      {
        auto AS = getTargetAddressSpace(Target->getOpenCLImageAddrSpace());
        Width = Target->getPointerWidth(AS);
        Align = Target->getPointerAlign(AS);
      }
    }
    break;
  case Type::ObjCObjectPointer:
    Width = Target->getPointerWidth(0);
    Align = Target->getPointerAlign(0);
    break;
  case Type::BlockPointer: {
    unsigned AS = getTargetAddressSpace(
        cast<BlockPointerType>(T)->getPointeeType());
    Width = Target->getPointerWidth(AS);
    Align = Target->getPointerAlign(AS);
    break;
  }
  case Type::LValueReference:
  case Type::RValueReference: {
    // alignof and sizeof should never enter this code path here, so we go
    // the pointer route.
    unsigned AS = getTargetAddressSpace(
        cast<ReferenceType>(T)->getPointeeType());
    Width = Target->getPointerWidth(AS);
    Align = Target->getPointerAlign(AS);
    break;
  }
  case Type::Pointer: {
    unsigned AS = getTargetAddressSpace(cast<PointerType>(T)->getPointeeType());
    Width = Target->getPointerWidth(AS);
    Align = Target->getPointerAlign(AS);
    break;
  }
  case Type::MemberPointer: {
    const MemberPointerType *MPT = cast<MemberPointerType>(T);
    std::tie(Width, Align) = ABI->getMemberPointerWidthAndAlign(MPT);
    break;
  }
  case Type::Complex: {
    // Complex types have the same alignment as their elements, but twice the
    // size.
    TypeInfo EltInfo = getTypeInfo(cast<ComplexType>(T)->getElementType());
    Width = EltInfo.Width * 2;
    Align = EltInfo.Align;
    break;
  }
  case Type::ObjCObject:
    return getTypeInfo(cast<ObjCObjectType>(T)->getBaseType().getTypePtr());
  case Type::Adjusted:
  case Type::Decayed:
    return getTypeInfo(cast<AdjustedType>(T)->getAdjustedType().getTypePtr());
  case Type::ObjCInterface: {
    const ObjCInterfaceType *ObjCI = cast<ObjCInterfaceType>(T);
    const ASTRecordLayout &Layout = getASTObjCInterfaceLayout(ObjCI->getDecl());
    Width = toBits(Layout.getSize());
    Align = toBits(Layout.getAlignment());
    break;
  }
  case Type::Record:
  case Type::Enum: {
    const TagType *TT = cast<TagType>(T);

    if (TT->getDecl()->isInvalidDecl()) {
      Width = 8;
      Align = 8;
      break;
    }

    if (const EnumType *ET = dyn_cast<EnumType>(TT)) {
      const EnumDecl *ED = ET->getDecl();
      TypeInfo Info =
          getTypeInfo(ED->getIntegerType()->getUnqualifiedDesugaredType());
      if (unsigned AttrAlign = ED->getMaxAlignment()) {
        Info.Align = AttrAlign;
        Info.AlignIsRequired = true;
      }
      return Info;
    }

    const RecordType *RT = cast<RecordType>(TT);
    const RecordDecl *RD = RT->getDecl();
    const ASTRecordLayout &Layout = getASTRecordLayout(RD);
    Width = toBits(Layout.getSize());
    Align = toBits(Layout.getAlignment());
    AlignIsRequired = RD->hasAttr<AlignedAttr>();
    break;
  }

  case Type::SubstTemplateTypeParm:
    return getTypeInfo(cast<SubstTemplateTypeParmType>(T)->
                       getReplacementType().getTypePtr());

  case Type::Auto: {
    const AutoType *A = cast<AutoType>(T);
    assert(!A->getDeducedType().isNull() &&
           "cannot request the size of an undeduced or dependent auto type");
    return getTypeInfo(A->getDeducedType().getTypePtr());
  }

  case Type::Paren:
    return getTypeInfo(cast<ParenType>(T)->getInnerType().getTypePtr());

  case Type::ObjCTypeParam:
    return getTypeInfo(cast<ObjCTypeParamType>(T)->desugar().getTypePtr());

  case Type::Typedef: {
    const TypedefNameDecl *Typedef = cast<TypedefType>(T)->getDecl();
    TypeInfo Info = getTypeInfo(Typedef->getUnderlyingType().getTypePtr());
    // If the typedef has an aligned attribute on it, it overrides any computed
    // alignment we have.  This violates the GCC documentation (which says that
    // attribute(aligned) can only round up) but matches its implementation.
    if (unsigned AttrAlign = Typedef->getMaxAlignment()) {
      Align = AttrAlign;
      AlignIsRequired = true;
    } else {
      Align = Info.Align;
      AlignIsRequired = Info.AlignIsRequired;
    }
    Width = Info.Width;
    break;
  }

  case Type::Elaborated:
    return getTypeInfo(cast<ElaboratedType>(T)->getNamedType().getTypePtr());

  case Type::Attributed:
    return getTypeInfo(
                  cast<AttributedType>(T)->getEquivalentType().getTypePtr());

  case Type::Atomic: {
    // Start with the base type information.
    TypeInfo Info = getTypeInfo(cast<AtomicType>(T)->getValueType());
    Width = Info.Width;
    Align = Info.Align;

    // If the size of the type doesn't exceed the platform's max
    // atomic promotion width, make the size and alignment more
    // favorable to atomic operations:
    if (Width != 0 && Width <= Target->getMaxAtomicPromoteWidth()) {
      // Round the size up to a power of 2.
      if (!llvm::isPowerOf2_64(Width))
        Width = llvm::NextPowerOf2(Width);

      // Set the alignment equal to the size.
      Align = static_cast<unsigned>(Width);
    }
  }
  break;

  case Type::Pipe: {
    TypeInfo Info = getTypeInfo(cast<PipeType>(T)->getElementType());
    Width = Info.Width;
    Align = Info.Align;
  }

  }

  assert(llvm::isPowerOf2_32(Align) && "Alignment must be power of 2");
  return TypeInfo(Width, Align, AlignIsRequired);
}

unsigned ASTContext::getOpenMPDefaultSimdAlign(QualType T) const {
  unsigned SimdAlign = getTargetInfo().getSimdDefaultAlign();
  // Target ppc64 with QPX: simd default alignment for pointer to double is 32.
  if ((getTargetInfo().getTriple().getArch() == llvm::Triple::ppc64 ||
       getTargetInfo().getTriple().getArch() == llvm::Triple::ppc64le) &&
      getTargetInfo().getABI() == "elfv1-qpx" &&
      T->isSpecificBuiltinType(BuiltinType::Double))
    SimdAlign = 256;
  return SimdAlign;
}

/// toCharUnitsFromBits - Convert a size in bits to a size in characters.
CharUnits ASTContext::toCharUnitsFromBits(int64_t BitSize) const {
  return CharUnits::fromQuantity(BitSize / getCharWidth());
}

/// toBits - Convert a size in characters to a size in characters.
int64_t ASTContext::toBits(CharUnits CharSize) const {
  return CharSize.getQuantity() * getCharWidth();
}

/// getTypeSizeInChars - Return the size of the specified type, in characters.
/// This method does not work on incomplete types.
CharUnits ASTContext::getTypeSizeInChars(QualType T) const {
  return getTypeInfoInChars(T).first;
}
CharUnits ASTContext::getTypeSizeInChars(const Type *T) const {
  return getTypeInfoInChars(T).first;
}

/// getTypeAlignInChars - Return the ABI-specified alignment of a type, in 
/// characters. This method does not work on incomplete types.
CharUnits ASTContext::getTypeAlignInChars(QualType T) const {
  return toCharUnitsFromBits(getTypeAlign(T));
}
CharUnits ASTContext::getTypeAlignInChars(const Type *T) const {
  return toCharUnitsFromBits(getTypeAlign(T));
}

/// getPreferredTypeAlign - Return the "preferred" alignment of the specified
/// type for the current target in bits.  This can be different than the ABI
/// alignment in cases where it is beneficial for performance to overalign
/// a data type.
unsigned ASTContext::getPreferredTypeAlign(const Type *T) const {
  TypeInfo TI = getTypeInfo(T);
  unsigned ABIAlign = TI.Align;

  T = T->getBaseElementTypeUnsafe();

  // The preferred alignment of member pointers is that of a pointer.
  if (T->isMemberPointerType())
    return getPreferredTypeAlign(getPointerDiffType().getTypePtr());

  if (!Target->allowsLargerPreferedTypeAlignment())
    return ABIAlign;

  // Double and long long should be naturally aligned if possible.
  if (const ComplexType *CT = T->getAs<ComplexType>())
    T = CT->getElementType().getTypePtr();
  if (const EnumType *ET = T->getAs<EnumType>())
    T = ET->getDecl()->getIntegerType().getTypePtr();
  if (T->isSpecificBuiltinType(BuiltinType::Double) ||
      T->isSpecificBuiltinType(BuiltinType::LongLong) ||
      T->isSpecificBuiltinType(BuiltinType::ULongLong))
    // Don't increase the alignment if an alignment attribute was specified on a
    // typedef declaration.
    if (!TI.AlignIsRequired)
      return std::max(ABIAlign, (unsigned)getTypeSize(T));

  return ABIAlign;
}

/// getTargetDefaultAlignForAttributeAligned - Return the default alignment
/// for __attribute__((aligned)) on this target, to be used if no alignment
/// value is specified.
unsigned ASTContext::getTargetDefaultAlignForAttributeAligned() const {
  return getTargetInfo().getDefaultAlignForAttributeAligned();
}

/// getAlignOfGlobalVar - Return the alignment in bits that should be given
/// to a global variable of the specified type.
unsigned ASTContext::getAlignOfGlobalVar(QualType T) const {
  return std::max(getTypeAlign(T), getTargetInfo().getMinGlobalAlign());
}

/// getAlignOfGlobalVarInChars - Return the alignment in characters that
/// should be given to a global variable of the specified type.
CharUnits ASTContext::getAlignOfGlobalVarInChars(QualType T) const {
  return toCharUnitsFromBits(getAlignOfGlobalVar(T));
}

CharUnits ASTContext::getOffsetOfBaseWithVBPtr(const CXXRecordDecl *RD) const {
  CharUnits Offset = CharUnits::Zero();
  const ASTRecordLayout *Layout = &getASTRecordLayout(RD);
  while (const CXXRecordDecl *Base = Layout->getBaseSharingVBPtr()) {
    Offset += Layout->getBaseClassOffset(Base);
    Layout = &getASTRecordLayout(Base);
  }
  return Offset;
}

/// DeepCollectObjCIvars -
/// This routine first collects all declared, but not synthesized, ivars in
/// super class and then collects all ivars, including those synthesized for
/// current class. This routine is used for implementation of current class
/// when all ivars, declared and synthesized are known.
///
void ASTContext::DeepCollectObjCIvars(const ObjCInterfaceDecl *OI,
                                      bool leafClass,
                            SmallVectorImpl<const ObjCIvarDecl*> &Ivars) const {
  if (const ObjCInterfaceDecl *SuperClass = OI->getSuperClass())
    DeepCollectObjCIvars(SuperClass, false, Ivars);
  if (!leafClass) {
    for (const auto *I : OI->ivars())
      Ivars.push_back(I);
  } else {
    ObjCInterfaceDecl *IDecl = const_cast<ObjCInterfaceDecl *>(OI);
    for (const ObjCIvarDecl *Iv = IDecl->all_declared_ivar_begin(); Iv; 
         Iv= Iv->getNextIvar())
      Ivars.push_back(Iv);
  }
}

/// CollectInheritedProtocols - Collect all protocols in current class and
/// those inherited by it.
void ASTContext::CollectInheritedProtocols(const Decl *CDecl,
                          llvm::SmallPtrSet<ObjCProtocolDecl*, 8> &Protocols) {
  if (const ObjCInterfaceDecl *OI = dyn_cast<ObjCInterfaceDecl>(CDecl)) {
    // We can use protocol_iterator here instead of
    // all_referenced_protocol_iterator since we are walking all categories.    
    for (auto *Proto : OI->all_referenced_protocols()) {
      CollectInheritedProtocols(Proto, Protocols);
    }
    
    // Categories of this Interface.
    for (const auto *Cat : OI->visible_categories())
      CollectInheritedProtocols(Cat, Protocols);

    if (ObjCInterfaceDecl *SD = OI->getSuperClass())
      while (SD) {
        CollectInheritedProtocols(SD, Protocols);
        SD = SD->getSuperClass();
      }
  } else if (const ObjCCategoryDecl *OC = dyn_cast<ObjCCategoryDecl>(CDecl)) {
    for (auto *Proto : OC->protocols()) {
      CollectInheritedProtocols(Proto, Protocols);
    }
  } else if (const ObjCProtocolDecl *OP = dyn_cast<ObjCProtocolDecl>(CDecl)) {
    // Insert the protocol.
    if (!Protocols.insert(
          const_cast<ObjCProtocolDecl *>(OP->getCanonicalDecl())).second)
      return;

    for (auto *Proto : OP->protocols())
      CollectInheritedProtocols(Proto, Protocols);
  }
}

unsigned ASTContext::CountNonClassIvars(const ObjCInterfaceDecl *OI) const {
  unsigned count = 0;  
  // Count ivars declared in class extension.
  for (const auto *Ext : OI->known_extensions())
    count += Ext->ivar_size();
  
  // Count ivar defined in this class's implementation.  This
  // includes synthesized ivars.
  if (ObjCImplementationDecl *ImplDecl = OI->getImplementation())
    count += ImplDecl->ivar_size();

  return count;
}

bool ASTContext::isSentinelNullExpr(const Expr *E) {
  if (!E)
    return false;

  // nullptr_t is always treated as null.
  if (E->getType()->isNullPtrType()) return true;

  if (E->getType()->isAnyPointerType() &&
      E->IgnoreParenCasts()->isNullPointerConstant(*this,
                                                Expr::NPC_ValueDependentIsNull))
    return true;

  // Unfortunately, __null has type 'int'.
  if (isa<GNUNullExpr>(E)) return true;

  return false;
}

/// \brief Get the implementation of ObjCInterfaceDecl,or NULL if none exists.
ObjCImplementationDecl *ASTContext::getObjCImplementation(ObjCInterfaceDecl *D) {
  llvm::DenseMap<ObjCContainerDecl*, ObjCImplDecl*>::iterator
    I = ObjCImpls.find(D);
  if (I != ObjCImpls.end())
    return cast<ObjCImplementationDecl>(I->second);
  return nullptr;
}
/// \brief Get the implementation of ObjCCategoryDecl, or NULL if none exists.
ObjCCategoryImplDecl *ASTContext::getObjCImplementation(ObjCCategoryDecl *D) {
  llvm::DenseMap<ObjCContainerDecl*, ObjCImplDecl*>::iterator
    I = ObjCImpls.find(D);
  if (I != ObjCImpls.end())
    return cast<ObjCCategoryImplDecl>(I->second);
  return nullptr;
}

/// \brief Set the implementation of ObjCInterfaceDecl.
void ASTContext::setObjCImplementation(ObjCInterfaceDecl *IFaceD,
                           ObjCImplementationDecl *ImplD) {
  assert(IFaceD && ImplD && "Passed null params");
  ObjCImpls[IFaceD] = ImplD;
}
/// \brief Set the implementation of ObjCCategoryDecl.
void ASTContext::setObjCImplementation(ObjCCategoryDecl *CatD,
                           ObjCCategoryImplDecl *ImplD) {
  assert(CatD && ImplD && "Passed null params");
  ObjCImpls[CatD] = ImplD;
}

const ObjCMethodDecl *
ASTContext::getObjCMethodRedeclaration(const ObjCMethodDecl *MD) const {
  return ObjCMethodRedecls.lookup(MD);
}

void ASTContext::setObjCMethodRedeclaration(const ObjCMethodDecl *MD,
                                            const ObjCMethodDecl *Redecl) {
  assert(!getObjCMethodRedeclaration(MD) && "MD already has a redeclaration");
  ObjCMethodRedecls[MD] = Redecl;
}

const ObjCInterfaceDecl *ASTContext::getObjContainingInterface(
                                              const NamedDecl *ND) const {
  if (const ObjCInterfaceDecl *ID =
          dyn_cast<ObjCInterfaceDecl>(ND->getDeclContext()))
    return ID;
  if (const ObjCCategoryDecl *CD =
          dyn_cast<ObjCCategoryDecl>(ND->getDeclContext()))
    return CD->getClassInterface();
  if (const ObjCImplDecl *IMD =
          dyn_cast<ObjCImplDecl>(ND->getDeclContext()))
    return IMD->getClassInterface();

  return nullptr;
}

/// \brief Get the copy initialization expression of VarDecl,or NULL if 
/// none exists.
Expr *ASTContext::getBlockVarCopyInits(const VarDecl*VD) {
  assert(VD && "Passed null params");
  assert(VD->hasAttr<BlocksAttr>() && 
         "getBlockVarCopyInits - not __block var");
  llvm::DenseMap<const VarDecl*, Expr*>::iterator
    I = BlockVarCopyInits.find(VD);
  return (I != BlockVarCopyInits.end()) ? cast<Expr>(I->second) : nullptr;
}

/// \brief Set the copy inialization expression of a block var decl.
void ASTContext::setBlockVarCopyInits(VarDecl*VD, Expr* Init) {
  assert(VD && Init && "Passed null params");
  assert(VD->hasAttr<BlocksAttr>() && 
         "setBlockVarCopyInits - not __block var");
  BlockVarCopyInits[VD] = Init;
}

TypeSourceInfo *ASTContext::CreateTypeSourceInfo(QualType T,
                                                 unsigned DataSize) const {
  if (!DataSize)
    DataSize = TypeLoc::getFullDataSizeForType(T);
  else
    assert(DataSize == TypeLoc::getFullDataSizeForType(T) &&
           "incorrect data size provided to CreateTypeSourceInfo!");

  TypeSourceInfo *TInfo =
    (TypeSourceInfo*)BumpAlloc.Allocate(sizeof(TypeSourceInfo) + DataSize, 8);
  new (TInfo) TypeSourceInfo(T);
  return TInfo;
}

TypeSourceInfo *ASTContext::getTrivialTypeSourceInfo(QualType T,
                                                     SourceLocation L) const {
  TypeSourceInfo *DI = CreateTypeSourceInfo(T);
  DI->getTypeLoc().initialize(const_cast<ASTContext &>(*this), L);
  return DI;
}

const ASTRecordLayout &
ASTContext::getASTObjCInterfaceLayout(const ObjCInterfaceDecl *D) const {
  return getObjCLayout(D, nullptr);
}

const ASTRecordLayout &
ASTContext::getASTObjCImplementationLayout(
                                        const ObjCImplementationDecl *D) const {
  return getObjCLayout(D->getClassInterface(), D);
}

//===----------------------------------------------------------------------===//
//                   Type creation/memoization methods
//===----------------------------------------------------------------------===//

QualType
ASTContext::getExtQualType(const Type *baseType, Qualifiers quals) const {
  unsigned fastQuals = quals.getFastQualifiers();
  quals.removeFastQualifiers();

  // Check if we've already instantiated this type.
  llvm::FoldingSetNodeID ID;
  ExtQuals::Profile(ID, baseType, quals);
  void *insertPos = nullptr;
  if (ExtQuals *eq = ExtQualNodes.FindNodeOrInsertPos(ID, insertPos)) {
    assert(eq->getQualifiers() == quals);
    return QualType(eq, fastQuals);
  }

  // If the base type is not canonical, make the appropriate canonical type.
  QualType canon;
  if (!baseType->isCanonicalUnqualified()) {
    SplitQualType canonSplit = baseType->getCanonicalTypeInternal().split();
    canonSplit.Quals.addConsistentQualifiers(quals);
    canon = getExtQualType(canonSplit.Ty, canonSplit.Quals);

    // Re-find the insert position.
    (void) ExtQualNodes.FindNodeOrInsertPos(ID, insertPos);
  }

  ExtQuals *eq = new (*this, TypeAlignment) ExtQuals(baseType, canon, quals);
  ExtQualNodes.InsertNode(eq, insertPos);
  return QualType(eq, fastQuals);
}

QualType
ASTContext::getAddrSpaceQualType(QualType T, unsigned AddressSpace) const {
  QualType CanT = getCanonicalType(T);
  if (CanT.getAddressSpace() == AddressSpace)
    return T;

  // If we are composing extended qualifiers together, merge together
  // into one ExtQuals node.
  QualifierCollector Quals;
  const Type *TypeNode = Quals.strip(T);

  // If this type already has an address space specified, it cannot get
  // another one.
  assert(!Quals.hasAddressSpace() &&
         "Type cannot be in multiple addr spaces!");
  Quals.addAddressSpace(AddressSpace);

  return getExtQualType(TypeNode, Quals);
}

QualType ASTContext::getObjCGCQualType(QualType T,
                                       Qualifiers::GC GCAttr) const {
  QualType CanT = getCanonicalType(T);
  if (CanT.getObjCGCAttr() == GCAttr)
    return T;

  if (const PointerType *ptr = T->getAs<PointerType>()) {
    QualType Pointee = ptr->getPointeeType();
    if (Pointee->isAnyPointerType()) {
      QualType ResultType = getObjCGCQualType(Pointee, GCAttr);
      return getPointerType(ResultType);
    }
  }

  // If we are composing extended qualifiers together, merge together
  // into one ExtQuals node.
  QualifierCollector Quals;
  const Type *TypeNode = Quals.strip(T);

  // If this type already has an ObjCGC specified, it cannot get
  // another one.
  assert(!Quals.hasObjCGCAttr() &&
         "Type cannot have multiple ObjCGCs!");
  Quals.addObjCGCAttr(GCAttr);

  return getExtQualType(TypeNode, Quals);
}

const FunctionType *ASTContext::adjustFunctionType(const FunctionType *T,
                                                   FunctionType::ExtInfo Info) {
  if (T->getExtInfo() == Info)
    return T;

  QualType Result;
  if (const FunctionNoProtoType *FNPT = dyn_cast<FunctionNoProtoType>(T)) {
    Result = getFunctionNoProtoType(FNPT->getReturnType(), Info);
  } else {
    const FunctionProtoType *FPT = cast<FunctionProtoType>(T);
    FunctionProtoType::ExtProtoInfo EPI = FPT->getExtProtoInfo();
    EPI.ExtInfo = Info;
    Result = getFunctionType(FPT->getReturnType(), FPT->getParamTypes(), EPI);
  }

  return cast<FunctionType>(Result.getTypePtr());
}

void ASTContext::adjustDeducedFunctionResultType(FunctionDecl *FD,
                                                 QualType ResultType) {
  FD = FD->getMostRecentDecl();
  while (true) {
    const FunctionProtoType *FPT = FD->getType()->castAs<FunctionProtoType>();
    FunctionProtoType::ExtProtoInfo EPI = FPT->getExtProtoInfo();
    FD->setType(getFunctionType(ResultType, FPT->getParamTypes(), EPI));
    if (FunctionDecl *Next = FD->getPreviousDecl())
      FD = Next;
    else
      break;
  }
  if (ASTMutationListener *L = getASTMutationListener())
    L->DeducedReturnType(FD, ResultType);
}

/// Get a function type and produce the equivalent function type with the
/// specified exception specification. Type sugar that can be present on a
/// declaration of a function with an exception specification is permitted
/// and preserved. Other type sugar (for instance, typedefs) is not.
static QualType getFunctionTypeWithExceptionSpec(
    ASTContext &Context, QualType Orig,
    const FunctionProtoType::ExceptionSpecInfo &ESI) {
  // Might have some parens.
  if (auto *PT = dyn_cast<ParenType>(Orig))
    return Context.getParenType(
        getFunctionTypeWithExceptionSpec(Context, PT->getInnerType(), ESI));

  // Might have a calling-convention attribute.
  if (auto *AT = dyn_cast<AttributedType>(Orig))
    return Context.getAttributedType(
        AT->getAttrKind(),
        getFunctionTypeWithExceptionSpec(Context, AT->getModifiedType(), ESI),
        getFunctionTypeWithExceptionSpec(Context, AT->getEquivalentType(),
                                         ESI));

  // Anything else must be a function type. Rebuild it with the new exception
  // specification.
  const FunctionProtoType *Proto = cast<FunctionProtoType>(Orig);
  return Context.getFunctionType(
      Proto->getReturnType(), Proto->getParamTypes(),
      Proto->getExtProtoInfo().withExceptionSpec(ESI));
}

void ASTContext::adjustExceptionSpec(
    FunctionDecl *FD, const FunctionProtoType::ExceptionSpecInfo &ESI,
    bool AsWritten) {
  // Update the type.
  QualType Updated =
      getFunctionTypeWithExceptionSpec(*this, FD->getType(), ESI);
  FD->setType(Updated);

  if (!AsWritten)
    return;

  // Update the type in the type source information too.
  if (TypeSourceInfo *TSInfo = FD->getTypeSourceInfo()) {
    // If the type and the type-as-written differ, we may need to update
    // the type-as-written too.
    if (TSInfo->getType() != FD->getType())
      Updated = getFunctionTypeWithExceptionSpec(*this, TSInfo->getType(), ESI);

    // FIXME: When we get proper type location information for exceptions,
    // we'll also have to rebuild the TypeSourceInfo. For now, we just patch
    // up the TypeSourceInfo;
    assert(TypeLoc::getFullDataSizeForType(Updated) ==
               TypeLoc::getFullDataSizeForType(TSInfo->getType()) &&
           "TypeLoc size mismatch from updating exception specification");
    TSInfo->overrideType(Updated);
  }
}

/// getComplexType - Return the uniqued reference to the type for a complex
/// number with the specified element type.
QualType ASTContext::getComplexType(QualType T) const {
  // Unique pointers, to guarantee there is only one pointer of a particular
  // structure.
  llvm::FoldingSetNodeID ID;
  ComplexType::Profile(ID, T);

  void *InsertPos = nullptr;
  if (ComplexType *CT = ComplexTypes.FindNodeOrInsertPos(ID, InsertPos))
    return QualType(CT, 0);

  // If the pointee type isn't canonical, this won't be a canonical type either,
  // so fill in the canonical type field.
  QualType Canonical;
  if (!T.isCanonical()) {
    Canonical = getComplexType(getCanonicalType(T));

    // Get the new insert position for the node we care about.
    ComplexType *NewIP = ComplexTypes.FindNodeOrInsertPos(ID, InsertPos);
    assert(!NewIP && "Shouldn't be in the map!"); (void)NewIP;
  }
  ComplexType *New = new (*this, TypeAlignment) ComplexType(T, Canonical);
  Types.push_back(New);
  ComplexTypes.InsertNode(New, InsertPos);
  return QualType(New, 0);
}

/// getPointerType - Return the uniqued reference to the type for a pointer to
/// the specified type.
QualType ASTContext::getPointerType(QualType T) const {
  // Unique pointers, to guarantee there is only one pointer of a particular
  // structure.
  llvm::FoldingSetNodeID ID;
  PointerType::Profile(ID, T);

  void *InsertPos = nullptr;
  if (PointerType *PT = PointerTypes.FindNodeOrInsertPos(ID, InsertPos))
    return QualType(PT, 0);

  // If the pointee type isn't canonical, this won't be a canonical type either,
  // so fill in the canonical type field.
  QualType Canonical;
  if (!T.isCanonical()) {
    Canonical = getPointerType(getCanonicalType(T));

    // Get the new insert position for the node we care about.
    PointerType *NewIP = PointerTypes.FindNodeOrInsertPos(ID, InsertPos);
    assert(!NewIP && "Shouldn't be in the map!"); (void)NewIP;
  }
  PointerType *New = new (*this, TypeAlignment) PointerType(T, Canonical);
  Types.push_back(New);
  PointerTypes.InsertNode(New, InsertPos);
  return QualType(New, 0);
}

QualType ASTContext::getAdjustedType(QualType Orig, QualType New) const {
  llvm::FoldingSetNodeID ID;
  AdjustedType::Profile(ID, Orig, New);
  void *InsertPos = nullptr;
  AdjustedType *AT = AdjustedTypes.FindNodeOrInsertPos(ID, InsertPos);
  if (AT)
    return QualType(AT, 0);

  QualType Canonical = getCanonicalType(New);

  // Get the new insert position for the node we care about.
  AT = AdjustedTypes.FindNodeOrInsertPos(ID, InsertPos);
  assert(!AT && "Shouldn't be in the map!");

  AT = new (*this, TypeAlignment)
      AdjustedType(Type::Adjusted, Orig, New, Canonical);
  Types.push_back(AT);
  AdjustedTypes.InsertNode(AT, InsertPos);
  return QualType(AT, 0);
}

QualType ASTContext::getDecayedType(QualType T) const {
  assert((T->isArrayType() || T->isFunctionType()) && "T does not decay");

  QualType Decayed;

  // C99 6.7.5.3p7:
  //   A declaration of a parameter as "array of type" shall be
  //   adjusted to "qualified pointer to type", where the type
  //   qualifiers (if any) are those specified within the [ and ] of
  //   the array type derivation.
  if (T->isArrayType())
    Decayed = getArrayDecayedType(T);

  // C99 6.7.5.3p8:
  //   A declaration of a parameter as "function returning type"
  //   shall be adjusted to "pointer to function returning type", as
  //   in 6.3.2.1.
  if (T->isFunctionType())
    Decayed = getPointerType(T);

  llvm::FoldingSetNodeID ID;
  AdjustedType::Profile(ID, T, Decayed);
  void *InsertPos = nullptr;
  AdjustedType *AT = AdjustedTypes.FindNodeOrInsertPos(ID, InsertPos);
  if (AT)
    return QualType(AT, 0);

  QualType Canonical = getCanonicalType(Decayed);

  // Get the new insert position for the node we care about.
  AT = AdjustedTypes.FindNodeOrInsertPos(ID, InsertPos);
  assert(!AT && "Shouldn't be in the map!");

  AT = new (*this, TypeAlignment) DecayedType(T, Decayed, Canonical);
  Types.push_back(AT);
  AdjustedTypes.InsertNode(AT, InsertPos);
  return QualType(AT, 0);
}

/// getBlockPointerType - Return the uniqued reference to the type for
/// a pointer to the specified block.
QualType ASTContext::getBlockPointerType(QualType T) const {
  assert(T->isFunctionType() && "block of function types only");
  // Unique pointers, to guarantee there is only one block of a particular
  // structure.
  llvm::FoldingSetNodeID ID;
  BlockPointerType::Profile(ID, T);

  void *InsertPos = nullptr;
  if (BlockPointerType *PT =
        BlockPointerTypes.FindNodeOrInsertPos(ID, InsertPos))
    return QualType(PT, 0);

  // If the block pointee type isn't canonical, this won't be a canonical
  // type either so fill in the canonical type field.
  QualType Canonical;
  if (!T.isCanonical()) {
    Canonical = getBlockPointerType(getCanonicalType(T));

    // Get the new insert position for the node we care about.
    BlockPointerType *NewIP =
      BlockPointerTypes.FindNodeOrInsertPos(ID, InsertPos);
    assert(!NewIP && "Shouldn't be in the map!"); (void)NewIP;
  }
  BlockPointerType *New
    = new (*this, TypeAlignment) BlockPointerType(T, Canonical);
  Types.push_back(New);
  BlockPointerTypes.InsertNode(New, InsertPos);
  return QualType(New, 0);
}

/// getLValueReferenceType - Return the uniqued reference to the type for an
/// lvalue reference to the specified type.
QualType
ASTContext::getLValueReferenceType(QualType T, bool SpelledAsLValue) const {
  assert(getCanonicalType(T) != OverloadTy && 
         "Unresolved overloaded function type");
  
  // Unique pointers, to guarantee there is only one pointer of a particular
  // structure.
  llvm::FoldingSetNodeID ID;
  ReferenceType::Profile(ID, T, SpelledAsLValue);

  void *InsertPos = nullptr;
  if (LValueReferenceType *RT =
        LValueReferenceTypes.FindNodeOrInsertPos(ID, InsertPos))
    return QualType(RT, 0);

  const ReferenceType *InnerRef = T->getAs<ReferenceType>();

  // If the referencee type isn't canonical, this won't be a canonical type
  // either, so fill in the canonical type field.
  QualType Canonical;
  if (!SpelledAsLValue || InnerRef || !T.isCanonical()) {
    QualType PointeeType = (InnerRef ? InnerRef->getPointeeType() : T);
    Canonical = getLValueReferenceType(getCanonicalType(PointeeType));

    // Get the new insert position for the node we care about.
    LValueReferenceType *NewIP =
      LValueReferenceTypes.FindNodeOrInsertPos(ID, InsertPos);
    assert(!NewIP && "Shouldn't be in the map!"); (void)NewIP;
  }

  LValueReferenceType *New
    = new (*this, TypeAlignment) LValueReferenceType(T, Canonical,
                                                     SpelledAsLValue);
  Types.push_back(New);
  LValueReferenceTypes.InsertNode(New, InsertPos);

  return QualType(New, 0);
}

/// getRValueReferenceType - Return the uniqued reference to the type for an
/// rvalue reference to the specified type.
QualType ASTContext::getRValueReferenceType(QualType T) const {
  // Unique pointers, to guarantee there is only one pointer of a particular
  // structure.
  llvm::FoldingSetNodeID ID;
  ReferenceType::Profile(ID, T, false);

  void *InsertPos = nullptr;
  if (RValueReferenceType *RT =
        RValueReferenceTypes.FindNodeOrInsertPos(ID, InsertPos))
    return QualType(RT, 0);

  const ReferenceType *InnerRef = T->getAs<ReferenceType>();

  // If the referencee type isn't canonical, this won't be a canonical type
  // either, so fill in the canonical type field.
  QualType Canonical;
  if (InnerRef || !T.isCanonical()) {
    QualType PointeeType = (InnerRef ? InnerRef->getPointeeType() : T);
    Canonical = getRValueReferenceType(getCanonicalType(PointeeType));

    // Get the new insert position for the node we care about.
    RValueReferenceType *NewIP =
      RValueReferenceTypes.FindNodeOrInsertPos(ID, InsertPos);
    assert(!NewIP && "Shouldn't be in the map!"); (void)NewIP;
  }

  RValueReferenceType *New
    = new (*this, TypeAlignment) RValueReferenceType(T, Canonical);
  Types.push_back(New);
  RValueReferenceTypes.InsertNode(New, InsertPos);
  return QualType(New, 0);
}

/// getMemberPointerType - Return the uniqued reference to the type for a
/// member pointer to the specified type, in the specified class.
QualType ASTContext::getMemberPointerType(QualType T, const Type *Cls) const {
  // Unique pointers, to guarantee there is only one pointer of a particular
  // structure.
  llvm::FoldingSetNodeID ID;
  MemberPointerType::Profile(ID, T, Cls);

  void *InsertPos = nullptr;
  if (MemberPointerType *PT =
      MemberPointerTypes.FindNodeOrInsertPos(ID, InsertPos))
    return QualType(PT, 0);

  // If the pointee or class type isn't canonical, this won't be a canonical
  // type either, so fill in the canonical type field.
  QualType Canonical;
  if (!T.isCanonical() || !Cls->isCanonicalUnqualified()) {
    Canonical = getMemberPointerType(getCanonicalType(T),getCanonicalType(Cls));

    // Get the new insert position for the node we care about.
    MemberPointerType *NewIP =
      MemberPointerTypes.FindNodeOrInsertPos(ID, InsertPos);
    assert(!NewIP && "Shouldn't be in the map!"); (void)NewIP;
  }
  MemberPointerType *New
    = new (*this, TypeAlignment) MemberPointerType(T, Cls, Canonical);
  Types.push_back(New);
  MemberPointerTypes.InsertNode(New, InsertPos);
  return QualType(New, 0);
}

/// getConstantArrayType - Return the unique reference to the type for an
/// array of the specified element type.
QualType ASTContext::getConstantArrayType(QualType EltTy,
                                          const llvm::APInt &ArySizeIn,
                                          ArrayType::ArraySizeModifier ASM,
                                          unsigned IndexTypeQuals) const {
  assert((EltTy->isDependentType() ||
          EltTy->isIncompleteType() || EltTy->isConstantSizeType()) &&
         "Constant array of VLAs is illegal!");

  // Convert the array size into a canonical width matching the pointer size for
  // the target.
  llvm::APInt ArySize(ArySizeIn);
  ArySize =
    ArySize.zextOrTrunc(Target->getPointerWidth(getTargetAddressSpace(EltTy)));

  llvm::FoldingSetNodeID ID;
  ConstantArrayType::Profile(ID, EltTy, ArySize, ASM, IndexTypeQuals);

  void *InsertPos = nullptr;
  if (ConstantArrayType *ATP =
      ConstantArrayTypes.FindNodeOrInsertPos(ID, InsertPos))
    return QualType(ATP, 0);

  // If the element type isn't canonical or has qualifiers, this won't
  // be a canonical type either, so fill in the canonical type field.
  QualType Canon;
  if (!EltTy.isCanonical() || EltTy.hasLocalQualifiers()) {
    SplitQualType canonSplit = getCanonicalType(EltTy).split();
    Canon = getConstantArrayType(QualType(canonSplit.Ty, 0), ArySize,
                                 ASM, IndexTypeQuals);
    Canon = getQualifiedType(Canon, canonSplit.Quals);

    // Get the new insert position for the node we care about.
    ConstantArrayType *NewIP =
      ConstantArrayTypes.FindNodeOrInsertPos(ID, InsertPos);
    assert(!NewIP && "Shouldn't be in the map!"); (void)NewIP;
  }

  ConstantArrayType *New = new(*this,TypeAlignment)
    ConstantArrayType(EltTy, Canon, ArySize, ASM, IndexTypeQuals);
  ConstantArrayTypes.InsertNode(New, InsertPos);
  Types.push_back(New);
  return QualType(New, 0);
}

/// getVariableArrayDecayedType - Turns the given type, which may be
/// variably-modified, into the corresponding type with all the known
/// sizes replaced with [*].
QualType ASTContext::getVariableArrayDecayedType(QualType type) const {
  // Vastly most common case.
  if (!type->isVariablyModifiedType()) return type;

  QualType result;

  SplitQualType split = type.getSplitDesugaredType();
  const Type *ty = split.Ty;
  switch (ty->getTypeClass()) {
#define TYPE(Class, Base)
#define ABSTRACT_TYPE(Class, Base)
#define NON_CANONICAL_TYPE(Class, Base) case Type::Class:
#include "clang/AST/TypeNodes.def"
    llvm_unreachable("didn't desugar past all non-canonical types?");

  // These types should never be variably-modified.
  case Type::Builtin:
  case Type::Complex:
  case Type::Vector:
  case Type::ExtVector:
  case Type::DependentSizedExtVector:
  case Type::ObjCObject:
  case Type::ObjCInterface:
  case Type::ObjCObjectPointer:
  case Type::Record:
  case Type::Enum:
  case Type::UnresolvedUsing:
  case Type::TypeOfExpr:
  case Type::TypeOf:
  case Type::Decltype:
  case Type::UnaryTransform:
  case Type::DependentName:
  case Type::InjectedClassName:
  case Type::TemplateSpecialization:
  case Type::DependentTemplateSpecialization:
  case Type::TemplateTypeParm:
  case Type::SubstTemplateTypeParmPack:
  case Type::Auto:
  case Type::PackExpansion:
    llvm_unreachable("type should never be variably-modified");

  // These types can be variably-modified but should never need to
  // further decay.
  case Type::FunctionNoProto:
  case Type::FunctionProto:
  case Type::BlockPointer:
  case Type::MemberPointer:
  case Type::Pipe:
    return type;

  // These types can be variably-modified.  All these modifications
  // preserve structure except as noted by comments.
  // TODO: if we ever care about optimizing VLAs, there are no-op
  // optimizations available here.
  case Type::Pointer:
    result = getPointerType(getVariableArrayDecayedType(
                              cast<PointerType>(ty)->getPointeeType()));
    break;

  case Type::LValueReference: {
    const LValueReferenceType *lv = cast<LValueReferenceType>(ty);
    result = getLValueReferenceType(
                 getVariableArrayDecayedType(lv->getPointeeType()),
                                    lv->isSpelledAsLValue());
    break;
  }

  case Type::RValueReference: {
    const RValueReferenceType *lv = cast<RValueReferenceType>(ty);
    result = getRValueReferenceType(
                 getVariableArrayDecayedType(lv->getPointeeType()));
    break;
  }

  case Type::Atomic: {
    const AtomicType *at = cast<AtomicType>(ty);
    result = getAtomicType(getVariableArrayDecayedType(at->getValueType()));
    break;
  }

  case Type::ConstantArray: {
    const ConstantArrayType *cat = cast<ConstantArrayType>(ty);
    result = getConstantArrayType(
                 getVariableArrayDecayedType(cat->getElementType()),
                                  cat->getSize(),
                                  cat->getSizeModifier(),
                                  cat->getIndexTypeCVRQualifiers());
    break;
  }

  case Type::DependentSizedArray: {
    const DependentSizedArrayType *dat = cast<DependentSizedArrayType>(ty);
    result = getDependentSizedArrayType(
                 getVariableArrayDecayedType(dat->getElementType()),
                                        dat->getSizeExpr(),
                                        dat->getSizeModifier(),
                                        dat->getIndexTypeCVRQualifiers(),
                                        dat->getBracketsRange());
    break;
  }

  // Turn incomplete types into [*] types.
  case Type::IncompleteArray: {
    const IncompleteArrayType *iat = cast<IncompleteArrayType>(ty);
    result = getVariableArrayType(
                 getVariableArrayDecayedType(iat->getElementType()),
                                  /*size*/ nullptr,
                                  ArrayType::Normal,
                                  iat->getIndexTypeCVRQualifiers(),
                                  SourceRange());
    break;
  }

  // Turn VLA types into [*] types.
  case Type::VariableArray: {
    const VariableArrayType *vat = cast<VariableArrayType>(ty);
    result = getVariableArrayType(
                 getVariableArrayDecayedType(vat->getElementType()),
                                  /*size*/ nullptr,
                                  ArrayType::Star,
                                  vat->getIndexTypeCVRQualifiers(),
                                  vat->getBracketsRange());
    break;
  }
  }

  // Apply the top-level qualifiers from the original.
  return getQualifiedType(result, split.Quals);
}

/// getVariableArrayType - Returns a non-unique reference to the type for a
/// variable array of the specified element type.
QualType ASTContext::getVariableArrayType(QualType EltTy,
                                          Expr *NumElts,
                                          ArrayType::ArraySizeModifier ASM,
                                          unsigned IndexTypeQuals,
                                          SourceRange Brackets) const {
  // Since we don't unique expressions, it isn't possible to unique VLA's
  // that have an expression provided for their size.
  QualType Canon;
  
  // Be sure to pull qualifiers off the element type.
  if (!EltTy.isCanonical() || EltTy.hasLocalQualifiers()) {
    SplitQualType canonSplit = getCanonicalType(EltTy).split();
    Canon = getVariableArrayType(QualType(canonSplit.Ty, 0), NumElts, ASM,
                                 IndexTypeQuals, Brackets);
    Canon = getQualifiedType(Canon, canonSplit.Quals);
  }
  
  VariableArrayType *New = new(*this, TypeAlignment)
    VariableArrayType(EltTy, Canon, NumElts, ASM, IndexTypeQuals, Brackets);

  VariableArrayTypes.push_back(New);
  Types.push_back(New);
  return QualType(New, 0);
}

/// getDependentSizedArrayType - Returns a non-unique reference to
/// the type for a dependently-sized array of the specified element
/// type.
QualType ASTContext::getDependentSizedArrayType(QualType elementType,
                                                Expr *numElements,
                                                ArrayType::ArraySizeModifier ASM,
                                                unsigned elementTypeQuals,
                                                SourceRange brackets) const {
  assert((!numElements || numElements->isTypeDependent() || 
          numElements->isValueDependent()) &&
         "Size must be type- or value-dependent!");

  // Dependently-sized array types that do not have a specified number
  // of elements will have their sizes deduced from a dependent
  // initializer.  We do no canonicalization here at all, which is okay
  // because they can't be used in most locations.
  if (!numElements) {
    DependentSizedArrayType *newType
      = new (*this, TypeAlignment)
          DependentSizedArrayType(*this, elementType, QualType(),
                                  numElements, ASM, elementTypeQuals,
                                  brackets);
    Types.push_back(newType);
    return QualType(newType, 0);
  }

  // Otherwise, we actually build a new type every time, but we
  // also build a canonical type.

  SplitQualType canonElementType = getCanonicalType(elementType).split();

  void *insertPos = nullptr;
  llvm::FoldingSetNodeID ID;
  DependentSizedArrayType::Profile(ID, *this,
                                   QualType(canonElementType.Ty, 0),
                                   ASM, elementTypeQuals, numElements);

  // Look for an existing type with these properties.
  DependentSizedArrayType *canonTy =
    DependentSizedArrayTypes.FindNodeOrInsertPos(ID, insertPos);

  // If we don't have one, build one.
  if (!canonTy) {
    canonTy = new (*this, TypeAlignment)
      DependentSizedArrayType(*this, QualType(canonElementType.Ty, 0),
                              QualType(), numElements, ASM, elementTypeQuals,
                              brackets);
    DependentSizedArrayTypes.InsertNode(canonTy, insertPos);
    Types.push_back(canonTy);
  }

  // Apply qualifiers from the element type to the array.
  QualType canon = getQualifiedType(QualType(canonTy,0),
                                    canonElementType.Quals);

  // If we didn't need extra canonicalization for the element type or the size
  // expression, then just use that as our result.
  if (QualType(canonElementType.Ty, 0) == elementType &&
      canonTy->getSizeExpr() == numElements)
    return canon;

  // Otherwise, we need to build a type which follows the spelling
  // of the element type.
  DependentSizedArrayType *sugaredType
    = new (*this, TypeAlignment)
        DependentSizedArrayType(*this, elementType, canon, numElements,
                                ASM, elementTypeQuals, brackets);
  Types.push_back(sugaredType);
  return QualType(sugaredType, 0);
}

QualType ASTContext::getIncompleteArrayType(QualType elementType,
                                            ArrayType::ArraySizeModifier ASM,
                                            unsigned elementTypeQuals) const {
  llvm::FoldingSetNodeID ID;
  IncompleteArrayType::Profile(ID, elementType, ASM, elementTypeQuals);

  void *insertPos = nullptr;
  if (IncompleteArrayType *iat =
       IncompleteArrayTypes.FindNodeOrInsertPos(ID, insertPos))
    return QualType(iat, 0);

  // If the element type isn't canonical, this won't be a canonical type
  // either, so fill in the canonical type field.  We also have to pull
  // qualifiers off the element type.
  QualType canon;

  if (!elementType.isCanonical() || elementType.hasLocalQualifiers()) {
    SplitQualType canonSplit = getCanonicalType(elementType).split();
    canon = getIncompleteArrayType(QualType(canonSplit.Ty, 0),
                                   ASM, elementTypeQuals);
    canon = getQualifiedType(canon, canonSplit.Quals);

    // Get the new insert position for the node we care about.
    IncompleteArrayType *existing =
      IncompleteArrayTypes.FindNodeOrInsertPos(ID, insertPos);
    assert(!existing && "Shouldn't be in the map!"); (void) existing;
  }

  IncompleteArrayType *newType = new (*this, TypeAlignment)
    IncompleteArrayType(elementType, canon, ASM, elementTypeQuals);

  IncompleteArrayTypes.InsertNode(newType, insertPos);
  Types.push_back(newType);
  return QualType(newType, 0);
}

/// getVectorType - Return the unique reference to a vector type of
/// the specified element type and size. VectorType must be a built-in type.
QualType ASTContext::getVectorType(QualType vecType, unsigned NumElts,
                                   VectorType::VectorKind VecKind) const {
  assert(vecType->isBuiltinType());

  // Check if we've already instantiated a vector of this type.
  llvm::FoldingSetNodeID ID;
  VectorType::Profile(ID, vecType, NumElts, Type::Vector, VecKind);

  void *InsertPos = nullptr;
  if (VectorType *VTP = VectorTypes.FindNodeOrInsertPos(ID, InsertPos))
    return QualType(VTP, 0);

  // If the element type isn't canonical, this won't be a canonical type either,
  // so fill in the canonical type field.
  QualType Canonical;
  if (!vecType.isCanonical()) {
    Canonical = getVectorType(getCanonicalType(vecType), NumElts, VecKind);

    // Get the new insert position for the node we care about.
    VectorType *NewIP = VectorTypes.FindNodeOrInsertPos(ID, InsertPos);
    assert(!NewIP && "Shouldn't be in the map!"); (void)NewIP;
  }
  VectorType *New = new (*this, TypeAlignment)
    VectorType(vecType, NumElts, Canonical, VecKind);
  VectorTypes.InsertNode(New, InsertPos);
  Types.push_back(New);
  return QualType(New, 0);
}

/// getExtVectorType - Return the unique reference to an extended vector type of
/// the specified element type and size. VectorType must be a built-in type.
QualType
ASTContext::getExtVectorType(QualType vecType, unsigned NumElts) const {
  assert(vecType->isBuiltinType() || vecType->isDependentType());

  // Check if we've already instantiated a vector of this type.
  llvm::FoldingSetNodeID ID;
  VectorType::Profile(ID, vecType, NumElts, Type::ExtVector,
                      VectorType::GenericVector);
  void *InsertPos = nullptr;
  if (VectorType *VTP = VectorTypes.FindNodeOrInsertPos(ID, InsertPos))
    return QualType(VTP, 0);

  // If the element type isn't canonical, this won't be a canonical type either,
  // so fill in the canonical type field.
  QualType Canonical;
  if (!vecType.isCanonical()) {
    Canonical = getExtVectorType(getCanonicalType(vecType), NumElts);

    // Get the new insert position for the node we care about.
    VectorType *NewIP = VectorTypes.FindNodeOrInsertPos(ID, InsertPos);
    assert(!NewIP && "Shouldn't be in the map!"); (void)NewIP;
  }
  ExtVectorType *New = new (*this, TypeAlignment)
    ExtVectorType(vecType, NumElts, Canonical);
  VectorTypes.InsertNode(New, InsertPos);
  Types.push_back(New);
  return QualType(New, 0);
}

QualType
ASTContext::getDependentSizedExtVectorType(QualType vecType,
                                           Expr *SizeExpr,
                                           SourceLocation AttrLoc) const {
  llvm::FoldingSetNodeID ID;
  DependentSizedExtVectorType::Profile(ID, *this, getCanonicalType(vecType),
                                       SizeExpr);

  void *InsertPos = nullptr;
  DependentSizedExtVectorType *Canon
    = DependentSizedExtVectorTypes.FindNodeOrInsertPos(ID, InsertPos);
  DependentSizedExtVectorType *New;
  if (Canon) {
    // We already have a canonical version of this array type; use it as
    // the canonical type for a newly-built type.
    New = new (*this, TypeAlignment)
      DependentSizedExtVectorType(*this, vecType, QualType(Canon, 0),
                                  SizeExpr, AttrLoc);
  } else {
    QualType CanonVecTy = getCanonicalType(vecType);
    if (CanonVecTy == vecType) {
      New = new (*this, TypeAlignment)
        DependentSizedExtVectorType(*this, vecType, QualType(), SizeExpr,
                                    AttrLoc);

      DependentSizedExtVectorType *CanonCheck
        = DependentSizedExtVectorTypes.FindNodeOrInsertPos(ID, InsertPos);
      assert(!CanonCheck && "Dependent-sized ext_vector canonical type broken");
      (void)CanonCheck;
      DependentSizedExtVectorTypes.InsertNode(New, InsertPos);
    } else {
      QualType Canon = getDependentSizedExtVectorType(CanonVecTy, SizeExpr,
                                                      SourceLocation());
      New = new (*this, TypeAlignment) 
        DependentSizedExtVectorType(*this, vecType, Canon, SizeExpr, AttrLoc);
    }
  }

  Types.push_back(New);
  return QualType(New, 0);
}

/// \brief Determine whether \p T is canonical as the result type of a function.
static bool isCanonicalResultType(QualType T) {
  return T.isCanonical() &&
         (T.getObjCLifetime() == Qualifiers::OCL_None ||
          T.getObjCLifetime() == Qualifiers::OCL_ExplicitNone);
}

/// getFunctionNoProtoType - Return a K&R style C function type like 'int()'.
///
QualType
ASTContext::getFunctionNoProtoType(QualType ResultTy,
                                   const FunctionType::ExtInfo &Info) const {
  // Unique functions, to guarantee there is only one function of a particular
  // structure.
  llvm::FoldingSetNodeID ID;
  FunctionNoProtoType::Profile(ID, ResultTy, Info);

  void *InsertPos = nullptr;
  if (FunctionNoProtoType *FT =
        FunctionNoProtoTypes.FindNodeOrInsertPos(ID, InsertPos))
    return QualType(FT, 0);

  QualType Canonical;
  if (!isCanonicalResultType(ResultTy)) {
    Canonical =
      getFunctionNoProtoType(getCanonicalFunctionResultType(ResultTy), Info);

    // Get the new insert position for the node we care about.
    FunctionNoProtoType *NewIP =
      FunctionNoProtoTypes.FindNodeOrInsertPos(ID, InsertPos);
    assert(!NewIP && "Shouldn't be in the map!"); (void)NewIP;
  }

  FunctionNoProtoType *New = new (*this, TypeAlignment)
    FunctionNoProtoType(ResultTy, Canonical, Info);
  Types.push_back(New);
  FunctionNoProtoTypes.InsertNode(New, InsertPos);
  return QualType(New, 0);
}

CanQualType
ASTContext::getCanonicalFunctionResultType(QualType ResultType) const {
  CanQualType CanResultType = getCanonicalType(ResultType);

  // Canonical result types do not have ARC lifetime qualifiers.
  if (CanResultType.getQualifiers().hasObjCLifetime()) {
    Qualifiers Qs = CanResultType.getQualifiers();
    Qs.removeObjCLifetime();
    return CanQualType::CreateUnsafe(
             getQualifiedType(CanResultType.getUnqualifiedType(), Qs));
  }

  return CanResultType;
}

static bool isCanonicalExceptionSpecification(
    const FunctionProtoType::ExceptionSpecInfo &ESI, bool NoexceptInType) {
  if (ESI.Type == EST_None)
    return true;
  if (!NoexceptInType)
    return false;

  // C++17 onwards: exception specification is part of the type, as a simple
  // boolean "can this function type throw".
  if (ESI.Type == EST_BasicNoexcept)
    return true;

  // A dynamic exception specification is canonical if it only contains pack
  // expansions (so we can't tell whether it's non-throwing) and all its
  // contained types are canonical.
  if (ESI.Type == EST_Dynamic) {
    bool AnyPackExpansions = false;
    for (QualType ET : ESI.Exceptions) {
      if (!ET.isCanonical())
        return false;
      if (ET->getAs<PackExpansionType>())
        AnyPackExpansions = true;
    }
    return AnyPackExpansions;
  }

  // A noexcept(expr) specification is (possibly) canonical if expr is
  // value-dependent.
  if (ESI.Type == EST_ComputedNoexcept)
    return ESI.NoexceptExpr && ESI.NoexceptExpr->isValueDependent();

  return false;
}

QualType ASTContext::getFunctionTypeInternal(
    QualType ResultTy, ArrayRef<QualType> ArgArray,
    const FunctionProtoType::ExtProtoInfo &EPI, bool OnlyWantCanonical) const {
  size_t NumArgs = ArgArray.size();

  // Unique functions, to guarantee there is only one function of a particular
  // structure.
  llvm::FoldingSetNodeID ID;
  FunctionProtoType::Profile(ID, ResultTy, ArgArray.begin(), NumArgs, EPI,
                             *this, true);

  QualType Canonical;
  bool Unique = false;

  void *InsertPos = nullptr;
  if (FunctionProtoType *FPT =
        FunctionProtoTypes.FindNodeOrInsertPos(ID, InsertPos)) {
    QualType Existing = QualType(FPT, 0);

    // If we find a pre-existing equivalent FunctionProtoType, we can just reuse
    // it so long as our exception specification doesn't contain a dependent
    // noexcept expression, or we're just looking for a canonical type.
    // Otherwise, we're going to need to create a type
    // sugar node to hold the concrete expression.
    if (OnlyWantCanonical || EPI.ExceptionSpec.Type != EST_ComputedNoexcept ||
        EPI.ExceptionSpec.NoexceptExpr == FPT->getNoexceptExpr())
      return Existing;

    // We need a new type sugar node for this one, to hold the new noexcept
    // expression. We do no canonicalization here, but that's OK since we don't
    // expect to see the same noexcept expression much more than once.
    Canonical = getCanonicalType(Existing);
    Unique = true;
  }

  bool NoexceptInType = getLangOpts().CPlusPlus1z;
  bool IsCanonicalExceptionSpec =
      isCanonicalExceptionSpecification(EPI.ExceptionSpec, NoexceptInType);

  // Determine whether the type being created is already canonical or not.
  bool isCanonical = !Unique && IsCanonicalExceptionSpec &&
                     isCanonicalResultType(ResultTy) && !EPI.HasTrailingReturn;
  for (unsigned i = 0; i != NumArgs && isCanonical; ++i)
    if (!ArgArray[i].isCanonicalAsParam())
      isCanonical = false;

  if (OnlyWantCanonical)
    assert(isCanonical &&
           "given non-canonical parameters constructing canonical type");

  // If this type isn't canonical, get the canonical version of it if we don't
  // already have it. The exception spec is only partially part of the
  // canonical type, and only in C++17 onwards.
  if (!isCanonical && Canonical.isNull()) {
    SmallVector<QualType, 16> CanonicalArgs;
    CanonicalArgs.reserve(NumArgs);
    for (unsigned i = 0; i != NumArgs; ++i)
      CanonicalArgs.push_back(getCanonicalParamType(ArgArray[i]));

    llvm::SmallVector<QualType, 8> ExceptionTypeStorage;
    FunctionProtoType::ExtProtoInfo CanonicalEPI = EPI;
    CanonicalEPI.HasTrailingReturn = false;

    if (IsCanonicalExceptionSpec) {
      // Exception spec is already OK.
    } else if (NoexceptInType) {
      switch (EPI.ExceptionSpec.Type) {
      case EST_Unparsed: case EST_Unevaluated: case EST_Uninstantiated:
        // We don't know yet. It shouldn't matter what we pick here; no-one
        // should ever look at this.
        LLVM_FALLTHROUGH;
      case EST_None: case EST_MSAny:
        CanonicalEPI.ExceptionSpec.Type = EST_None;
        break;

        // A dynamic exception specification is almost always "not noexcept",
        // with the exception that a pack expansion might expand to no types.
      case EST_Dynamic: {
        bool AnyPacks = false;
        for (QualType ET : EPI.ExceptionSpec.Exceptions) {
          if (ET->getAs<PackExpansionType>())
            AnyPacks = true;
          ExceptionTypeStorage.push_back(getCanonicalType(ET));
        }
        if (!AnyPacks)
          CanonicalEPI.ExceptionSpec.Type = EST_None;
        else {
          CanonicalEPI.ExceptionSpec.Type = EST_Dynamic;
          CanonicalEPI.ExceptionSpec.Exceptions = ExceptionTypeStorage;
        }
        break;
      }

      case EST_DynamicNone: case EST_BasicNoexcept:
        CanonicalEPI.ExceptionSpec.Type = EST_BasicNoexcept;
        break;

      case EST_ComputedNoexcept:
        llvm::APSInt Value(1);
        auto *E = CanonicalEPI.ExceptionSpec.NoexceptExpr;
        if (!E || !E->isIntegerConstantExpr(Value, *this, nullptr,
                                            /*IsEvaluated*/false)) {
          // This noexcept specification is invalid.
          // FIXME: Should this be able to happen?
          CanonicalEPI.ExceptionSpec.Type = EST_None;
          break;
        }

        CanonicalEPI.ExceptionSpec.Type =
            Value.getBoolValue() ? EST_BasicNoexcept : EST_None;
        break;
      }
    } else {
      CanonicalEPI.ExceptionSpec = FunctionProtoType::ExceptionSpecInfo();
    }

    // Adjust the canonical function result type.
    CanQualType CanResultTy = getCanonicalFunctionResultType(ResultTy);
    Canonical =
        getFunctionTypeInternal(CanResultTy, CanonicalArgs, CanonicalEPI, true);

    // Get the new insert position for the node we care about.
    FunctionProtoType *NewIP =
      FunctionProtoTypes.FindNodeOrInsertPos(ID, InsertPos);
    assert(!NewIP && "Shouldn't be in the map!"); (void)NewIP;
  }

  // FunctionProtoType objects are allocated with extra bytes after
  // them for three variable size arrays at the end:
  //  - parameter types
  //  - exception types
  //  - extended parameter information
  // Instead of the exception types, there could be a noexcept
  // expression, or information used to resolve the exception
  // specification.
  size_t Size = sizeof(FunctionProtoType) +
                NumArgs * sizeof(QualType);

  if (EPI.ExceptionSpec.Type == EST_Dynamic) {
    Size += EPI.ExceptionSpec.Exceptions.size() * sizeof(QualType);
  } else if (EPI.ExceptionSpec.Type == EST_ComputedNoexcept) {
    Size += sizeof(Expr*);
  } else if (EPI.ExceptionSpec.Type == EST_Uninstantiated) {
    Size += 2 * sizeof(FunctionDecl*);
  } else if (EPI.ExceptionSpec.Type == EST_Unevaluated) {
    Size += sizeof(FunctionDecl*);
  }

  // Put the ExtParameterInfos last.  If all were equal, it would make
  // more sense to put these before the exception specification, because
  // it's much easier to skip past them compared to the elaborate switch
  // required to skip the exception specification.  However, all is not
  // equal; ExtParameterInfos are used to model very uncommon features,
  // and it's better not to burden the more common paths.
  if (EPI.ExtParameterInfos) {
    Size += NumArgs * sizeof(FunctionProtoType::ExtParameterInfo);
  }

  FunctionProtoType *FTP = (FunctionProtoType*) Allocate(Size, TypeAlignment);
  FunctionProtoType::ExtProtoInfo newEPI = EPI;
  new (FTP) FunctionProtoType(ResultTy, ArgArray, Canonical, newEPI);
  Types.push_back(FTP);
  if (!Unique)
    FunctionProtoTypes.InsertNode(FTP, InsertPos);
  return QualType(FTP, 0);
}

QualType ASTContext::getPipeType(QualType T, bool ReadOnly) const {
  llvm::FoldingSetNodeID ID;
  PipeType::Profile(ID, T, ReadOnly);

  void *InsertPos = 0;
  if (PipeType *PT = PipeTypes.FindNodeOrInsertPos(ID, InsertPos))
    return QualType(PT, 0);

  // If the pipe element type isn't canonical, this won't be a canonical type
  // either, so fill in the canonical type field.
  QualType Canonical;
  if (!T.isCanonical()) {
    Canonical = getPipeType(getCanonicalType(T), ReadOnly);

    // Get the new insert position for the node we care about.
    PipeType *NewIP = PipeTypes.FindNodeOrInsertPos(ID, InsertPos);
    assert(!NewIP && "Shouldn't be in the map!");
    (void)NewIP;
  }
  PipeType *New = new (*this, TypeAlignment) PipeType(T, Canonical, ReadOnly);
  Types.push_back(New);
  PipeTypes.InsertNode(New, InsertPos);
  return QualType(New, 0);
}

QualType ASTContext::getReadPipeType(QualType T) const {
  return getPipeType(T, true);
}

QualType ASTContext::getWritePipeType(QualType T) const {
  return getPipeType(T, false);
}

#ifndef NDEBUG
static bool NeedsInjectedClassNameType(const RecordDecl *D) {
  if (!isa<CXXRecordDecl>(D)) return false;
  const CXXRecordDecl *RD = cast<CXXRecordDecl>(D);
  if (isa<ClassTemplatePartialSpecializationDecl>(RD))
    return true;
  if (RD->getDescribedClassTemplate() &&
      !isa<ClassTemplateSpecializationDecl>(RD))
    return true;
  return false;
}
#endif

/// getInjectedClassNameType - Return the unique reference to the
/// injected class name type for the specified templated declaration.
QualType ASTContext::getInjectedClassNameType(CXXRecordDecl *Decl,
                                              QualType TST) const {
  assert(NeedsInjectedClassNameType(Decl));
  if (Decl->TypeForDecl) {
    assert(isa<InjectedClassNameType>(Decl->TypeForDecl));
  } else if (CXXRecordDecl *PrevDecl = Decl->getPreviousDecl()) {
    assert(PrevDecl->TypeForDecl && "previous declaration has no type");
    Decl->TypeForDecl = PrevDecl->TypeForDecl;
    assert(isa<InjectedClassNameType>(Decl->TypeForDecl));
  } else {
    Type *newType =
      new (*this, TypeAlignment) InjectedClassNameType(Decl, TST);
    Decl->TypeForDecl = newType;
    Types.push_back(newType);
  }
  return QualType(Decl->TypeForDecl, 0);
}

/// getTypeDeclType - Return the unique reference to the type for the
/// specified type declaration.
QualType ASTContext::getTypeDeclTypeSlow(const TypeDecl *Decl) const {
  assert(Decl && "Passed null for Decl param");
  assert(!Decl->TypeForDecl && "TypeForDecl present in slow case");

  if (const TypedefNameDecl *Typedef = dyn_cast<TypedefNameDecl>(Decl))
    return getTypedefType(Typedef);

  assert(!isa<TemplateTypeParmDecl>(Decl) &&
         "Template type parameter types are always available.");

  if (const RecordDecl *Record = dyn_cast<RecordDecl>(Decl)) {
    assert(Record->isFirstDecl() && "struct/union has previous declaration");
    assert(!NeedsInjectedClassNameType(Record));
    return getRecordType(Record);
  } else if (const EnumDecl *Enum = dyn_cast<EnumDecl>(Decl)) {
    assert(Enum->isFirstDecl() && "enum has previous declaration");
    return getEnumType(Enum);
  } else if (const UnresolvedUsingTypenameDecl *Using =
               dyn_cast<UnresolvedUsingTypenameDecl>(Decl)) {
    Type *newType = new (*this, TypeAlignment) UnresolvedUsingType(Using);
    Decl->TypeForDecl = newType;
    Types.push_back(newType);
  } else
    llvm_unreachable("TypeDecl without a type?");

  return QualType(Decl->TypeForDecl, 0);
}

/// getTypedefType - Return the unique reference to the type for the
/// specified typedef name decl.
QualType
ASTContext::getTypedefType(const TypedefNameDecl *Decl,
                           QualType Canonical) const {
  if (Decl->TypeForDecl) return QualType(Decl->TypeForDecl, 0);

  if (Canonical.isNull())
    Canonical = getCanonicalType(Decl->getUnderlyingType());
  TypedefType *newType = new(*this, TypeAlignment)
    TypedefType(Type::Typedef, Decl, Canonical);
  Decl->TypeForDecl = newType;
  Types.push_back(newType);
  return QualType(newType, 0);
}

QualType ASTContext::getRecordType(const RecordDecl *Decl) const {
  if (Decl->TypeForDecl) return QualType(Decl->TypeForDecl, 0);

  if (const RecordDecl *PrevDecl = Decl->getPreviousDecl())
    if (PrevDecl->TypeForDecl)
      return QualType(Decl->TypeForDecl = PrevDecl->TypeForDecl, 0); 

  RecordType *newType = new (*this, TypeAlignment) RecordType(Decl);
  Decl->TypeForDecl = newType;
  Types.push_back(newType);
  return QualType(newType, 0);
}

QualType ASTContext::getEnumType(const EnumDecl *Decl) const {
  if (Decl->TypeForDecl) return QualType(Decl->TypeForDecl, 0);

  if (const EnumDecl *PrevDecl = Decl->getPreviousDecl())
    if (PrevDecl->TypeForDecl)
      return QualType(Decl->TypeForDecl = PrevDecl->TypeForDecl, 0); 

  EnumType *newType = new (*this, TypeAlignment) EnumType(Decl);
  Decl->TypeForDecl = newType;
  Types.push_back(newType);
  return QualType(newType, 0);
}

QualType ASTContext::getAttributedType(AttributedType::Kind attrKind,
                                       QualType modifiedType,
                                       QualType equivalentType) {
  llvm::FoldingSetNodeID id;
  AttributedType::Profile(id, attrKind, modifiedType, equivalentType);

  void *insertPos = nullptr;
  AttributedType *type = AttributedTypes.FindNodeOrInsertPos(id, insertPos);
  if (type) return QualType(type, 0);

  QualType canon = getCanonicalType(equivalentType);
  type = new (*this, TypeAlignment)
           AttributedType(canon, attrKind, modifiedType, equivalentType);

  Types.push_back(type);
  AttributedTypes.InsertNode(type, insertPos);

  return QualType(type, 0);
}

/// \brief Retrieve a substitution-result type.
QualType
ASTContext::getSubstTemplateTypeParmType(const TemplateTypeParmType *Parm,
                                         QualType Replacement) const {
  assert(Replacement.isCanonical()
         && "replacement types must always be canonical");

  llvm::FoldingSetNodeID ID;
  SubstTemplateTypeParmType::Profile(ID, Parm, Replacement);
  void *InsertPos = nullptr;
  SubstTemplateTypeParmType *SubstParm
    = SubstTemplateTypeParmTypes.FindNodeOrInsertPos(ID, InsertPos);

  if (!SubstParm) {
    SubstParm = new (*this, TypeAlignment)
      SubstTemplateTypeParmType(Parm, Replacement);
    Types.push_back(SubstParm);
    SubstTemplateTypeParmTypes.InsertNode(SubstParm, InsertPos);
  }

  return QualType(SubstParm, 0);
}

/// \brief Retrieve a 
QualType ASTContext::getSubstTemplateTypeParmPackType(
                                          const TemplateTypeParmType *Parm,
                                              const TemplateArgument &ArgPack) {
#ifndef NDEBUG
  for (const auto &P : ArgPack.pack_elements()) {
    assert(P.getKind() == TemplateArgument::Type &&"Pack contains a non-type");
    assert(P.getAsType().isCanonical() && "Pack contains non-canonical type");
  }
#endif
  
  llvm::FoldingSetNodeID ID;
  SubstTemplateTypeParmPackType::Profile(ID, Parm, ArgPack);
  void *InsertPos = nullptr;
  if (SubstTemplateTypeParmPackType *SubstParm
        = SubstTemplateTypeParmPackTypes.FindNodeOrInsertPos(ID, InsertPos))
    return QualType(SubstParm, 0);
  
  QualType Canon;
  if (!Parm->isCanonicalUnqualified()) {
    Canon = getCanonicalType(QualType(Parm, 0));
    Canon = getSubstTemplateTypeParmPackType(cast<TemplateTypeParmType>(Canon),
                                             ArgPack);
    SubstTemplateTypeParmPackTypes.FindNodeOrInsertPos(ID, InsertPos);
  }

  SubstTemplateTypeParmPackType *SubstParm
    = new (*this, TypeAlignment) SubstTemplateTypeParmPackType(Parm, Canon,
                                                               ArgPack);
  Types.push_back(SubstParm);
  SubstTemplateTypeParmTypes.InsertNode(SubstParm, InsertPos);
  return QualType(SubstParm, 0);  
}

/// \brief Retrieve the template type parameter type for a template
/// parameter or parameter pack with the given depth, index, and (optionally)
/// name.
QualType ASTContext::getTemplateTypeParmType(unsigned Depth, unsigned Index,
                                             bool ParameterPack,
                                             TemplateTypeParmDecl *TTPDecl) const {
  llvm::FoldingSetNodeID ID;
  TemplateTypeParmType::Profile(ID, Depth, Index, ParameterPack, TTPDecl);
  void *InsertPos = nullptr;
  TemplateTypeParmType *TypeParm
    = TemplateTypeParmTypes.FindNodeOrInsertPos(ID, InsertPos);

  if (TypeParm)
    return QualType(TypeParm, 0);

  if (TTPDecl) {
    QualType Canon = getTemplateTypeParmType(Depth, Index, ParameterPack);
    TypeParm = new (*this, TypeAlignment) TemplateTypeParmType(TTPDecl, Canon);

    TemplateTypeParmType *TypeCheck 
      = TemplateTypeParmTypes.FindNodeOrInsertPos(ID, InsertPos);
    assert(!TypeCheck && "Template type parameter canonical type broken");
    (void)TypeCheck;
  } else
    TypeParm = new (*this, TypeAlignment)
      TemplateTypeParmType(Depth, Index, ParameterPack);

  Types.push_back(TypeParm);
  TemplateTypeParmTypes.InsertNode(TypeParm, InsertPos);

  return QualType(TypeParm, 0);
}

TypeSourceInfo *
ASTContext::getTemplateSpecializationTypeInfo(TemplateName Name,
                                              SourceLocation NameLoc,
                                        const TemplateArgumentListInfo &Args,
                                              QualType Underlying) const {
  assert(!Name.getAsDependentTemplateName() && 
         "No dependent template names here!");
  QualType TST = getTemplateSpecializationType(Name, Args, Underlying);

  TypeSourceInfo *DI = CreateTypeSourceInfo(TST);
  TemplateSpecializationTypeLoc TL =
      DI->getTypeLoc().castAs<TemplateSpecializationTypeLoc>();
  TL.setTemplateKeywordLoc(SourceLocation());
  TL.setTemplateNameLoc(NameLoc);
  TL.setLAngleLoc(Args.getLAngleLoc());
  TL.setRAngleLoc(Args.getRAngleLoc());
  for (unsigned i = 0, e = TL.getNumArgs(); i != e; ++i)
    TL.setArgLocInfo(i, Args[i].getLocInfo());
  return DI;
}

QualType
ASTContext::getTemplateSpecializationType(TemplateName Template,
                                          const TemplateArgumentListInfo &Args,
                                          QualType Underlying) const {
  assert(!Template.getAsDependentTemplateName() && 
         "No dependent template names here!");

  SmallVector<TemplateArgument, 4> ArgVec;
  ArgVec.reserve(Args.size());
  for (const TemplateArgumentLoc &Arg : Args.arguments())
    ArgVec.push_back(Arg.getArgument());

  return getTemplateSpecializationType(Template, ArgVec, Underlying);
}

#ifndef NDEBUG
static bool hasAnyPackExpansions(ArrayRef<TemplateArgument> Args) {
  for (const TemplateArgument &Arg : Args)
    if (Arg.isPackExpansion())
      return true;
  
  return true;
}
#endif

QualType
ASTContext::getTemplateSpecializationType(TemplateName Template,
                                          ArrayRef<TemplateArgument> Args,
                                          QualType Underlying) const {
  assert(!Template.getAsDependentTemplateName() && 
         "No dependent template names here!");
  // Look through qualified template names.
  if (QualifiedTemplateName *QTN = Template.getAsQualifiedTemplateName())
    Template = TemplateName(QTN->getTemplateDecl());
  
  bool IsTypeAlias = 
    Template.getAsTemplateDecl() &&
    isa<TypeAliasTemplateDecl>(Template.getAsTemplateDecl());
  QualType CanonType;
  if (!Underlying.isNull())
    CanonType = getCanonicalType(Underlying);
  else {
    // We can get here with an alias template when the specialization contains
    // a pack expansion that does not match up with a parameter pack.
    assert((!IsTypeAlias || hasAnyPackExpansions(Args)) &&
           "Caller must compute aliased type");
    IsTypeAlias = false;
    CanonType = getCanonicalTemplateSpecializationType(Template, Args);
  }

  // Allocate the (non-canonical) template specialization type, but don't
  // try to unique it: these types typically have location information that
  // we don't unique and don't want to lose.
  void *Mem = Allocate(sizeof(TemplateSpecializationType) +
                       sizeof(TemplateArgument) * Args.size() +
                       (IsTypeAlias? sizeof(QualType) : 0),
                       TypeAlignment);
  TemplateSpecializationType *Spec
    = new (Mem) TemplateSpecializationType(Template, Args, CanonType,
                                         IsTypeAlias ? Underlying : QualType());

  Types.push_back(Spec);
  return QualType(Spec, 0);
}

QualType ASTContext::getCanonicalTemplateSpecializationType(
    TemplateName Template, ArrayRef<TemplateArgument> Args) const {
  assert(!Template.getAsDependentTemplateName() && 
         "No dependent template names here!");

  // Look through qualified template names.
  if (QualifiedTemplateName *QTN = Template.getAsQualifiedTemplateName())
    Template = TemplateName(QTN->getTemplateDecl());
  
  // Build the canonical template specialization type.
  TemplateName CanonTemplate = getCanonicalTemplateName(Template);
  SmallVector<TemplateArgument, 4> CanonArgs;
  unsigned NumArgs = Args.size();
  CanonArgs.reserve(NumArgs);
  for (const TemplateArgument &Arg : Args)
    CanonArgs.push_back(getCanonicalTemplateArgument(Arg));

  // Determine whether this canonical template specialization type already
  // exists.
  llvm::FoldingSetNodeID ID;
  TemplateSpecializationType::Profile(ID, CanonTemplate,
                                      CanonArgs, *this);

  void *InsertPos = nullptr;
  TemplateSpecializationType *Spec
    = TemplateSpecializationTypes.FindNodeOrInsertPos(ID, InsertPos);

  if (!Spec) {
    // Allocate a new canonical template specialization type.
    void *Mem = Allocate((sizeof(TemplateSpecializationType) +
                          sizeof(TemplateArgument) * NumArgs),
                         TypeAlignment);
    Spec = new (Mem) TemplateSpecializationType(CanonTemplate,
                                                CanonArgs,
                                                QualType(), QualType());
    Types.push_back(Spec);
    TemplateSpecializationTypes.InsertNode(Spec, InsertPos);
  }

  assert(Spec->isDependentType() &&
         "Non-dependent template-id type must have a canonical type");
  return QualType(Spec, 0);
}

QualType
ASTContext::getElaboratedType(ElaboratedTypeKeyword Keyword,
                              NestedNameSpecifier *NNS,
                              QualType NamedType) const {
  llvm::FoldingSetNodeID ID;
  ElaboratedType::Profile(ID, Keyword, NNS, NamedType);

  void *InsertPos = nullptr;
  ElaboratedType *T = ElaboratedTypes.FindNodeOrInsertPos(ID, InsertPos);
  if (T)
    return QualType(T, 0);

  QualType Canon = NamedType;
  if (!Canon.isCanonical()) {
    Canon = getCanonicalType(NamedType);
    ElaboratedType *CheckT = ElaboratedTypes.FindNodeOrInsertPos(ID, InsertPos);
    assert(!CheckT && "Elaborated canonical type broken");
    (void)CheckT;
  }

  T = new (*this, TypeAlignment) ElaboratedType(Keyword, NNS, NamedType, Canon);
  Types.push_back(T);
  ElaboratedTypes.InsertNode(T, InsertPos);
  return QualType(T, 0);
}

QualType
ASTContext::getParenType(QualType InnerType) const {
  llvm::FoldingSetNodeID ID;
  ParenType::Profile(ID, InnerType);

  void *InsertPos = nullptr;
  ParenType *T = ParenTypes.FindNodeOrInsertPos(ID, InsertPos);
  if (T)
    return QualType(T, 0);

  QualType Canon = InnerType;
  if (!Canon.isCanonical()) {
    Canon = getCanonicalType(InnerType);
    ParenType *CheckT = ParenTypes.FindNodeOrInsertPos(ID, InsertPos);
    assert(!CheckT && "Paren canonical type broken");
    (void)CheckT;
  }

  T = new (*this, TypeAlignment) ParenType(InnerType, Canon);
  Types.push_back(T);
  ParenTypes.InsertNode(T, InsertPos);
  return QualType(T, 0);
}

QualType ASTContext::getDependentNameType(ElaboratedTypeKeyword Keyword,
                                          NestedNameSpecifier *NNS,
                                          const IdentifierInfo *Name,
                                          QualType Canon) const {
  if (Canon.isNull()) {
    NestedNameSpecifier *CanonNNS = getCanonicalNestedNameSpecifier(NNS);
    ElaboratedTypeKeyword CanonKeyword = Keyword;
    if (Keyword == ETK_None)
      CanonKeyword = ETK_Typename;
    
    if (CanonNNS != NNS || CanonKeyword != Keyword)
      Canon = getDependentNameType(CanonKeyword, CanonNNS, Name);
  }

  llvm::FoldingSetNodeID ID;
  DependentNameType::Profile(ID, Keyword, NNS, Name);

  void *InsertPos = nullptr;
  DependentNameType *T
    = DependentNameTypes.FindNodeOrInsertPos(ID, InsertPos);
  if (T)
    return QualType(T, 0);

  T = new (*this, TypeAlignment) DependentNameType(Keyword, NNS, Name, Canon);
  Types.push_back(T);
  DependentNameTypes.InsertNode(T, InsertPos);
  return QualType(T, 0);
}

QualType
ASTContext::getDependentTemplateSpecializationType(
                                 ElaboratedTypeKeyword Keyword,
                                 NestedNameSpecifier *NNS,
                                 const IdentifierInfo *Name,
                                 const TemplateArgumentListInfo &Args) const {
  // TODO: avoid this copy
  SmallVector<TemplateArgument, 16> ArgCopy;
  for (unsigned I = 0, E = Args.size(); I != E; ++I)
    ArgCopy.push_back(Args[I].getArgument());
  return getDependentTemplateSpecializationType(Keyword, NNS, Name, ArgCopy);
}

QualType
ASTContext::getDependentTemplateSpecializationType(
                                 ElaboratedTypeKeyword Keyword,
                                 NestedNameSpecifier *NNS,
                                 const IdentifierInfo *Name,
                                 ArrayRef<TemplateArgument> Args) const {
  assert((!NNS || NNS->isDependent()) && 
         "nested-name-specifier must be dependent");

  llvm::FoldingSetNodeID ID;
  DependentTemplateSpecializationType::Profile(ID, *this, Keyword, NNS,
                                               Name, Args);

  void *InsertPos = nullptr;
  DependentTemplateSpecializationType *T
    = DependentTemplateSpecializationTypes.FindNodeOrInsertPos(ID, InsertPos);
  if (T)
    return QualType(T, 0);

  NestedNameSpecifier *CanonNNS = getCanonicalNestedNameSpecifier(NNS);

  ElaboratedTypeKeyword CanonKeyword = Keyword;
  if (Keyword == ETK_None) CanonKeyword = ETK_Typename;

  bool AnyNonCanonArgs = false;
  unsigned NumArgs = Args.size();
  SmallVector<TemplateArgument, 16> CanonArgs(NumArgs);
  for (unsigned I = 0; I != NumArgs; ++I) {
    CanonArgs[I] = getCanonicalTemplateArgument(Args[I]);
    if (!CanonArgs[I].structurallyEquals(Args[I]))
      AnyNonCanonArgs = true;
  }

  QualType Canon;
  if (AnyNonCanonArgs || CanonNNS != NNS || CanonKeyword != Keyword) {
    Canon = getDependentTemplateSpecializationType(CanonKeyword, CanonNNS,
                                                   Name,
                                                   CanonArgs);

    // Find the insert position again.
    DependentTemplateSpecializationTypes.FindNodeOrInsertPos(ID, InsertPos);
  }

  void *Mem = Allocate((sizeof(DependentTemplateSpecializationType) +
                        sizeof(TemplateArgument) * NumArgs),
                       TypeAlignment);
  T = new (Mem) DependentTemplateSpecializationType(Keyword, NNS,
                                                    Name, Args, Canon);
  Types.push_back(T);
  DependentTemplateSpecializationTypes.InsertNode(T, InsertPos);
  return QualType(T, 0);
}

QualType ASTContext::getPackExpansionType(QualType Pattern,
                                          Optional<unsigned> NumExpansions) {
  llvm::FoldingSetNodeID ID;
  PackExpansionType::Profile(ID, Pattern, NumExpansions);

  assert(Pattern->containsUnexpandedParameterPack() &&
         "Pack expansions must expand one or more parameter packs");
  void *InsertPos = nullptr;
  PackExpansionType *T
    = PackExpansionTypes.FindNodeOrInsertPos(ID, InsertPos);
  if (T)
    return QualType(T, 0);

  QualType Canon;
  if (!Pattern.isCanonical()) {
    Canon = getCanonicalType(Pattern);
    // The canonical type might not contain an unexpanded parameter pack, if it
    // contains an alias template specialization which ignores one of its
    // parameters.
    if (Canon->containsUnexpandedParameterPack()) {
      Canon = getPackExpansionType(Canon, NumExpansions);

      // Find the insert position again, in case we inserted an element into
      // PackExpansionTypes and invalidated our insert position.
      PackExpansionTypes.FindNodeOrInsertPos(ID, InsertPos);
    }
  }

  T = new (*this, TypeAlignment)
      PackExpansionType(Pattern, Canon, NumExpansions);
  Types.push_back(T);
  PackExpansionTypes.InsertNode(T, InsertPos);
  return QualType(T, 0);
}

/// CmpProtocolNames - Comparison predicate for sorting protocols
/// alphabetically.
static int CmpProtocolNames(ObjCProtocolDecl *const *LHS,
                            ObjCProtocolDecl *const *RHS) {
  return DeclarationName::compare((*LHS)->getDeclName(), (*RHS)->getDeclName());
}

static bool areSortedAndUniqued(ArrayRef<ObjCProtocolDecl *> Protocols) {
  if (Protocols.empty()) return true;

  if (Protocols[0]->getCanonicalDecl() != Protocols[0])
    return false;
  
  for (unsigned i = 1; i != Protocols.size(); ++i)
    if (CmpProtocolNames(&Protocols[i - 1], &Protocols[i]) >= 0 ||
        Protocols[i]->getCanonicalDecl() != Protocols[i])
      return false;
  return true;
}

static void
SortAndUniqueProtocols(SmallVectorImpl<ObjCProtocolDecl *> &Protocols) {
  // Sort protocols, keyed by name.
  llvm::array_pod_sort(Protocols.begin(), Protocols.end(), CmpProtocolNames);

  // Canonicalize.
  for (ObjCProtocolDecl *&P : Protocols)
    P = P->getCanonicalDecl();

  // Remove duplicates.
  auto ProtocolsEnd = std::unique(Protocols.begin(), Protocols.end());
  Protocols.erase(ProtocolsEnd, Protocols.end());
}

QualType ASTContext::getObjCObjectType(QualType BaseType,
                                       ObjCProtocolDecl * const *Protocols,
                                       unsigned NumProtocols) const {
  return getObjCObjectType(BaseType, { },
                           llvm::makeArrayRef(Protocols, NumProtocols),
                           /*isKindOf=*/false);
}

QualType ASTContext::getObjCObjectType(
           QualType baseType,
           ArrayRef<QualType> typeArgs,
           ArrayRef<ObjCProtocolDecl *> protocols,
           bool isKindOf) const {
  // If the base type is an interface and there aren't any protocols or
  // type arguments to add, then the interface type will do just fine.
  if (typeArgs.empty() && protocols.empty() && !isKindOf &&
      isa<ObjCInterfaceType>(baseType))
    return baseType;

  // Look in the folding set for an existing type.
  llvm::FoldingSetNodeID ID;
  ObjCObjectTypeImpl::Profile(ID, baseType, typeArgs, protocols, isKindOf);
  void *InsertPos = nullptr;
  if (ObjCObjectType *QT = ObjCObjectTypes.FindNodeOrInsertPos(ID, InsertPos))
    return QualType(QT, 0);

  // Determine the type arguments to be used for canonicalization,
  // which may be explicitly specified here or written on the base
  // type.
  ArrayRef<QualType> effectiveTypeArgs = typeArgs;
  if (effectiveTypeArgs.empty()) {
    if (auto baseObject = baseType->getAs<ObjCObjectType>())
      effectiveTypeArgs = baseObject->getTypeArgs();
  }

  // Build the canonical type, which has the canonical base type and a
  // sorted-and-uniqued list of protocols and the type arguments
  // canonicalized.
  QualType canonical;
  bool typeArgsAreCanonical = std::all_of(effectiveTypeArgs.begin(),
                                          effectiveTypeArgs.end(),
                                          [&](QualType type) {
                                            return type.isCanonical();
                                          });
  bool protocolsSorted = areSortedAndUniqued(protocols);
  if (!typeArgsAreCanonical || !protocolsSorted || !baseType.isCanonical()) {
    // Determine the canonical type arguments.
    ArrayRef<QualType> canonTypeArgs;
    SmallVector<QualType, 4> canonTypeArgsVec;
    if (!typeArgsAreCanonical) {
      canonTypeArgsVec.reserve(effectiveTypeArgs.size());
      for (auto typeArg : effectiveTypeArgs)
        canonTypeArgsVec.push_back(getCanonicalType(typeArg));
      canonTypeArgs = canonTypeArgsVec;
    } else {
      canonTypeArgs = effectiveTypeArgs;
    }

    ArrayRef<ObjCProtocolDecl *> canonProtocols;
    SmallVector<ObjCProtocolDecl*, 8> canonProtocolsVec;
    if (!protocolsSorted) {
      canonProtocolsVec.append(protocols.begin(), protocols.end());
      SortAndUniqueProtocols(canonProtocolsVec);
      canonProtocols = canonProtocolsVec;
    } else {
      canonProtocols = protocols;
    }

    canonical = getObjCObjectType(getCanonicalType(baseType), canonTypeArgs,
                                  canonProtocols, isKindOf);

    // Regenerate InsertPos.
    ObjCObjectTypes.FindNodeOrInsertPos(ID, InsertPos);
  }

  unsigned size = sizeof(ObjCObjectTypeImpl);
  size += typeArgs.size() * sizeof(QualType);
  size += protocols.size() * sizeof(ObjCProtocolDecl *);
  void *mem = Allocate(size, TypeAlignment);
  ObjCObjectTypeImpl *T =
    new (mem) ObjCObjectTypeImpl(canonical, baseType, typeArgs, protocols,
                                 isKindOf);

  Types.push_back(T);
  ObjCObjectTypes.InsertNode(T, InsertPos);
  return QualType(T, 0);
}

/// Apply Objective-C protocol qualifiers to the given type.
/// If this is for the canonical type of a type parameter, we can apply
/// protocol qualifiers on the ObjCObjectPointerType.
QualType
ASTContext::applyObjCProtocolQualifiers(QualType type,
                  ArrayRef<ObjCProtocolDecl *> protocols, bool &hasError,
                  bool allowOnPointerType) const {
  hasError = false;

  if (const ObjCTypeParamType *objT =
      dyn_cast<ObjCTypeParamType>(type.getTypePtr())) {
    return getObjCTypeParamType(objT->getDecl(), protocols);
  }

  // Apply protocol qualifiers to ObjCObjectPointerType.
  if (allowOnPointerType) {
    if (const ObjCObjectPointerType *objPtr =
        dyn_cast<ObjCObjectPointerType>(type.getTypePtr())) {
      const ObjCObjectType *objT = objPtr->getObjectType();
      // Merge protocol lists and construct ObjCObjectType.
      SmallVector<ObjCProtocolDecl*, 8> protocolsVec;
      protocolsVec.append(objT->qual_begin(),
                          objT->qual_end());
      protocolsVec.append(protocols.begin(), protocols.end());
      ArrayRef<ObjCProtocolDecl *> protocols = protocolsVec;
      type = getObjCObjectType(
             objT->getBaseType(),
             objT->getTypeArgsAsWritten(),
             protocols,
             objT->isKindOfTypeAsWritten());
      return getObjCObjectPointerType(type);
    }
  }

  // Apply protocol qualifiers to ObjCObjectType.
  if (const ObjCObjectType *objT = dyn_cast<ObjCObjectType>(type.getTypePtr())){
    // FIXME: Check for protocols to which the class type is already
    // known to conform.

    return getObjCObjectType(objT->getBaseType(),
                             objT->getTypeArgsAsWritten(),
                             protocols,
                             objT->isKindOfTypeAsWritten());
  }

  // If the canonical type is ObjCObjectType, ...
  if (type->isObjCObjectType()) {
    // Silently overwrite any existing protocol qualifiers.
    // TODO: determine whether that's the right thing to do.

    // FIXME: Check for protocols to which the class type is already
    // known to conform.
    return getObjCObjectType(type, { }, protocols, false);
  }

  // id<protocol-list>
  if (type->isObjCIdType()) {
    const ObjCObjectPointerType *objPtr = type->castAs<ObjCObjectPointerType>();
    type = getObjCObjectType(ObjCBuiltinIdTy, { }, protocols,
                                 objPtr->isKindOfType());
    return getObjCObjectPointerType(type);
  }

  // Class<protocol-list>
  if (type->isObjCClassType()) {
    const ObjCObjectPointerType *objPtr = type->castAs<ObjCObjectPointerType>();
    type = getObjCObjectType(ObjCBuiltinClassTy, { }, protocols,
                                 objPtr->isKindOfType());
    return getObjCObjectPointerType(type);
  }

  hasError = true;
  return type;
}

QualType
ASTContext::getObjCTypeParamType(const ObjCTypeParamDecl *Decl,
                           ArrayRef<ObjCProtocolDecl *> protocols,
                           QualType Canonical) const {
  // Look in the folding set for an existing type.
  llvm::FoldingSetNodeID ID;
  ObjCTypeParamType::Profile(ID, Decl, protocols);
  void *InsertPos = nullptr;
  if (ObjCTypeParamType *TypeParam =
      ObjCTypeParamTypes.FindNodeOrInsertPos(ID, InsertPos))
    return QualType(TypeParam, 0);

  if (Canonical.isNull()) {
    // We canonicalize to the underlying type.
    Canonical = getCanonicalType(Decl->getUnderlyingType());
    if (!protocols.empty()) {
      // Apply the protocol qualifers.
      bool hasError;
      Canonical = applyObjCProtocolQualifiers(Canonical, protocols, hasError,
          true/*allowOnPointerType*/);
      assert(!hasError && "Error when apply protocol qualifier to bound type");
    }
  }

  unsigned size = sizeof(ObjCTypeParamType);
  size += protocols.size() * sizeof(ObjCProtocolDecl *);
  void *mem = Allocate(size, TypeAlignment);
  ObjCTypeParamType *newType = new (mem)
    ObjCTypeParamType(Decl, Canonical, protocols);

  Types.push_back(newType);
  ObjCTypeParamTypes.InsertNode(newType, InsertPos);
  return QualType(newType, 0);
}

/// ObjCObjectAdoptsQTypeProtocols - Checks that protocols in IC's
/// protocol list adopt all protocols in QT's qualified-id protocol
/// list.
bool ASTContext::ObjCObjectAdoptsQTypeProtocols(QualType QT,
                                                ObjCInterfaceDecl *IC) {
  if (!QT->isObjCQualifiedIdType())
    return false;
  
  if (const ObjCObjectPointerType *OPT = QT->getAs<ObjCObjectPointerType>()) {
    // If both the right and left sides have qualifiers.
    for (auto *Proto : OPT->quals()) {
      if (!IC->ClassImplementsProtocol(Proto, false))
        return false;
    }
    return true;
  }
  return false;
}

/// QIdProtocolsAdoptObjCObjectProtocols - Checks that protocols in
/// QT's qualified-id protocol list adopt all protocols in IDecl's list
/// of protocols.
bool ASTContext::QIdProtocolsAdoptObjCObjectProtocols(QualType QT,
                                                ObjCInterfaceDecl *IDecl) {
  if (!QT->isObjCQualifiedIdType())
    return false;
  const ObjCObjectPointerType *OPT = QT->getAs<ObjCObjectPointerType>();
  if (!OPT)
    return false;
  if (!IDecl->hasDefinition())
    return false;
  llvm::SmallPtrSet<ObjCProtocolDecl *, 8> InheritedProtocols;
  CollectInheritedProtocols(IDecl, InheritedProtocols);
  if (InheritedProtocols.empty())
    return false;
  // Check that if every protocol in list of id<plist> conforms to a protcol
  // of IDecl's, then bridge casting is ok.
  bool Conforms = false;
  for (auto *Proto : OPT->quals()) {
    Conforms = false;
    for (auto *PI : InheritedProtocols) {
      if (ProtocolCompatibleWithProtocol(Proto, PI)) {
        Conforms = true;
        break;
      }
    }
    if (!Conforms)
      break;
  }
  if (Conforms)
    return true;
  
  for (auto *PI : InheritedProtocols) {
    // If both the right and left sides have qualifiers.
    bool Adopts = false;
    for (auto *Proto : OPT->quals()) {
      // return 'true' if 'PI' is in the inheritance hierarchy of Proto
      if ((Adopts = ProtocolCompatibleWithProtocol(PI, Proto)))
        break;
    }
    if (!Adopts)
      return false;
  }
  return true;
}

/// getObjCObjectPointerType - Return a ObjCObjectPointerType type for
/// the given object type.
QualType ASTContext::getObjCObjectPointerType(QualType ObjectT) const {
  llvm::FoldingSetNodeID ID;
  ObjCObjectPointerType::Profile(ID, ObjectT);

  void *InsertPos = nullptr;
  if (ObjCObjectPointerType *QT =
              ObjCObjectPointerTypes.FindNodeOrInsertPos(ID, InsertPos))
    return QualType(QT, 0);

  // Find the canonical object type.
  QualType Canonical;
  if (!ObjectT.isCanonical()) {
    Canonical = getObjCObjectPointerType(getCanonicalType(ObjectT));

    // Regenerate InsertPos.
    ObjCObjectPointerTypes.FindNodeOrInsertPos(ID, InsertPos);
  }

  // No match.
  void *Mem = Allocate(sizeof(ObjCObjectPointerType), TypeAlignment);
  ObjCObjectPointerType *QType =
    new (Mem) ObjCObjectPointerType(Canonical, ObjectT);

  Types.push_back(QType);
  ObjCObjectPointerTypes.InsertNode(QType, InsertPos);
  return QualType(QType, 0);
}

/// getObjCInterfaceType - Return the unique reference to the type for the
/// specified ObjC interface decl. The list of protocols is optional.
QualType ASTContext::getObjCInterfaceType(const ObjCInterfaceDecl *Decl,
                                          ObjCInterfaceDecl *PrevDecl) const {
  if (Decl->TypeForDecl)
    return QualType(Decl->TypeForDecl, 0);

  if (PrevDecl) {
    assert(PrevDecl->TypeForDecl && "previous decl has no TypeForDecl");
    Decl->TypeForDecl = PrevDecl->TypeForDecl;
    return QualType(PrevDecl->TypeForDecl, 0);
  }

  // Prefer the definition, if there is one.
  if (const ObjCInterfaceDecl *Def = Decl->getDefinition())
    Decl = Def;
  
  void *Mem = Allocate(sizeof(ObjCInterfaceType), TypeAlignment);
  ObjCInterfaceType *T = new (Mem) ObjCInterfaceType(Decl);
  Decl->TypeForDecl = T;
  Types.push_back(T);
  return QualType(T, 0);
}

/// getTypeOfExprType - Unlike many "get<Type>" functions, we can't unique
/// TypeOfExprType AST's (since expression's are never shared). For example,
/// multiple declarations that refer to "typeof(x)" all contain different
/// DeclRefExpr's. This doesn't effect the type checker, since it operates
/// on canonical type's (which are always unique).
QualType ASTContext::getTypeOfExprType(Expr *tofExpr) const {
  TypeOfExprType *toe;
  if (tofExpr->isTypeDependent()) {
    llvm::FoldingSetNodeID ID;
    DependentTypeOfExprType::Profile(ID, *this, tofExpr);

    void *InsertPos = nullptr;
    DependentTypeOfExprType *Canon
      = DependentTypeOfExprTypes.FindNodeOrInsertPos(ID, InsertPos);
    if (Canon) {
      // We already have a "canonical" version of an identical, dependent
      // typeof(expr) type. Use that as our canonical type.
      toe = new (*this, TypeAlignment) TypeOfExprType(tofExpr,
                                          QualType((TypeOfExprType*)Canon, 0));
    } else {
      // Build a new, canonical typeof(expr) type.
      Canon
        = new (*this, TypeAlignment) DependentTypeOfExprType(*this, tofExpr);
      DependentTypeOfExprTypes.InsertNode(Canon, InsertPos);
      toe = Canon;
    }
  } else {
    QualType Canonical = getCanonicalType(tofExpr->getType());
    toe = new (*this, TypeAlignment) TypeOfExprType(tofExpr, Canonical);
  }
  Types.push_back(toe);
  return QualType(toe, 0);
}

/// getTypeOfType -  Unlike many "get<Type>" functions, we don't unique
/// TypeOfType nodes. The only motivation to unique these nodes would be
/// memory savings. Since typeof(t) is fairly uncommon, space shouldn't be
/// an issue. This doesn't affect the type checker, since it operates
/// on canonical types (which are always unique).
QualType ASTContext::getTypeOfType(QualType tofType) const {
  QualType Canonical = getCanonicalType(tofType);
  TypeOfType *tot = new (*this, TypeAlignment) TypeOfType(tofType, Canonical);
  Types.push_back(tot);
  return QualType(tot, 0);
}

/// \brief Unlike many "get<Type>" functions, we don't unique DecltypeType
/// nodes. This would never be helpful, since each such type has its own
/// expression, and would not give a significant memory saving, since there
/// is an Expr tree under each such type.
QualType ASTContext::getDecltypeType(Expr *e, QualType UnderlyingType) const {
  DecltypeType *dt;

  // C++11 [temp.type]p2:
  //   If an expression e involves a template parameter, decltype(e) denotes a
  //   unique dependent type. Two such decltype-specifiers refer to the same
  //   type only if their expressions are equivalent (14.5.6.1).
  if (e->isInstantiationDependent()) {
    llvm::FoldingSetNodeID ID;
    DependentDecltypeType::Profile(ID, *this, e);

    void *InsertPos = nullptr;
    DependentDecltypeType *Canon
      = DependentDecltypeTypes.FindNodeOrInsertPos(ID, InsertPos);
    if (!Canon) {
      // Build a new, canonical decltype(expr) type.
      Canon = new (*this, TypeAlignment) DependentDecltypeType(*this, e);
      DependentDecltypeTypes.InsertNode(Canon, InsertPos);
    }
    dt = new (*this, TypeAlignment)
        DecltypeType(e, UnderlyingType, QualType((DecltypeType *)Canon, 0));
  } else {
    dt = new (*this, TypeAlignment)
        DecltypeType(e, UnderlyingType, getCanonicalType(UnderlyingType));
  }
  Types.push_back(dt);
  return QualType(dt, 0);
}

/// getUnaryTransformationType - We don't unique these, since the memory
/// savings are minimal and these are rare.
QualType ASTContext::getUnaryTransformType(QualType BaseType,
                                           QualType UnderlyingType,
                                           UnaryTransformType::UTTKind Kind)
    const {
  UnaryTransformType *ut = nullptr;

  if (BaseType->isDependentType()) {
    // Look in the folding set for an existing type.
    llvm::FoldingSetNodeID ID;
    DependentUnaryTransformType::Profile(ID, getCanonicalType(BaseType), Kind);

    void *InsertPos = nullptr;
    DependentUnaryTransformType *Canon
      = DependentUnaryTransformTypes.FindNodeOrInsertPos(ID, InsertPos);

    if (!Canon) {
      // Build a new, canonical __underlying_type(type) type.
      Canon = new (*this, TypeAlignment)
             DependentUnaryTransformType(*this, getCanonicalType(BaseType),
                                         Kind);
      DependentUnaryTransformTypes.InsertNode(Canon, InsertPos);
    }
    ut = new (*this, TypeAlignment) UnaryTransformType (BaseType,
                                                        QualType(), Kind,
                                                        QualType(Canon, 0));
  } else {
    QualType CanonType = getCanonicalType(UnderlyingType);
    ut = new (*this, TypeAlignment) UnaryTransformType (BaseType,
                                                        UnderlyingType, Kind,
                                                        CanonType);
  }
  Types.push_back(ut);
  return QualType(ut, 0);
}

/// getAutoType - Return the uniqued reference to the 'auto' type which has been
/// deduced to the given type, or to the canonical undeduced 'auto' type, or the
/// canonical deduced-but-dependent 'auto' type.
QualType ASTContext::getAutoType(QualType DeducedType, AutoTypeKeyword Keyword,
                                 bool IsDependent) const {
  if (DeducedType.isNull() && Keyword == AutoTypeKeyword::Auto && !IsDependent)
    return getAutoDeductType();

  // Look in the folding set for an existing type.
  void *InsertPos = nullptr;
  llvm::FoldingSetNodeID ID;
  AutoType::Profile(ID, DeducedType, Keyword, IsDependent);
  if (AutoType *AT = AutoTypes.FindNodeOrInsertPos(ID, InsertPos))
    return QualType(AT, 0);

  AutoType *AT = new (*this, TypeAlignment) AutoType(DeducedType,
                                                     Keyword,
                                                     IsDependent);
  Types.push_back(AT);
  if (InsertPos)
    AutoTypes.InsertNode(AT, InsertPos);
  return QualType(AT, 0);
}

/// getAtomicType - Return the uniqued reference to the atomic type for
/// the given value type.
QualType ASTContext::getAtomicType(QualType T) const {
  // Unique pointers, to guarantee there is only one pointer of a particular
  // structure.
  llvm::FoldingSetNodeID ID;
  AtomicType::Profile(ID, T);

  void *InsertPos = nullptr;
  if (AtomicType *AT = AtomicTypes.FindNodeOrInsertPos(ID, InsertPos))
    return QualType(AT, 0);

  // If the atomic value type isn't canonical, this won't be a canonical type
  // either, so fill in the canonical type field.
  QualType Canonical;
  if (!T.isCanonical()) {
    Canonical = getAtomicType(getCanonicalType(T));

    // Get the new insert position for the node we care about.
    AtomicType *NewIP = AtomicTypes.FindNodeOrInsertPos(ID, InsertPos);
    assert(!NewIP && "Shouldn't be in the map!"); (void)NewIP;
  }
  AtomicType *New = new (*this, TypeAlignment) AtomicType(T, Canonical);
  Types.push_back(New);
  AtomicTypes.InsertNode(New, InsertPos);
  return QualType(New, 0);
}

/// getAutoDeductType - Get type pattern for deducing against 'auto'.
QualType ASTContext::getAutoDeductType() const {
  if (AutoDeductTy.isNull())
    AutoDeductTy = QualType(
      new (*this, TypeAlignment) AutoType(QualType(), AutoTypeKeyword::Auto,
                                          /*dependent*/false),
      0);
  return AutoDeductTy;
}

/// getAutoRRefDeductType - Get type pattern for deducing against 'auto &&'.
QualType ASTContext::getAutoRRefDeductType() const {
  if (AutoRRefDeductTy.isNull())
    AutoRRefDeductTy = getRValueReferenceType(getAutoDeductType());
  assert(!AutoRRefDeductTy.isNull() && "can't build 'auto &&' pattern");
  return AutoRRefDeductTy;
}

/// getTagDeclType - Return the unique reference to the type for the
/// specified TagDecl (struct/union/class/enum) decl.
QualType ASTContext::getTagDeclType(const TagDecl *Decl) const {
  assert (Decl);
  // FIXME: What is the design on getTagDeclType when it requires casting
  // away const?  mutable?
  return getTypeDeclType(const_cast<TagDecl*>(Decl));
}

/// getSizeType - Return the unique type for "size_t" (C99 7.17), the result
/// of the sizeof operator (C99 6.5.3.4p4). The value is target dependent and
/// needs to agree with the definition in <stddef.h>.
CanQualType ASTContext::getSizeType() const {
  return getFromTargetType(Target->getSizeType());
}

/// getIntMaxType - Return the unique type for "intmax_t" (C99 7.18.1.5).
CanQualType ASTContext::getIntMaxType() const {
  return getFromTargetType(Target->getIntMaxType());
}

/// getUIntMaxType - Return the unique type for "uintmax_t" (C99 7.18.1.5).
CanQualType ASTContext::getUIntMaxType() const {
  return getFromTargetType(Target->getUIntMaxType());
}

/// getSignedWCharType - Return the type of "signed wchar_t".
/// Used when in C++, as a GCC extension.
QualType ASTContext::getSignedWCharType() const {
  // FIXME: derive from "Target" ?
  return WCharTy;
}

/// getUnsignedWCharType - Return the type of "unsigned wchar_t".
/// Used when in C++, as a GCC extension.
QualType ASTContext::getUnsignedWCharType() const {
  // FIXME: derive from "Target" ?
  return UnsignedIntTy;
}

QualType ASTContext::getIntPtrType() const {
  return getFromTargetType(Target->getIntPtrType());
}

QualType ASTContext::getUIntPtrType() const {
  return getCorrespondingUnsignedType(getIntPtrType());
}

/// getPointerDiffType - Return the unique type for "ptrdiff_t" (C99 7.17)
/// defined in <stddef.h>. Pointer - pointer requires this (C99 6.5.6p9).
QualType ASTContext::getPointerDiffType() const {
  return getFromTargetType(Target->getPtrDiffType(0));
}

/// \brief Return the unique type for "pid_t" defined in
/// <sys/types.h>. We need this to compute the correct type for vfork().
QualType ASTContext::getProcessIDType() const {
  return getFromTargetType(Target->getProcessIDType());
}

//===----------------------------------------------------------------------===//
//                              Type Operators
//===----------------------------------------------------------------------===//

CanQualType ASTContext::getCanonicalParamType(QualType T) const {
  // Push qualifiers into arrays, and then discard any remaining
  // qualifiers.
  T = getCanonicalType(T);
  T = getVariableArrayDecayedType(T);
  const Type *Ty = T.getTypePtr();
  QualType Result;
  if (isa<ArrayType>(Ty)) {
    Result = getArrayDecayedType(QualType(Ty,0));
  } else if (isa<FunctionType>(Ty)) {
    Result = getPointerType(QualType(Ty, 0));
  } else {
    Result = QualType(Ty, 0);
  }

  return CanQualType::CreateUnsafe(Result);
}

QualType ASTContext::getUnqualifiedArrayType(QualType type,
                                             Qualifiers &quals) {
  SplitQualType splitType = type.getSplitUnqualifiedType();

  // FIXME: getSplitUnqualifiedType() actually walks all the way to
  // the unqualified desugared type and then drops it on the floor.
  // We then have to strip that sugar back off with
  // getUnqualifiedDesugaredType(), which is silly.
  const ArrayType *AT =
    dyn_cast<ArrayType>(splitType.Ty->getUnqualifiedDesugaredType());

  // If we don't have an array, just use the results in splitType.
  if (!AT) {
    quals = splitType.Quals;
    return QualType(splitType.Ty, 0);
  }

  // Otherwise, recurse on the array's element type.
  QualType elementType = AT->getElementType();
  QualType unqualElementType = getUnqualifiedArrayType(elementType, quals);

  // If that didn't change the element type, AT has no qualifiers, so we
  // can just use the results in splitType.
  if (elementType == unqualElementType) {
    assert(quals.empty()); // from the recursive call
    quals = splitType.Quals;
    return QualType(splitType.Ty, 0);
  }

  // Otherwise, add in the qualifiers from the outermost type, then
  // build the type back up.
  quals.addConsistentQualifiers(splitType.Quals);

  if (const ConstantArrayType *CAT = dyn_cast<ConstantArrayType>(AT)) {
    return getConstantArrayType(unqualElementType, CAT->getSize(),
                                CAT->getSizeModifier(), 0);
  }

  if (const IncompleteArrayType *IAT = dyn_cast<IncompleteArrayType>(AT)) {
    return getIncompleteArrayType(unqualElementType, IAT->getSizeModifier(), 0);
  }

  if (const VariableArrayType *VAT = dyn_cast<VariableArrayType>(AT)) {
    return getVariableArrayType(unqualElementType,
                                VAT->getSizeExpr(),
                                VAT->getSizeModifier(),
                                VAT->getIndexTypeCVRQualifiers(),
                                VAT->getBracketsRange());
  }

  const DependentSizedArrayType *DSAT = cast<DependentSizedArrayType>(AT);
  return getDependentSizedArrayType(unqualElementType, DSAT->getSizeExpr(),
                                    DSAT->getSizeModifier(), 0,
                                    SourceRange());
}

/// UnwrapSimilarPointerTypes - If T1 and T2 are pointer types  that
/// may be similar (C++ 4.4), replaces T1 and T2 with the type that
/// they point to and return true. If T1 and T2 aren't pointer types
/// or pointer-to-member types, or if they are not similar at this
/// level, returns false and leaves T1 and T2 unchanged. Top-level
/// qualifiers on T1 and T2 are ignored. This function will typically
/// be called in a loop that successively "unwraps" pointer and
/// pointer-to-member types to compare them at each level.
bool ASTContext::UnwrapSimilarPointerTypes(QualType &T1, QualType &T2) {
  const PointerType *T1PtrType = T1->getAs<PointerType>(),
                    *T2PtrType = T2->getAs<PointerType>();
  if (T1PtrType && T2PtrType) {
    T1 = T1PtrType->getPointeeType();
    T2 = T2PtrType->getPointeeType();
    return true;
  }
  
  const MemberPointerType *T1MPType = T1->getAs<MemberPointerType>(),
                          *T2MPType = T2->getAs<MemberPointerType>();
  if (T1MPType && T2MPType && 
      hasSameUnqualifiedType(QualType(T1MPType->getClass(), 0), 
                             QualType(T2MPType->getClass(), 0))) {
    T1 = T1MPType->getPointeeType();
    T2 = T2MPType->getPointeeType();
    return true;
  }
  
  if (getLangOpts().ObjC1) {
    const ObjCObjectPointerType *T1OPType = T1->getAs<ObjCObjectPointerType>(),
                                *T2OPType = T2->getAs<ObjCObjectPointerType>();
    if (T1OPType && T2OPType) {
      T1 = T1OPType->getPointeeType();
      T2 = T2OPType->getPointeeType();
      return true;
    }
  }
  
  // FIXME: Block pointers, too?
  
  return false;
}

DeclarationNameInfo
ASTContext::getNameForTemplate(TemplateName Name,
                               SourceLocation NameLoc) const {
  switch (Name.getKind()) {
  case TemplateName::QualifiedTemplate:
  case TemplateName::Template:
    // DNInfo work in progress: CHECKME: what about DNLoc?
    return DeclarationNameInfo(Name.getAsTemplateDecl()->getDeclName(),
                               NameLoc);

  case TemplateName::OverloadedTemplate: {
    OverloadedTemplateStorage *Storage = Name.getAsOverloadedTemplate();
    // DNInfo work in progress: CHECKME: what about DNLoc?
    return DeclarationNameInfo((*Storage->begin())->getDeclName(), NameLoc);
  }

  case TemplateName::DependentTemplate: {
    DependentTemplateName *DTN = Name.getAsDependentTemplateName();
    DeclarationName DName;
    if (DTN->isIdentifier()) {
      DName = DeclarationNames.getIdentifier(DTN->getIdentifier());
      return DeclarationNameInfo(DName, NameLoc);
    } else {
      DName = DeclarationNames.getCXXOperatorName(DTN->getOperator());
      // DNInfo work in progress: FIXME: source locations?
      DeclarationNameLoc DNLoc;
      DNLoc.CXXOperatorName.BeginOpNameLoc = SourceLocation().getRawEncoding();
      DNLoc.CXXOperatorName.EndOpNameLoc = SourceLocation().getRawEncoding();
      return DeclarationNameInfo(DName, NameLoc, DNLoc);
    }
  }

  case TemplateName::SubstTemplateTemplateParm: {
    SubstTemplateTemplateParmStorage *subst
      = Name.getAsSubstTemplateTemplateParm();
    return DeclarationNameInfo(subst->getParameter()->getDeclName(),
                               NameLoc);
  }

  case TemplateName::SubstTemplateTemplateParmPack: {
    SubstTemplateTemplateParmPackStorage *subst
      = Name.getAsSubstTemplateTemplateParmPack();
    return DeclarationNameInfo(subst->getParameterPack()->getDeclName(),
                               NameLoc);
  }
  }

  llvm_unreachable("bad template name kind!");
}

TemplateName ASTContext::getCanonicalTemplateName(TemplateName Name) const {
  switch (Name.getKind()) {
  case TemplateName::QualifiedTemplate:
  case TemplateName::Template: {
    TemplateDecl *Template = Name.getAsTemplateDecl();
    if (TemplateTemplateParmDecl *TTP 
          = dyn_cast<TemplateTemplateParmDecl>(Template))
      Template = getCanonicalTemplateTemplateParmDecl(TTP);
  
    // The canonical template name is the canonical template declaration.
    return TemplateName(cast<TemplateDecl>(Template->getCanonicalDecl()));
  }

  case TemplateName::OverloadedTemplate:
    llvm_unreachable("cannot canonicalize overloaded template");

  case TemplateName::DependentTemplate: {
    DependentTemplateName *DTN = Name.getAsDependentTemplateName();
    assert(DTN && "Non-dependent template names must refer to template decls.");
    return DTN->CanonicalTemplateName;
  }

  case TemplateName::SubstTemplateTemplateParm: {
    SubstTemplateTemplateParmStorage *subst
      = Name.getAsSubstTemplateTemplateParm();
    return getCanonicalTemplateName(subst->getReplacement());
  }

  case TemplateName::SubstTemplateTemplateParmPack: {
    SubstTemplateTemplateParmPackStorage *subst
                                  = Name.getAsSubstTemplateTemplateParmPack();
    TemplateTemplateParmDecl *canonParameter
      = getCanonicalTemplateTemplateParmDecl(subst->getParameterPack());
    TemplateArgument canonArgPack
      = getCanonicalTemplateArgument(subst->getArgumentPack());
    return getSubstTemplateTemplateParmPack(canonParameter, canonArgPack);
  }
  }

  llvm_unreachable("bad template name!");
}

bool ASTContext::hasSameTemplateName(TemplateName X, TemplateName Y) {
  X = getCanonicalTemplateName(X);
  Y = getCanonicalTemplateName(Y);
  return X.getAsVoidPointer() == Y.getAsVoidPointer();
}

TemplateArgument
ASTContext::getCanonicalTemplateArgument(const TemplateArgument &Arg) const {
  switch (Arg.getKind()) {
    case TemplateArgument::Null:
      return Arg;

    case TemplateArgument::Expression:
      return Arg;

    case TemplateArgument::Declaration: {
      ValueDecl *D = cast<ValueDecl>(Arg.getAsDecl()->getCanonicalDecl());
      return TemplateArgument(D, Arg.getParamTypeForDecl());
    }

    case TemplateArgument::NullPtr:
      return TemplateArgument(getCanonicalType(Arg.getNullPtrType()),
                              /*isNullPtr*/true);

    case TemplateArgument::Template:
      return TemplateArgument(getCanonicalTemplateName(Arg.getAsTemplate()));

    case TemplateArgument::TemplateExpansion:
      return TemplateArgument(getCanonicalTemplateName(
                                         Arg.getAsTemplateOrTemplatePattern()),
                              Arg.getNumTemplateExpansions());

    case TemplateArgument::Integral:
      return TemplateArgument(Arg, getCanonicalType(Arg.getIntegralType()));

    case TemplateArgument::Type:
      return TemplateArgument(getCanonicalType(Arg.getAsType()));

    case TemplateArgument::Pack: {
      if (Arg.pack_size() == 0)
        return Arg;
      
      TemplateArgument *CanonArgs
        = new (*this) TemplateArgument[Arg.pack_size()];
      unsigned Idx = 0;
      for (TemplateArgument::pack_iterator A = Arg.pack_begin(),
                                        AEnd = Arg.pack_end();
           A != AEnd; (void)++A, ++Idx)
        CanonArgs[Idx] = getCanonicalTemplateArgument(*A);

      return TemplateArgument(llvm::makeArrayRef(CanonArgs, Arg.pack_size()));
    }
  }

  // Silence GCC warning
  llvm_unreachable("Unhandled template argument kind");
}

NestedNameSpecifier *
ASTContext::getCanonicalNestedNameSpecifier(NestedNameSpecifier *NNS) const {
  if (!NNS)
    return nullptr;

  switch (NNS->getKind()) {
  case NestedNameSpecifier::Identifier:
    // Canonicalize the prefix but keep the identifier the same.
    return NestedNameSpecifier::Create(*this,
                         getCanonicalNestedNameSpecifier(NNS->getPrefix()),
                                       NNS->getAsIdentifier());

  case NestedNameSpecifier::Namespace:
    // A namespace is canonical; build a nested-name-specifier with
    // this namespace and no prefix.
    return NestedNameSpecifier::Create(*this, nullptr,
                                 NNS->getAsNamespace()->getOriginalNamespace());

  case NestedNameSpecifier::NamespaceAlias:
    // A namespace is canonical; build a nested-name-specifier with
    // this namespace and no prefix.
    return NestedNameSpecifier::Create(*this, nullptr,
                                    NNS->getAsNamespaceAlias()->getNamespace()
                                                      ->getOriginalNamespace());

  case NestedNameSpecifier::TypeSpec:
  case NestedNameSpecifier::TypeSpecWithTemplate: {
    QualType T = getCanonicalType(QualType(NNS->getAsType(), 0));
    
    // If we have some kind of dependent-named type (e.g., "typename T::type"),
    // break it apart into its prefix and identifier, then reconsititute those
    // as the canonical nested-name-specifier. This is required to canonicalize
    // a dependent nested-name-specifier involving typedefs of dependent-name
    // types, e.g.,
    //   typedef typename T::type T1;
    //   typedef typename T1::type T2;
    if (const DependentNameType *DNT = T->getAs<DependentNameType>())
      return NestedNameSpecifier::Create(*this, DNT->getQualifier(), 
                           const_cast<IdentifierInfo *>(DNT->getIdentifier()));

    // Otherwise, just canonicalize the type, and force it to be a TypeSpec.
    // FIXME: Why are TypeSpec and TypeSpecWithTemplate distinct in the
    // first place?
    return NestedNameSpecifier::Create(*this, nullptr, false,
                                       const_cast<Type *>(T.getTypePtr()));
  }

  case NestedNameSpecifier::Global:
  case NestedNameSpecifier::Super:
    // The global specifier and __super specifer are canonical and unique.
    return NNS;
  }

  llvm_unreachable("Invalid NestedNameSpecifier::Kind!");
}

const ArrayType *ASTContext::getAsArrayType(QualType T) const {
  // Handle the non-qualified case efficiently.
  if (!T.hasLocalQualifiers()) {
    // Handle the common positive case fast.
    if (const ArrayType *AT = dyn_cast<ArrayType>(T))
      return AT;
  }

  // Handle the common negative case fast.
  if (!isa<ArrayType>(T.getCanonicalType()))
    return nullptr;

  // Apply any qualifiers from the array type to the element type.  This
  // implements C99 6.7.3p8: "If the specification of an array type includes
  // any type qualifiers, the element type is so qualified, not the array type."

  // If we get here, we either have type qualifiers on the type, or we have
  // sugar such as a typedef in the way.  If we have type qualifiers on the type
  // we must propagate them down into the element type.

  SplitQualType split = T.getSplitDesugaredType();
  Qualifiers qs = split.Quals;

  // If we have a simple case, just return now.
  const ArrayType *ATy = dyn_cast<ArrayType>(split.Ty);
  if (!ATy || qs.empty())
    return ATy;

  // Otherwise, we have an array and we have qualifiers on it.  Push the
  // qualifiers into the array element type and return a new array type.
  QualType NewEltTy = getQualifiedType(ATy->getElementType(), qs);

  if (const ConstantArrayType *CAT = dyn_cast<ConstantArrayType>(ATy))
    return cast<ArrayType>(getConstantArrayType(NewEltTy, CAT->getSize(),
                                                CAT->getSizeModifier(),
                                           CAT->getIndexTypeCVRQualifiers()));
  if (const IncompleteArrayType *IAT = dyn_cast<IncompleteArrayType>(ATy))
    return cast<ArrayType>(getIncompleteArrayType(NewEltTy,
                                                  IAT->getSizeModifier(),
                                           IAT->getIndexTypeCVRQualifiers()));

  if (const DependentSizedArrayType *DSAT
        = dyn_cast<DependentSizedArrayType>(ATy))
    return cast<ArrayType>(
                     getDependentSizedArrayType(NewEltTy,
                                                DSAT->getSizeExpr(),
                                                DSAT->getSizeModifier(),
                                              DSAT->getIndexTypeCVRQualifiers(),
                                                DSAT->getBracketsRange()));

  const VariableArrayType *VAT = cast<VariableArrayType>(ATy);
  return cast<ArrayType>(getVariableArrayType(NewEltTy,
                                              VAT->getSizeExpr(),
                                              VAT->getSizeModifier(),
                                              VAT->getIndexTypeCVRQualifiers(),
                                              VAT->getBracketsRange()));
}

QualType ASTContext::getAdjustedParameterType(QualType T) const {
  if (T->isArrayType() || T->isFunctionType())
    return getDecayedType(T);
  return T;
}

QualType ASTContext::getSignatureParameterType(QualType T) const {
  T = getVariableArrayDecayedType(T);
  T = getAdjustedParameterType(T);
  return T.getUnqualifiedType();
}

QualType ASTContext::getExceptionObjectType(QualType T) const {
  // C++ [except.throw]p3:
  //   A throw-expression initializes a temporary object, called the exception
  //   object, the type of which is determined by removing any top-level
  //   cv-qualifiers from the static type of the operand of throw and adjusting
  //   the type from "array of T" or "function returning T" to "pointer to T"
  //   or "pointer to function returning T", [...]
  T = getVariableArrayDecayedType(T);
  if (T->isArrayType() || T->isFunctionType())
    T = getDecayedType(T);
  return T.getUnqualifiedType();
}

/// getArrayDecayedType - Return the properly qualified result of decaying the
/// specified array type to a pointer.  This operation is non-trivial when
/// handling typedefs etc.  The canonical type of "T" must be an array type,
/// this returns a pointer to a properly qualified element of the array.
///
/// See C99 6.7.5.3p7 and C99 6.3.2.1p3.
QualType ASTContext::getArrayDecayedType(QualType Ty) const {
  // Get the element type with 'getAsArrayType' so that we don't lose any
  // typedefs in the element type of the array.  This also handles propagation
  // of type qualifiers from the array type into the element type if present
  // (C99 6.7.3p8).
  const ArrayType *PrettyArrayType = getAsArrayType(Ty);
  assert(PrettyArrayType && "Not an array type!");

  QualType PtrTy = getPointerType(PrettyArrayType->getElementType());

  // int x[restrict 4] ->  int *restrict
  QualType Result = getQualifiedType(PtrTy,
                                     PrettyArrayType->getIndexTypeQualifiers());

  // int x[_Nullable] -> int * _Nullable
  if (auto Nullability = Ty->getNullability(*this)) {
    Result = const_cast<ASTContext *>(this)->getAttributedType(
        AttributedType::getNullabilityAttrKind(*Nullability), Result, Result);
  }
  return Result;
}

QualType ASTContext::getBaseElementType(const ArrayType *array) const {
  return getBaseElementType(array->getElementType());
}

QualType ASTContext::getBaseElementType(QualType type) const {
  Qualifiers qs;
  while (true) {
    SplitQualType split = type.getSplitDesugaredType();
    const ArrayType *array = split.Ty->getAsArrayTypeUnsafe();
    if (!array) break;

    type = array->getElementType();
    qs.addConsistentQualifiers(split.Quals);
  }

  return getQualifiedType(type, qs);
}

/// getConstantArrayElementCount - Returns number of constant array elements.
uint64_t
ASTContext::getConstantArrayElementCount(const ConstantArrayType *CA)  const {
  uint64_t ElementCount = 1;
  do {
    ElementCount *= CA->getSize().getZExtValue();
    CA = dyn_cast_or_null<ConstantArrayType>(
      CA->getElementType()->getAsArrayTypeUnsafe());
  } while (CA);
  return ElementCount;
}

/// getFloatingRank - Return a relative rank for floating point types.
/// This routine will assert if passed a built-in type that isn't a float.
static FloatingRank getFloatingRank(QualType T) {
  if (const ComplexType *CT = T->getAs<ComplexType>())
    return getFloatingRank(CT->getElementType());

  assert(T->getAs<BuiltinType>() && "getFloatingRank(): not a floating type");
  switch (T->getAs<BuiltinType>()->getKind()) {
  default: llvm_unreachable("getFloatingRank(): not a floating type");
  case BuiltinType::Half:       return HalfRank;
  case BuiltinType::Float:      return FloatRank;
  case BuiltinType::Double:     return DoubleRank;
  case BuiltinType::LongDouble: return LongDoubleRank;
  case BuiltinType::Float128:   return Float128Rank;
  }
}

/// getFloatingTypeOfSizeWithinDomain - Returns a real floating
/// point or a complex type (based on typeDomain/typeSize).
/// 'typeDomain' is a real floating point or complex type.
/// 'typeSize' is a real floating point or complex type.
QualType ASTContext::getFloatingTypeOfSizeWithinDomain(QualType Size,
                                                       QualType Domain) const {
  FloatingRank EltRank = getFloatingRank(Size);
  if (Domain->isComplexType()) {
    switch (EltRank) {
    case HalfRank: llvm_unreachable("Complex half is not supported");
    case FloatRank:      return FloatComplexTy;
    case DoubleRank:     return DoubleComplexTy;
    case LongDoubleRank: return LongDoubleComplexTy;
    case Float128Rank:   return Float128ComplexTy;
    }
  }

  assert(Domain->isRealFloatingType() && "Unknown domain!");
  switch (EltRank) {
  case HalfRank:       return HalfTy;
  case FloatRank:      return FloatTy;
  case DoubleRank:     return DoubleTy;
  case LongDoubleRank: return LongDoubleTy;
  case Float128Rank:   return Float128Ty;
  }
  llvm_unreachable("getFloatingRank(): illegal value for rank");
}

/// getFloatingTypeOrder - Compare the rank of the two specified floating
/// point types, ignoring the domain of the type (i.e. 'double' ==
/// '_Complex double').  If LHS > RHS, return 1.  If LHS == RHS, return 0. If
/// LHS < RHS, return -1.
int ASTContext::getFloatingTypeOrder(QualType LHS, QualType RHS) const {
  FloatingRank LHSR = getFloatingRank(LHS);
  FloatingRank RHSR = getFloatingRank(RHS);

  if (LHSR == RHSR)
    return 0;
  if (LHSR > RHSR)
    return 1;
  return -1;
}

/// getIntegerRank - Return an integer conversion rank (C99 6.3.1.1p1). This
/// routine will assert if passed a built-in type that isn't an integer or enum,
/// or if it is not canonicalized.
unsigned ASTContext::getIntegerRank(const Type *T) const {
  assert(T->isCanonicalUnqualified() && "T should be canonicalized");

  switch (cast<BuiltinType>(T)->getKind()) {
  default: llvm_unreachable("getIntegerRank(): not a built-in integer");
  case BuiltinType::Bool:
    return 1 + (getIntWidth(BoolTy) << 3);
  case BuiltinType::Char_S:
  case BuiltinType::Char_U:
  case BuiltinType::SChar:
  case BuiltinType::UChar:
    return 2 + (getIntWidth(CharTy) << 3);
  case BuiltinType::Short:
  case BuiltinType::UShort:
    return 3 + (getIntWidth(ShortTy) << 3);
  case BuiltinType::Int:
  case BuiltinType::UInt:
    return 4 + (getIntWidth(IntTy) << 3);
  case BuiltinType::Long:
  case BuiltinType::ULong:
    return 5 + (getIntWidth(LongTy) << 3);
  case BuiltinType::LongLong:
  case BuiltinType::ULongLong:
    return 6 + (getIntWidth(LongLongTy) << 3);
  case BuiltinType::Int128:
  case BuiltinType::UInt128:
    return 7 + (getIntWidth(Int128Ty) << 3);
  }
}

/// \brief Whether this is a promotable bitfield reference according
/// to C99 6.3.1.1p2, bullet 2 (and GCC extensions).
///
/// \returns the type this bit-field will promote to, or NULL if no
/// promotion occurs.
QualType ASTContext::isPromotableBitField(Expr *E) const {
  if (E->isTypeDependent() || E->isValueDependent())
    return QualType();

  // FIXME: We should not do this unless E->refersToBitField() is true. This
  // matters in C where getSourceBitField() will find bit-fields for various
  // cases where the source expression is not a bit-field designator.

  FieldDecl *Field = E->getSourceBitField(); // FIXME: conditional bit-fields?
  if (!Field)
    return QualType();

  QualType FT = Field->getType();

  uint64_t BitWidth = Field->getBitWidthValue(*this);
  uint64_t IntSize = getTypeSize(IntTy);
  // C++ [conv.prom]p5:
  //   A prvalue for an integral bit-field can be converted to a prvalue of type
  //   int if int can represent all the values of the bit-field; otherwise, it
  //   can be converted to unsigned int if unsigned int can represent all the
  //   values of the bit-field. If the bit-field is larger yet, no integral
  //   promotion applies to it.
  // C11 6.3.1.1/2:
  //   [For a bit-field of type _Bool, int, signed int, or unsigned int:]
  //   If an int can represent all values of the original type (as restricted by
  //   the width, for a bit-field), the value is converted to an int; otherwise,
  //   it is converted to an unsigned int.
  //
  // FIXME: C does not permit promotion of a 'long : 3' bitfield to int.
  //        We perform that promotion here to match GCC and C++.
  if (BitWidth < IntSize)
    return IntTy;

  if (BitWidth == IntSize)
    return FT->isSignedIntegerType() ? IntTy : UnsignedIntTy;

  // Types bigger than int are not subject to promotions, and therefore act
  // like the base type. GCC has some weird bugs in this area that we
  // deliberately do not follow (GCC follows a pre-standard resolution to
  // C's DR315 which treats bit-width as being part of the type, and this leaks
  // into their semantics in some cases).
  return QualType();
}

/// getPromotedIntegerType - Returns the type that Promotable will
/// promote to: C99 6.3.1.1p2, assuming that Promotable is a promotable
/// integer type.
QualType ASTContext::getPromotedIntegerType(QualType Promotable) const {
  assert(!Promotable.isNull());
  assert(Promotable->isPromotableIntegerType());
  if (const EnumType *ET = Promotable->getAs<EnumType>())
    return ET->getDecl()->getPromotionType();

  if (const BuiltinType *BT = Promotable->getAs<BuiltinType>()) {
    // C++ [conv.prom]: A prvalue of type char16_t, char32_t, or wchar_t
    // (3.9.1) can be converted to a prvalue of the first of the following
    // types that can represent all the values of its underlying type:
    // int, unsigned int, long int, unsigned long int, long long int, or
    // unsigned long long int [...]
    // FIXME: Is there some better way to compute this?
    if (BT->getKind() == BuiltinType::WChar_S ||
        BT->getKind() == BuiltinType::WChar_U ||
        BT->getKind() == BuiltinType::Char16 ||
        BT->getKind() == BuiltinType::Char32) {
      bool FromIsSigned = BT->getKind() == BuiltinType::WChar_S;
      uint64_t FromSize = getTypeSize(BT);
      QualType PromoteTypes[] = { IntTy, UnsignedIntTy, LongTy, UnsignedLongTy,
                                  LongLongTy, UnsignedLongLongTy };
      for (size_t Idx = 0; Idx < llvm::array_lengthof(PromoteTypes); ++Idx) {
        uint64_t ToSize = getTypeSize(PromoteTypes[Idx]);
        if (FromSize < ToSize ||
            (FromSize == ToSize &&
             FromIsSigned == PromoteTypes[Idx]->isSignedIntegerType()))
          return PromoteTypes[Idx];
      }
      llvm_unreachable("char type should fit into long long");
    }
  }

  // At this point, we should have a signed or unsigned integer type.
  if (Promotable->isSignedIntegerType())
    return IntTy;
  uint64_t PromotableSize = getIntWidth(Promotable);
  uint64_t IntSize = getIntWidth(IntTy);
  assert(Promotable->isUnsignedIntegerType() && PromotableSize <= IntSize);
  return (PromotableSize != IntSize) ? IntTy : UnsignedIntTy;
}

/// \brief Recurses in pointer/array types until it finds an objc retainable
/// type and returns its ownership.
Qualifiers::ObjCLifetime ASTContext::getInnerObjCOwnership(QualType T) const {
  while (!T.isNull()) {
    if (T.getObjCLifetime() != Qualifiers::OCL_None)
      return T.getObjCLifetime();
    if (T->isArrayType())
      T = getBaseElementType(T);
    else if (const PointerType *PT = T->getAs<PointerType>())
      T = PT->getPointeeType();
    else if (const ReferenceType *RT = T->getAs<ReferenceType>())
      T = RT->getPointeeType();
    else
      break;
  }

  return Qualifiers::OCL_None;
}

static const Type *getIntegerTypeForEnum(const EnumType *ET) {
  // Incomplete enum types are not treated as integer types.
  // FIXME: In C++, enum types are never integer types.
  if (ET->getDecl()->isComplete() && !ET->getDecl()->isScoped())
    return ET->getDecl()->getIntegerType().getTypePtr();
  return nullptr;
}

/// getIntegerTypeOrder - Returns the highest ranked integer type:
/// C99 6.3.1.8p1.  If LHS > RHS, return 1.  If LHS == RHS, return 0. If
/// LHS < RHS, return -1.
int ASTContext::getIntegerTypeOrder(QualType LHS, QualType RHS) const {
  const Type *LHSC = getCanonicalType(LHS).getTypePtr();
  const Type *RHSC = getCanonicalType(RHS).getTypePtr();

  // Unwrap enums to their underlying type.
  if (const EnumType *ET = dyn_cast<EnumType>(LHSC))
    LHSC = getIntegerTypeForEnum(ET);
  if (const EnumType *ET = dyn_cast<EnumType>(RHSC))
    RHSC = getIntegerTypeForEnum(ET);

  if (LHSC == RHSC) return 0;

  bool LHSUnsigned = LHSC->isUnsignedIntegerType();
  bool RHSUnsigned = RHSC->isUnsignedIntegerType();

  unsigned LHSRank = getIntegerRank(LHSC);
  unsigned RHSRank = getIntegerRank(RHSC);

  if (LHSUnsigned == RHSUnsigned) {  // Both signed or both unsigned.
    if (LHSRank == RHSRank) return 0;
    return LHSRank > RHSRank ? 1 : -1;
  }

  // Otherwise, the LHS is signed and the RHS is unsigned or visa versa.
  if (LHSUnsigned) {
    // If the unsigned [LHS] type is larger, return it.
    if (LHSRank >= RHSRank)
      return 1;

    // If the signed type can represent all values of the unsigned type, it
    // wins.  Because we are dealing with 2's complement and types that are
    // powers of two larger than each other, this is always safe.
    return -1;
  }

  // If the unsigned [RHS] type is larger, return it.
  if (RHSRank >= LHSRank)
    return -1;

  // If the signed type can represent all values of the unsigned type, it
  // wins.  Because we are dealing with 2's complement and types that are
  // powers of two larger than each other, this is always safe.
  return 1;
}

TypedefDecl *ASTContext::getCFConstantStringDecl() const {
  if (!CFConstantStringTypeDecl) {
    assert(!CFConstantStringTagDecl &&
           "tag and typedef should be initialized together");
    CFConstantStringTagDecl = buildImplicitRecord("__NSConstantString_tag");
    CFConstantStringTagDecl->startDefinition();

    QualType FieldTypes[4];
    const char *FieldNames[4];

    // const int *isa;
    FieldTypes[0] = getPointerType(IntTy.withConst());
    FieldNames[0] = "isa";
    // int flags;
    FieldTypes[1] = IntTy;
    FieldNames[1] = "flags";
    // const char *str;
    FieldTypes[2] = getPointerType(CharTy.withConst());
    FieldNames[2] = "str";
    // long length;
    FieldTypes[3] = LongTy;
    FieldNames[3] = "length";

    // Create fields
    for (unsigned i = 0; i < 4; ++i) {
      FieldDecl *Field = FieldDecl::Create(*this, CFConstantStringTagDecl,
                                           SourceLocation(),
                                           SourceLocation(),
                                           &Idents.get(FieldNames[i]),
                                           FieldTypes[i], /*TInfo=*/nullptr,
                                           /*BitWidth=*/nullptr,
                                           /*Mutable=*/false,
                                           ICIS_NoInit);
      Field->setAccess(AS_public);
      CFConstantStringTagDecl->addDecl(Field);
    }

    CFConstantStringTagDecl->completeDefinition();
    // This type is designed to be compatible with NSConstantString, but cannot
    // use the same name, since NSConstantString is an interface.
    auto tagType = getTagDeclType(CFConstantStringTagDecl);
    CFConstantStringTypeDecl =
        buildImplicitTypedef(tagType, "__NSConstantString");
  }

  return CFConstantStringTypeDecl;
}

RecordDecl *ASTContext::getCFConstantStringTagDecl() const {
  if (!CFConstantStringTagDecl)
    getCFConstantStringDecl(); // Build the tag and the typedef.
  return CFConstantStringTagDecl;
}

// getCFConstantStringType - Return the type used for constant CFStrings.
QualType ASTContext::getCFConstantStringType() const {
  return getTypedefType(getCFConstantStringDecl());
}

QualType ASTContext::getObjCSuperType() const {
  if (ObjCSuperType.isNull()) {
    RecordDecl *ObjCSuperTypeDecl = buildImplicitRecord("objc_super");
    TUDecl->addDecl(ObjCSuperTypeDecl);
    ObjCSuperType = getTagDeclType(ObjCSuperTypeDecl);
  }
  return ObjCSuperType;
}

void ASTContext::setCFConstantStringType(QualType T) {
  const TypedefType *TD = T->getAs<TypedefType>();
  assert(TD && "Invalid CFConstantStringType");
  CFConstantStringTypeDecl = cast<TypedefDecl>(TD->getDecl());
  auto TagType =
      CFConstantStringTypeDecl->getUnderlyingType()->getAs<RecordType>();
  assert(TagType && "Invalid CFConstantStringType");
  CFConstantStringTagDecl = TagType->getDecl();
}

QualType ASTContext::getBlockDescriptorType() const {
  if (BlockDescriptorType)
    return getTagDeclType(BlockDescriptorType);

  RecordDecl *RD;
  // FIXME: Needs the FlagAppleBlock bit.
  RD = buildImplicitRecord("__block_descriptor");
  RD->startDefinition();

  QualType FieldTypes[] = {
    UnsignedLongTy,
    UnsignedLongTy,
  };

  static const char *const FieldNames[] = {
    "reserved",
    "Size"
  };

  for (size_t i = 0; i < 2; ++i) {
    FieldDecl *Field = FieldDecl::Create(
        *this, RD, SourceLocation(), SourceLocation(),
        &Idents.get(FieldNames[i]), FieldTypes[i], /*TInfo=*/nullptr,
        /*BitWidth=*/nullptr, /*Mutable=*/false, ICIS_NoInit);
    Field->setAccess(AS_public);
    RD->addDecl(Field);
  }

  RD->completeDefinition();

  BlockDescriptorType = RD;

  return getTagDeclType(BlockDescriptorType);
}

QualType ASTContext::getBlockDescriptorExtendedType() const {
  if (BlockDescriptorExtendedType)
    return getTagDeclType(BlockDescriptorExtendedType);

  RecordDecl *RD;
  // FIXME: Needs the FlagAppleBlock bit.
  RD = buildImplicitRecord("__block_descriptor_withcopydispose");
  RD->startDefinition();

  QualType FieldTypes[] = {
    UnsignedLongTy,
    UnsignedLongTy,
    getPointerType(VoidPtrTy),
    getPointerType(VoidPtrTy)
  };

  static const char *const FieldNames[] = {
    "reserved",
    "Size",
    "CopyFuncPtr",
    "DestroyFuncPtr"
  };

  for (size_t i = 0; i < 4; ++i) {
    FieldDecl *Field = FieldDecl::Create(
        *this, RD, SourceLocation(), SourceLocation(),
        &Idents.get(FieldNames[i]), FieldTypes[i], /*TInfo=*/nullptr,
        /*BitWidth=*/nullptr,
        /*Mutable=*/false, ICIS_NoInit);
    Field->setAccess(AS_public);
    RD->addDecl(Field);
  }

  RD->completeDefinition();

  BlockDescriptorExtendedType = RD;
  return getTagDeclType(BlockDescriptorExtendedType);
}

/// BlockRequiresCopying - Returns true if byref variable "D" of type "Ty"
/// requires copy/dispose. Note that this must match the logic
/// in buildByrefHelpers.
bool ASTContext::BlockRequiresCopying(QualType Ty,
                                      const VarDecl *D) {
  if (const CXXRecordDecl *record = Ty->getAsCXXRecordDecl()) {
    const Expr *copyExpr = getBlockVarCopyInits(D);
    if (!copyExpr && record->hasTrivialDestructor()) return false;
    
    return true;
  }
  
  if (!Ty->isObjCRetainableType()) return false;
  
  Qualifiers qs = Ty.getQualifiers();
  
  // If we have lifetime, that dominates.
  if (Qualifiers::ObjCLifetime lifetime = qs.getObjCLifetime()) {
    switch (lifetime) {
      case Qualifiers::OCL_None: llvm_unreachable("impossible");
        
      // These are just bits as far as the runtime is concerned.
      case Qualifiers::OCL_ExplicitNone:
      case Qualifiers::OCL_Autoreleasing:
        return false;
        
      // Tell the runtime that this is ARC __weak, called by the
      // byref routines.
      case Qualifiers::OCL_Weak:
      // ARC __strong __block variables need to be retained.
      case Qualifiers::OCL_Strong:
        return true;
    }
    llvm_unreachable("fell out of lifetime switch!");
  }
  return (Ty->isBlockPointerType() || isObjCNSObjectType(Ty) ||
          Ty->isObjCObjectPointerType());
}

bool ASTContext::getByrefLifetime(QualType Ty,
                              Qualifiers::ObjCLifetime &LifeTime,
                              bool &HasByrefExtendedLayout) const {
  
  if (!getLangOpts().ObjC1 ||
      getLangOpts().getGC() != LangOptions::NonGC)
    return false;
  
  HasByrefExtendedLayout = false;
  if (Ty->isRecordType()) {
    HasByrefExtendedLayout = true;
    LifeTime = Qualifiers::OCL_None;
  } else if ((LifeTime = Ty.getObjCLifetime())) {
    // Honor the ARC qualifiers.
  } else if (Ty->isObjCObjectPointerType() || Ty->isBlockPointerType()) {
    // The MRR rule.
    LifeTime = Qualifiers::OCL_ExplicitNone;
  } else {
    LifeTime = Qualifiers::OCL_None;
  }
  return true;
}

TypedefDecl *ASTContext::getObjCInstanceTypeDecl() {
  if (!ObjCInstanceTypeDecl)
    ObjCInstanceTypeDecl =
        buildImplicitTypedef(getObjCIdType(), "instancetype");
  return ObjCInstanceTypeDecl;
}

// This returns true if a type has been typedefed to BOOL:
// typedef <type> BOOL;
static bool isTypeTypedefedAsBOOL(QualType T) {
  if (const TypedefType *TT = dyn_cast<TypedefType>(T))
    if (IdentifierInfo *II = TT->getDecl()->getIdentifier())
      return II->isStr("BOOL");

  return false;
}

/// getObjCEncodingTypeSize returns size of type for objective-c encoding
/// purpose.
CharUnits ASTContext::getObjCEncodingTypeSize(QualType type) const {
  if (!type->isIncompleteArrayType() && type->isIncompleteType())
    return CharUnits::Zero();
  
  CharUnits sz = getTypeSizeInChars(type);

  // Make all integer and enum types at least as large as an int
  if (sz.isPositive() && type->isIntegralOrEnumerationType())
    sz = std::max(sz, getTypeSizeInChars(IntTy));
  // Treat arrays as pointers, since that's how they're passed in.
  else if (type->isArrayType())
    sz = getTypeSizeInChars(VoidPtrTy);
  return sz;
}

bool ASTContext::isMSStaticDataMemberInlineDefinition(const VarDecl *VD) const {
  return getTargetInfo().getCXXABI().isMicrosoft() &&
         VD->isStaticDataMember() &&
         VD->getType()->isIntegralOrEnumerationType() &&
         !VD->getFirstDecl()->isOutOfLine() && VD->getFirstDecl()->hasInit();
}

ASTContext::InlineVariableDefinitionKind
ASTContext::getInlineVariableDefinitionKind(const VarDecl *VD) const {
  if (!VD->isInline())
    return InlineVariableDefinitionKind::None;

  // In almost all cases, it's a weak definition.
  auto *First = VD->getFirstDecl();
  if (!First->isConstexpr() || First->isInlineSpecified() ||
      !VD->isStaticDataMember())
    return InlineVariableDefinitionKind::Weak;

  // If there's a file-context declaration in this translation unit, it's a
  // non-discardable definition.
  for (auto *D : VD->redecls())
    if (D->getLexicalDeclContext()->isFileContext())
      return InlineVariableDefinitionKind::Strong;

  // If we've not seen one yet, we don't know.
  return InlineVariableDefinitionKind::WeakUnknown;
}

static inline 
std::string charUnitsToString(const CharUnits &CU) {
  return llvm::itostr(CU.getQuantity());
}

/// getObjCEncodingForBlock - Return the encoded type for this block
/// declaration.
std::string ASTContext::getObjCEncodingForBlock(const BlockExpr *Expr) const {
  std::string S;

  const BlockDecl *Decl = Expr->getBlockDecl();
  QualType BlockTy =
      Expr->getType()->getAs<BlockPointerType>()->getPointeeType();
  // Encode result type.
  if (getLangOpts().EncodeExtendedBlockSig)
    getObjCEncodingForMethodParameter(
        Decl::OBJC_TQ_None, BlockTy->getAs<FunctionType>()->getReturnType(), S,
        true /*Extended*/);
  else
    getObjCEncodingForType(BlockTy->getAs<FunctionType>()->getReturnType(), S);
  // Compute size of all parameters.
  // Start with computing size of a pointer in number of bytes.
  // FIXME: There might(should) be a better way of doing this computation!
  SourceLocation Loc;
  CharUnits PtrSize = getTypeSizeInChars(VoidPtrTy);
  CharUnits ParmOffset = PtrSize;
  for (auto PI : Decl->parameters()) {
    QualType PType = PI->getType();
    CharUnits sz = getObjCEncodingTypeSize(PType);
    if (sz.isZero())
      continue;
    assert (sz.isPositive() && "BlockExpr - Incomplete param type");
    ParmOffset += sz;
  }
  // Size of the argument frame
  S += charUnitsToString(ParmOffset);
  // Block pointer and offset.
  S += "@?0";
  
  // Argument types.
  ParmOffset = PtrSize;
  for (auto PVDecl : Decl->parameters()) {
    QualType PType = PVDecl->getOriginalType(); 
    if (const ArrayType *AT =
          dyn_cast<ArrayType>(PType->getCanonicalTypeInternal())) {
      // Use array's original type only if it has known number of
      // elements.
      if (!isa<ConstantArrayType>(AT))
        PType = PVDecl->getType();
    } else if (PType->isFunctionType())
      PType = PVDecl->getType();
    if (getLangOpts().EncodeExtendedBlockSig)
      getObjCEncodingForMethodParameter(Decl::OBJC_TQ_None, PType,
                                      S, true /*Extended*/);
    else
      getObjCEncodingForType(PType, S);
    S += charUnitsToString(ParmOffset);
    ParmOffset += getObjCEncodingTypeSize(PType);
  }

  return S;
}

std::string
ASTContext::getObjCEncodingForFunctionDecl(const FunctionDecl *Decl) const {
  std::string S;
  // Encode result type.
  getObjCEncodingForType(Decl->getReturnType(), S);
  CharUnits ParmOffset;
  // Compute size of all parameters.
  for (auto PI : Decl->parameters()) {
    QualType PType = PI->getType();
    CharUnits sz = getObjCEncodingTypeSize(PType);
    if (sz.isZero())
      continue;
 
    assert(sz.isPositive() && 
           "getObjCEncodingForFunctionDecl - Incomplete param type");
    ParmOffset += sz;
  }
  S += charUnitsToString(ParmOffset);
  ParmOffset = CharUnits::Zero();

  // Argument types.
  for (auto PVDecl : Decl->parameters()) {
    QualType PType = PVDecl->getOriginalType();
    if (const ArrayType *AT =
          dyn_cast<ArrayType>(PType->getCanonicalTypeInternal())) {
      // Use array's original type only if it has known number of
      // elements.
      if (!isa<ConstantArrayType>(AT))
        PType = PVDecl->getType();
    } else if (PType->isFunctionType())
      PType = PVDecl->getType();
    getObjCEncodingForType(PType, S);
    S += charUnitsToString(ParmOffset);
    ParmOffset += getObjCEncodingTypeSize(PType);
  }
  
  return S;
}

/// getObjCEncodingForMethodParameter - Return the encoded type for a single
/// method parameter or return type. If Extended, include class names and 
/// block object types.
void ASTContext::getObjCEncodingForMethodParameter(Decl::ObjCDeclQualifier QT,
                                                   QualType T, std::string& S,
                                                   bool Extended) const {
  // Encode type qualifer, 'in', 'inout', etc. for the parameter.
  getObjCEncodingForTypeQualifier(QT, S);
  // Encode parameter type.
  getObjCEncodingForTypeImpl(T, S, true, true, nullptr,
                             true     /*OutermostType*/,
                             false    /*EncodingProperty*/, 
                             false    /*StructField*/, 
                             Extended /*EncodeBlockParameters*/, 
                             Extended /*EncodeClassNames*/);
}

/// getObjCEncodingForMethodDecl - Return the encoded type for this method
/// declaration.
std::string ASTContext::getObjCEncodingForMethodDecl(const ObjCMethodDecl *Decl,
                                                     bool Extended) const {
  // FIXME: This is not very efficient.
  // Encode return type.
  std::string S;
  getObjCEncodingForMethodParameter(Decl->getObjCDeclQualifier(),
                                    Decl->getReturnType(), S, Extended);
  // Compute size of all parameters.
  // Start with computing size of a pointer in number of bytes.
  // FIXME: There might(should) be a better way of doing this computation!
  SourceLocation Loc;
  CharUnits PtrSize = getTypeSizeInChars(VoidPtrTy);
  // The first two arguments (self and _cmd) are pointers; account for
  // their size.
  CharUnits ParmOffset = 2 * PtrSize;
  for (ObjCMethodDecl::param_const_iterator PI = Decl->param_begin(),
       E = Decl->sel_param_end(); PI != E; ++PI) {
    QualType PType = (*PI)->getType();
    CharUnits sz = getObjCEncodingTypeSize(PType);
    if (sz.isZero())
      continue;
 
    assert (sz.isPositive() && 
        "getObjCEncodingForMethodDecl - Incomplete param type");
    ParmOffset += sz;
  }
  S += charUnitsToString(ParmOffset);
  S += "@0:";
  S += charUnitsToString(PtrSize);

  // Argument types.
  ParmOffset = 2 * PtrSize;
  for (ObjCMethodDecl::param_const_iterator PI = Decl->param_begin(),
       E = Decl->sel_param_end(); PI != E; ++PI) {
    const ParmVarDecl *PVDecl = *PI;
    QualType PType = PVDecl->getOriginalType();
    if (const ArrayType *AT =
          dyn_cast<ArrayType>(PType->getCanonicalTypeInternal())) {
      // Use array's original type only if it has known number of
      // elements.
      if (!isa<ConstantArrayType>(AT))
        PType = PVDecl->getType();
    } else if (PType->isFunctionType())
      PType = PVDecl->getType();
    getObjCEncodingForMethodParameter(PVDecl->getObjCDeclQualifier(), 
                                      PType, S, Extended);
    S += charUnitsToString(ParmOffset);
    ParmOffset += getObjCEncodingTypeSize(PType);
  }
  
  return S;
}

ObjCPropertyImplDecl *
ASTContext::getObjCPropertyImplDeclForPropertyDecl(
                                      const ObjCPropertyDecl *PD,
                                      const Decl *Container) const {
  if (!Container)
    return nullptr;
  if (const ObjCCategoryImplDecl *CID =
      dyn_cast<ObjCCategoryImplDecl>(Container)) {
    for (auto *PID : CID->property_impls())
      if (PID->getPropertyDecl() == PD)
        return PID;
  } else {
    const ObjCImplementationDecl *OID=cast<ObjCImplementationDecl>(Container);
    for (auto *PID : OID->property_impls())
      if (PID->getPropertyDecl() == PD)
        return PID;
  }
  return nullptr;
}

/// getObjCEncodingForPropertyDecl - Return the encoded type for this
/// property declaration. If non-NULL, Container must be either an
/// ObjCCategoryImplDecl or ObjCImplementationDecl; it should only be
/// NULL when getting encodings for protocol properties.
/// Property attributes are stored as a comma-delimited C string. The simple
/// attributes readonly and bycopy are encoded as single characters. The
/// parametrized attributes, getter=name, setter=name, and ivar=name, are
/// encoded as single characters, followed by an identifier. Property types
/// are also encoded as a parametrized attribute. The characters used to encode
/// these attributes are defined by the following enumeration:
/// @code
/// enum PropertyAttributes {
/// kPropertyReadOnly = 'R',   // property is read-only.
/// kPropertyBycopy = 'C',     // property is a copy of the value last assigned
/// kPropertyByref = '&',  // property is a reference to the value last assigned
/// kPropertyDynamic = 'D',    // property is dynamic
/// kPropertyGetter = 'G',     // followed by getter selector name
/// kPropertySetter = 'S',     // followed by setter selector name
/// kPropertyInstanceVariable = 'V'  // followed by instance variable  name
/// kPropertyType = 'T'              // followed by old-style type encoding.
/// kPropertyWeak = 'W'              // 'weak' property
/// kPropertyStrong = 'P'            // property GC'able
/// kPropertyNonAtomic = 'N'         // property non-atomic
/// };
/// @endcode
std::string
ASTContext::getObjCEncodingForPropertyDecl(const ObjCPropertyDecl *PD,
                                           const Decl *Container) const {
  // Collect information from the property implementation decl(s).
  bool Dynamic = false;
  ObjCPropertyImplDecl *SynthesizePID = nullptr;

  if (ObjCPropertyImplDecl *PropertyImpDecl =
      getObjCPropertyImplDeclForPropertyDecl(PD, Container)) {
    if (PropertyImpDecl->getPropertyImplementation() == ObjCPropertyImplDecl::Dynamic)
      Dynamic = true;
    else
      SynthesizePID = PropertyImpDecl;
  }

  // FIXME: This is not very efficient.
  std::string S = "T";

  // Encode result type.
  // GCC has some special rules regarding encoding of properties which
  // closely resembles encoding of ivars.
  getObjCEncodingForPropertyType(PD->getType(), S);

  if (PD->isReadOnly()) {
    S += ",R";
    if (PD->getPropertyAttributes() & ObjCPropertyDecl::OBJC_PR_copy)
      S += ",C";
    if (PD->getPropertyAttributes() & ObjCPropertyDecl::OBJC_PR_retain)
      S += ",&";
    if (PD->getPropertyAttributes() & ObjCPropertyDecl::OBJC_PR_weak)
      S += ",W";
  } else {
    switch (PD->getSetterKind()) {
    case ObjCPropertyDecl::Assign: break;
    case ObjCPropertyDecl::Copy:   S += ",C"; break;
    case ObjCPropertyDecl::Retain: S += ",&"; break;
    case ObjCPropertyDecl::Weak:   S += ",W"; break;
    }
  }

  // It really isn't clear at all what this means, since properties
  // are "dynamic by default".
  if (Dynamic)
    S += ",D";

  if (PD->getPropertyAttributes() & ObjCPropertyDecl::OBJC_PR_nonatomic)
    S += ",N";

  if (PD->getPropertyAttributes() & ObjCPropertyDecl::OBJC_PR_getter) {
    S += ",G";
    S += PD->getGetterName().getAsString();
  }

  if (PD->getPropertyAttributes() & ObjCPropertyDecl::OBJC_PR_setter) {
    S += ",S";
    S += PD->getSetterName().getAsString();
  }

  if (SynthesizePID) {
    const ObjCIvarDecl *OID = SynthesizePID->getPropertyIvarDecl();
    S += ",V";
    S += OID->getNameAsString();
  }

  // FIXME: OBJCGC: weak & strong
  return S;
}

/// getLegacyIntegralTypeEncoding -
/// Another legacy compatibility encoding: 32-bit longs are encoded as
/// 'l' or 'L' , but not always.  For typedefs, we need to use
/// 'i' or 'I' instead if encoding a struct field, or a pointer!
///
void ASTContext::getLegacyIntegralTypeEncoding (QualType &PointeeTy) const {
  if (isa<TypedefType>(PointeeTy.getTypePtr())) {
    if (const BuiltinType *BT = PointeeTy->getAs<BuiltinType>()) {
      if (BT->getKind() == BuiltinType::ULong && getIntWidth(PointeeTy) == 32)
        PointeeTy = UnsignedIntTy;
      else
        if (BT->getKind() == BuiltinType::Long && getIntWidth(PointeeTy) == 32)
          PointeeTy = IntTy;
    }
  }
}

void ASTContext::getObjCEncodingForType(QualType T, std::string& S,
                                        const FieldDecl *Field,
                                        QualType *NotEncodedT) const {
  // We follow the behavior of gcc, expanding structures which are
  // directly pointed to, and expanding embedded structures. Note that
  // these rules are sufficient to prevent recursive encoding of the
  // same type.
  getObjCEncodingForTypeImpl(T, S, true, true, Field,
                             true /* outermost type */, false, false,
                             false, false, false, NotEncodedT);
}

void ASTContext::getObjCEncodingForPropertyType(QualType T,
                                                std::string& S) const {
  // Encode result type.
  // GCC has some special rules regarding encoding of properties which
  // closely resembles encoding of ivars.
  getObjCEncodingForTypeImpl(T, S, true, true, nullptr,
                             true /* outermost type */,
                             true /* encoding property */);
}

static char getObjCEncodingForPrimitiveKind(const ASTContext *C,
                                            BuiltinType::Kind kind) {
    switch (kind) {
    case BuiltinType::Void:       return 'v';
    case BuiltinType::Bool:       return 'B';
    case BuiltinType::Char_U:
    case BuiltinType::UChar:      return 'C';
    case BuiltinType::Char16:
    case BuiltinType::UShort:     return 'S';
    case BuiltinType::Char32:
    case BuiltinType::UInt:       return 'I';
    case BuiltinType::ULong:
        return C->getTargetInfo().getLongWidth() == 32 ? 'L' : 'Q';
    case BuiltinType::UInt128:    return 'T';
    case BuiltinType::ULongLong:  return 'Q';
    case BuiltinType::Char_S:
    case BuiltinType::SChar:      return 'c';
    case BuiltinType::Short:      return 's';
    case BuiltinType::WChar_S:
    case BuiltinType::WChar_U:
    case BuiltinType::Int:        return 'i';
    case BuiltinType::Long:
      return C->getTargetInfo().getLongWidth() == 32 ? 'l' : 'q';
    case BuiltinType::LongLong:   return 'q';
    case BuiltinType::Int128:     return 't';
    case BuiltinType::Float:      return 'f';
    case BuiltinType::Double:     return 'd';
    case BuiltinType::LongDouble: return 'D';
    case BuiltinType::NullPtr:    return '*'; // like char*

    case BuiltinType::Float128:
    case BuiltinType::Half:
      // FIXME: potentially need @encodes for these!
      return ' ';

    case BuiltinType::ObjCId:
    case BuiltinType::ObjCClass:
    case BuiltinType::ObjCSel:
      llvm_unreachable("@encoding ObjC primitive type");

    // OpenCL and placeholder types don't need @encodings.
#define IMAGE_TYPE(ImgType, Id, SingletonId, Access, Suffix) \
    case BuiltinType::Id:
#include "clang/Basic/OpenCLImageTypes.def"
    case BuiltinType::OCLEvent:
    case BuiltinType::OCLClkEvent:
    case BuiltinType::OCLQueue:
    case BuiltinType::OCLNDRange:
    case BuiltinType::OCLReserveID:
    case BuiltinType::OCLSampler:
    case BuiltinType::Dependent:
#define BUILTIN_TYPE(KIND, ID)
#define PLACEHOLDER_TYPE(KIND, ID) \
    case BuiltinType::KIND:
#include "clang/AST/BuiltinTypes.def"
      llvm_unreachable("invalid builtin type for @encode");
    }
    llvm_unreachable("invalid BuiltinType::Kind value");
}

static char ObjCEncodingForEnumType(const ASTContext *C, const EnumType *ET) {
  EnumDecl *Enum = ET->getDecl();
  
  // The encoding of an non-fixed enum type is always 'i', regardless of size.
  if (!Enum->isFixed())
    return 'i';
  
  // The encoding of a fixed enum type matches its fixed underlying type.
  const BuiltinType *BT = Enum->getIntegerType()->castAs<BuiltinType>();
  return getObjCEncodingForPrimitiveKind(C, BT->getKind());
}

static void EncodeBitField(const ASTContext *Ctx, std::string& S,
                           QualType T, const FieldDecl *FD) {
  assert(FD->isBitField() && "not a bitfield - getObjCEncodingForTypeImpl");
  S += 'b';
  // The NeXT runtime encodes bit fields as b followed by the number of bits.
  // The GNU runtime requires more information; bitfields are encoded as b,
  // then the offset (in bits) of the first element, then the type of the
  // bitfield, then the size in bits.  For example, in this structure:
  //
  // struct
  // {
  //    int integer;
  //    int flags:2;
  // };
  // On a 32-bit system, the encoding for flags would be b2 for the NeXT
  // runtime, but b32i2 for the GNU runtime.  The reason for this extra
  // information is not especially sensible, but we're stuck with it for
  // compatibility with GCC, although providing it breaks anything that
  // actually uses runtime introspection and wants to work on both runtimes...
  if (Ctx->getLangOpts().ObjCRuntime.isGNUFamily()) {
    const RecordDecl *RD = FD->getParent();
    const ASTRecordLayout &RL = Ctx->getASTRecordLayout(RD);
    S += llvm::utostr(RL.getFieldOffset(FD->getFieldIndex()));
    if (const EnumType *ET = T->getAs<EnumType>())
      S += ObjCEncodingForEnumType(Ctx, ET);
    else {
      const BuiltinType *BT = T->castAs<BuiltinType>();
      S += getObjCEncodingForPrimitiveKind(Ctx, BT->getKind());
    }
  }
  S += llvm::utostr(FD->getBitWidthValue(*Ctx));
}

// FIXME: Use SmallString for accumulating string.
void ASTContext::getObjCEncodingForTypeImpl(QualType T, std::string& S,
                                            bool ExpandPointedToStructures,
                                            bool ExpandStructures,
                                            const FieldDecl *FD,
                                            bool OutermostType,
                                            bool EncodingProperty,
                                            bool StructField,
                                            bool EncodeBlockParameters,
                                            bool EncodeClassNames,
                                            bool EncodePointerToObjCTypedef,
                                            QualType *NotEncodedT) const {
  CanQualType CT = getCanonicalType(T);
  switch (CT->getTypeClass()) {
  case Type::Builtin:
  case Type::Enum:
    if (FD && FD->isBitField())
      return EncodeBitField(this, S, T, FD);
    if (const BuiltinType *BT = dyn_cast<BuiltinType>(CT))
      S += getObjCEncodingForPrimitiveKind(this, BT->getKind());
    else
      S += ObjCEncodingForEnumType(this, cast<EnumType>(CT));
    return;

  case Type::Complex: {
    const ComplexType *CT = T->castAs<ComplexType>();
    S += 'j';
    getObjCEncodingForTypeImpl(CT->getElementType(), S, false, false, nullptr);
    return;
  }

  case Type::Atomic: {
    const AtomicType *AT = T->castAs<AtomicType>();
    S += 'A';
    getObjCEncodingForTypeImpl(AT->getValueType(), S, false, false, nullptr);
    return;
  }

  // encoding for pointer or reference types.
  case Type::Pointer:
  case Type::LValueReference:
  case Type::RValueReference: {
    QualType PointeeTy;
    if (isa<PointerType>(CT)) {
      const PointerType *PT = T->castAs<PointerType>();
      if (PT->isObjCSelType()) {
        S += ':';
        return;
      }
      PointeeTy = PT->getPointeeType();
    } else {
      PointeeTy = T->castAs<ReferenceType>()->getPointeeType();
    }

    bool isReadOnly = false;
    // For historical/compatibility reasons, the read-only qualifier of the
    // pointee gets emitted _before_ the '^'.  The read-only qualifier of
    // the pointer itself gets ignored, _unless_ we are looking at a typedef!
    // Also, do not emit the 'r' for anything but the outermost type!
    if (isa<TypedefType>(T.getTypePtr())) {
      if (OutermostType && T.isConstQualified()) {
        isReadOnly = true;
        S += 'r';
      }
    } else if (OutermostType) {
      QualType P = PointeeTy;
      while (P->getAs<PointerType>())
        P = P->getAs<PointerType>()->getPointeeType();
      if (P.isConstQualified()) {
        isReadOnly = true;
        S += 'r';
      }
    }
    if (isReadOnly) {
      // Another legacy compatibility encoding. Some ObjC qualifier and type
      // combinations need to be rearranged.
      // Rewrite "in const" from "nr" to "rn"
      if (StringRef(S).endswith("nr"))
        S.replace(S.end()-2, S.end(), "rn");
    }

    if (PointeeTy->isCharType()) {
      // char pointer types should be encoded as '*' unless it is a
      // type that has been typedef'd to 'BOOL'.
      if (!isTypeTypedefedAsBOOL(PointeeTy)) {
        S += '*';
        return;
      }
    } else if (const RecordType *RTy = PointeeTy->getAs<RecordType>()) {
      // GCC binary compat: Need to convert "struct objc_class *" to "#".
      if (RTy->getDecl()->getIdentifier() == &Idents.get("objc_class")) {
        S += '#';
        return;
      }
      // GCC binary compat: Need to convert "struct objc_object *" to "@".
      if (RTy->getDecl()->getIdentifier() == &Idents.get("objc_object")) {
        S += '@';
        return;
      }
      // fall through...
    }
    S += '^';
    getLegacyIntegralTypeEncoding(PointeeTy);

    getObjCEncodingForTypeImpl(PointeeTy, S, false, ExpandPointedToStructures,
                               nullptr, false, false, false, false, false, false,
                               NotEncodedT);
    return;
  }

  case Type::ConstantArray:
  case Type::IncompleteArray:
  case Type::VariableArray: {
    const ArrayType *AT = cast<ArrayType>(CT);

    if (isa<IncompleteArrayType>(AT) && !StructField) {
      // Incomplete arrays are encoded as a pointer to the array element.
      S += '^';

      getObjCEncodingForTypeImpl(AT->getElementType(), S,
                                 false, ExpandStructures, FD);
    } else {
      S += '[';

      if (const ConstantArrayType *CAT = dyn_cast<ConstantArrayType>(AT))
        S += llvm::utostr(CAT->getSize().getZExtValue());
      else {
        //Variable length arrays are encoded as a regular array with 0 elements.
        assert((isa<VariableArrayType>(AT) || isa<IncompleteArrayType>(AT)) &&
               "Unknown array type!");
        S += '0';
      }

      getObjCEncodingForTypeImpl(AT->getElementType(), S,
                                 false, ExpandStructures, FD,
                                 false, false, false, false, false, false,
                                 NotEncodedT);
      S += ']';
    }
    return;
  }

  case Type::FunctionNoProto:
  case Type::FunctionProto:
    S += '?';
    return;

  case Type::Record: {
    RecordDecl *RDecl = cast<RecordType>(CT)->getDecl();
    S += RDecl->isUnion() ? '(' : '{';
    // Anonymous structures print as '?'
    if (const IdentifierInfo *II = RDecl->getIdentifier()) {
      S += II->getName();
      if (ClassTemplateSpecializationDecl *Spec
          = dyn_cast<ClassTemplateSpecializationDecl>(RDecl)) {
        const TemplateArgumentList &TemplateArgs = Spec->getTemplateArgs();
        llvm::raw_string_ostream OS(S);
        TemplateSpecializationType::PrintTemplateArgumentList(OS,
                                            TemplateArgs.asArray(),
                                            (*this).getPrintingPolicy());
      }
    } else {
      S += '?';
    }
    if (ExpandStructures) {
      S += '=';
      if (!RDecl->isUnion()) {
        getObjCEncodingForStructureImpl(RDecl, S, FD, true, NotEncodedT);
      } else {
        for (const auto *Field : RDecl->fields()) {
          if (FD) {
            S += '"';
            S += Field->getNameAsString();
            S += '"';
          }

          // Special case bit-fields.
          if (Field->isBitField()) {
            getObjCEncodingForTypeImpl(Field->getType(), S, false, true,
                                       Field);
          } else {
            QualType qt = Field->getType();
            getLegacyIntegralTypeEncoding(qt);
            getObjCEncodingForTypeImpl(qt, S, false, true,
                                       FD, /*OutermostType*/false,
                                       /*EncodingProperty*/false,
                                       /*StructField*/true,
                                       false, false, false, NotEncodedT);
          }
        }
      }
    }
    S += RDecl->isUnion() ? ')' : '}';
    return;
  }

  case Type::BlockPointer: {
    const BlockPointerType *BT = T->castAs<BlockPointerType>();
    S += "@?"; // Unlike a pointer-to-function, which is "^?".
    if (EncodeBlockParameters) {
      const FunctionType *FT = BT->getPointeeType()->castAs<FunctionType>();
      
      S += '<';
      // Block return type
      getObjCEncodingForTypeImpl(
          FT->getReturnType(), S, ExpandPointedToStructures, ExpandStructures,
          FD, false /* OutermostType */, EncodingProperty,
          false /* StructField */, EncodeBlockParameters, EncodeClassNames, false,
                                 NotEncodedT);
      // Block self
      S += "@?";
      // Block parameters
      if (const FunctionProtoType *FPT = dyn_cast<FunctionProtoType>(FT)) {
        for (const auto &I : FPT->param_types())
          getObjCEncodingForTypeImpl(
              I, S, ExpandPointedToStructures, ExpandStructures, FD,
              false /* OutermostType */, EncodingProperty,
              false /* StructField */, EncodeBlockParameters, EncodeClassNames,
                                     false, NotEncodedT);
      }
      S += '>';
    }
    return;
  }

  case Type::ObjCObject: {
    // hack to match legacy encoding of *id and *Class
    QualType Ty = getObjCObjectPointerType(CT);
    if (Ty->isObjCIdType()) {
      S += "{objc_object=}";
      return;
    }
    else if (Ty->isObjCClassType()) {
      S += "{objc_class=}";
      return;
    }
  }
  
  case Type::ObjCInterface: {
    // Ignore protocol qualifiers when mangling at this level.
    // @encode(class_name)
    ObjCInterfaceDecl *OI = T->castAs<ObjCObjectType>()->getInterface();
    S += '{';
    S += OI->getObjCRuntimeNameAsString();
    if (ExpandStructures) {
      S += '=';
      SmallVector<const ObjCIvarDecl*, 32> Ivars;
      DeepCollectObjCIvars(OI, true, Ivars);
      for (unsigned i = 0, e = Ivars.size(); i != e; ++i) {
        const FieldDecl *Field = cast<FieldDecl>(Ivars[i]);
        if (Field->isBitField())
          getObjCEncodingForTypeImpl(Field->getType(), S, false, true, Field);
        else
          getObjCEncodingForTypeImpl(Field->getType(), S, false, true, FD,
                                     false, false, false, false, false,
                                     EncodePointerToObjCTypedef,
                                     NotEncodedT);
      }
    }
    S += '}';
    return;
  }

  case Type::ObjCObjectPointer: {
    const ObjCObjectPointerType *OPT = T->castAs<ObjCObjectPointerType>();
    if (OPT->isObjCIdType()) {
      S += '@';
      return;
    }

    if (OPT->isObjCClassType() || OPT->isObjCQualifiedClassType()) {
      // FIXME: Consider if we need to output qualifiers for 'Class<p>'.
      // Since this is a binary compatibility issue, need to consult with runtime
      // folks. Fortunately, this is a *very* obsure construct.
      S += '#';
      return;
    }

    if (OPT->isObjCQualifiedIdType()) {
      getObjCEncodingForTypeImpl(getObjCIdType(), S,
                                 ExpandPointedToStructures,
                                 ExpandStructures, FD);
      if (FD || EncodingProperty || EncodeClassNames) {
        // Note that we do extended encoding of protocol qualifer list
        // Only when doing ivar or property encoding.
        S += '"';
        for (const auto *I : OPT->quals()) {
          S += '<';
          S += I->getObjCRuntimeNameAsString();
          S += '>';
        }
        S += '"';
      }
      return;
    }

    QualType PointeeTy = OPT->getPointeeType();
    if (!EncodingProperty &&
        isa<TypedefType>(PointeeTy.getTypePtr()) &&
        !EncodePointerToObjCTypedef) {
      // Another historical/compatibility reason.
      // We encode the underlying type which comes out as
      // {...};
      S += '^';
      if (FD && OPT->getInterfaceDecl()) {
        // Prevent recursive encoding of fields in some rare cases.
        ObjCInterfaceDecl *OI = OPT->getInterfaceDecl();
        SmallVector<const ObjCIvarDecl*, 32> Ivars;
        DeepCollectObjCIvars(OI, true, Ivars);
        for (unsigned i = 0, e = Ivars.size(); i != e; ++i) {
          if (cast<FieldDecl>(Ivars[i]) == FD) {
            S += '{';
            S += OI->getObjCRuntimeNameAsString();
            S += '}';
            return;
          }
        }
      }
      getObjCEncodingForTypeImpl(PointeeTy, S,
                                 false, ExpandPointedToStructures,
                                 nullptr,
                                 false, false, false, false, false,
                                 /*EncodePointerToObjCTypedef*/true);
      return;
    }

    S += '@';
    if (OPT->getInterfaceDecl() && 
        (FD || EncodingProperty || EncodeClassNames)) {
      S += '"';
      S += OPT->getInterfaceDecl()->getObjCRuntimeNameAsString();
      for (const auto *I : OPT->quals()) {
        S += '<';
        S += I->getObjCRuntimeNameAsString();
        S += '>';
      }
      S += '"';
    }
    return;
  }

  // gcc just blithely ignores member pointers.
  // FIXME: we shoul do better than that.  'M' is available.
  case Type::MemberPointer:
  // This matches gcc's encoding, even though technically it is insufficient.
  //FIXME. We should do a better job than gcc.
  case Type::Vector:
  case Type::ExtVector:
  // Until we have a coherent encoding of these three types, issue warning.
    { if (NotEncodedT)
        *NotEncodedT = T;
      return;
    }
      
  // We could see an undeduced auto type here during error recovery.
  // Just ignore it.
  case Type::Auto:
    return;

  case Type::Pipe:
#define ABSTRACT_TYPE(KIND, BASE)
#define TYPE(KIND, BASE)
#define DEPENDENT_TYPE(KIND, BASE) \
  case Type::KIND:
#define NON_CANONICAL_TYPE(KIND, BASE) \
  case Type::KIND:
#define NON_CANONICAL_UNLESS_DEPENDENT_TYPE(KIND, BASE) \
  case Type::KIND:
#include "clang/AST/TypeNodes.def"
    llvm_unreachable("@encode for dependent type!");
  }
  llvm_unreachable("bad type kind!");
}

void ASTContext::getObjCEncodingForStructureImpl(RecordDecl *RDecl,
                                                 std::string &S,
                                                 const FieldDecl *FD,
                                                 bool includeVBases,
                                                 QualType *NotEncodedT) const {
  assert(RDecl && "Expected non-null RecordDecl");
  assert(!RDecl->isUnion() && "Should not be called for unions");
  if (!RDecl->getDefinition() || RDecl->getDefinition()->isInvalidDecl())
    return;

  CXXRecordDecl *CXXRec = dyn_cast<CXXRecordDecl>(RDecl);
  std::multimap<uint64_t, NamedDecl *> FieldOrBaseOffsets;
  const ASTRecordLayout &layout = getASTRecordLayout(RDecl);

  if (CXXRec) {
    for (const auto &BI : CXXRec->bases()) {
      if (!BI.isVirtual()) {
        CXXRecordDecl *base = BI.getType()->getAsCXXRecordDecl();
        if (base->isEmpty())
          continue;
        uint64_t offs = toBits(layout.getBaseClassOffset(base));
        FieldOrBaseOffsets.insert(FieldOrBaseOffsets.upper_bound(offs),
                                  std::make_pair(offs, base));
      }
    }
  }
  
  unsigned i = 0;
  for (auto *Field : RDecl->fields()) {
    uint64_t offs = layout.getFieldOffset(i);
    FieldOrBaseOffsets.insert(FieldOrBaseOffsets.upper_bound(offs),
                              std::make_pair(offs, Field));
    ++i;
  }

  if (CXXRec && includeVBases) {
    for (const auto &BI : CXXRec->vbases()) {
      CXXRecordDecl *base = BI.getType()->getAsCXXRecordDecl();
      if (base->isEmpty())
        continue;
      uint64_t offs = toBits(layout.getVBaseClassOffset(base));
      if (offs >= uint64_t(toBits(layout.getNonVirtualSize())) &&
          FieldOrBaseOffsets.find(offs) == FieldOrBaseOffsets.end())
        FieldOrBaseOffsets.insert(FieldOrBaseOffsets.end(),
                                  std::make_pair(offs, base));
    }
  }

  CharUnits size;
  if (CXXRec) {
    size = includeVBases ? layout.getSize() : layout.getNonVirtualSize();
  } else {
    size = layout.getSize();
  }

#ifndef NDEBUG
  uint64_t CurOffs = 0;
#endif
  std::multimap<uint64_t, NamedDecl *>::iterator
    CurLayObj = FieldOrBaseOffsets.begin();

  if (CXXRec && CXXRec->isDynamicClass() &&
      (CurLayObj == FieldOrBaseOffsets.end() || CurLayObj->first != 0)) {
    if (FD) {
      S += "\"_vptr$";
      std::string recname = CXXRec->getNameAsString();
      if (recname.empty()) recname = "?";
      S += recname;
      S += '"';
    }
    S += "^^?";
#ifndef NDEBUG
    CurOffs += getTypeSize(VoidPtrTy);
#endif
  }

  if (!RDecl->hasFlexibleArrayMember()) {
    // Mark the end of the structure.
    uint64_t offs = toBits(size);
    FieldOrBaseOffsets.insert(FieldOrBaseOffsets.upper_bound(offs),
                              std::make_pair(offs, nullptr));
  }

  for (; CurLayObj != FieldOrBaseOffsets.end(); ++CurLayObj) {
#ifndef NDEBUG
    assert(CurOffs <= CurLayObj->first);
    if (CurOffs < CurLayObj->first) {
      uint64_t padding = CurLayObj->first - CurOffs; 
      // FIXME: There doesn't seem to be a way to indicate in the encoding that
      // packing/alignment of members is different that normal, in which case
      // the encoding will be out-of-sync with the real layout.
      // If the runtime switches to just consider the size of types without
      // taking into account alignment, we could make padding explicit in the
      // encoding (e.g. using arrays of chars). The encoding strings would be
      // longer then though.
      CurOffs += padding;
    }
#endif

    NamedDecl *dcl = CurLayObj->second;
    if (!dcl)
      break; // reached end of structure.

    if (CXXRecordDecl *base = dyn_cast<CXXRecordDecl>(dcl)) {
      // We expand the bases without their virtual bases since those are going
      // in the initial structure. Note that this differs from gcc which
      // expands virtual bases each time one is encountered in the hierarchy,
      // making the encoding type bigger than it really is.
      getObjCEncodingForStructureImpl(base, S, FD, /*includeVBases*/false,
                                      NotEncodedT);
      assert(!base->isEmpty());
#ifndef NDEBUG
      CurOffs += toBits(getASTRecordLayout(base).getNonVirtualSize());
#endif
    } else {
      FieldDecl *field = cast<FieldDecl>(dcl);
      if (FD) {
        S += '"';
        S += field->getNameAsString();
        S += '"';
      }

      if (field->isBitField()) {
        EncodeBitField(this, S, field->getType(), field);
#ifndef NDEBUG
        CurOffs += field->getBitWidthValue(*this);
#endif
      } else {
        QualType qt = field->getType();
        getLegacyIntegralTypeEncoding(qt);
        getObjCEncodingForTypeImpl(qt, S, false, true, FD,
                                   /*OutermostType*/false,
                                   /*EncodingProperty*/false,
                                   /*StructField*/true,
                                   false, false, false, NotEncodedT);
#ifndef NDEBUG
        CurOffs += getTypeSize(field->getType());
#endif
      }
    }
  }
}

void ASTContext::getObjCEncodingForTypeQualifier(Decl::ObjCDeclQualifier QT,
                                                 std::string& S) const {
  if (QT & Decl::OBJC_TQ_In)
    S += 'n';
  if (QT & Decl::OBJC_TQ_Inout)
    S += 'N';
  if (QT & Decl::OBJC_TQ_Out)
    S += 'o';
  if (QT & Decl::OBJC_TQ_Bycopy)
    S += 'O';
  if (QT & Decl::OBJC_TQ_Byref)
    S += 'R';
  if (QT & Decl::OBJC_TQ_Oneway)
    S += 'V';
}

TypedefDecl *ASTContext::getObjCIdDecl() const {
  if (!ObjCIdDecl) {
    QualType T = getObjCObjectType(ObjCBuiltinIdTy, { }, { });
    T = getObjCObjectPointerType(T);
    ObjCIdDecl = buildImplicitTypedef(T, "id");
  }
  return ObjCIdDecl;
}

TypedefDecl *ASTContext::getObjCSelDecl() const {
  if (!ObjCSelDecl) {
    QualType T = getPointerType(ObjCBuiltinSelTy);
    ObjCSelDecl = buildImplicitTypedef(T, "SEL");
  }
  return ObjCSelDecl;
}

TypedefDecl *ASTContext::getObjCClassDecl() const {
  if (!ObjCClassDecl) {
    QualType T = getObjCObjectType(ObjCBuiltinClassTy, { }, { });
    T = getObjCObjectPointerType(T);
    ObjCClassDecl = buildImplicitTypedef(T, "Class");
  }
  return ObjCClassDecl;
}

ObjCInterfaceDecl *ASTContext::getObjCProtocolDecl() const {
  if (!ObjCProtocolClassDecl) {
    ObjCProtocolClassDecl 
      = ObjCInterfaceDecl::Create(*this, getTranslationUnitDecl(), 
                                  SourceLocation(),
                                  &Idents.get("Protocol"),
                                  /*typeParamList=*/nullptr,
                                  /*PrevDecl=*/nullptr,
                                  SourceLocation(), true);    
  }
  
  return ObjCProtocolClassDecl;
}

//===----------------------------------------------------------------------===//
// __builtin_va_list Construction Functions
//===----------------------------------------------------------------------===//

static TypedefDecl *CreateCharPtrNamedVaListDecl(const ASTContext *Context,
                                                 StringRef Name) {
  // typedef char* __builtin[_ms]_va_list;
  QualType T = Context->getPointerType(Context->CharTy);
  return Context->buildImplicitTypedef(T, Name);
}

static TypedefDecl *CreateMSVaListDecl(const ASTContext *Context) {
  return CreateCharPtrNamedVaListDecl(Context, "__builtin_ms_va_list");
}

static TypedefDecl *CreateCharPtrBuiltinVaListDecl(const ASTContext *Context) {
  return CreateCharPtrNamedVaListDecl(Context, "__builtin_va_list");
}

static TypedefDecl *CreateVoidPtrBuiltinVaListDecl(const ASTContext *Context) {
  // typedef void* __builtin_va_list;
  QualType T = Context->getPointerType(Context->VoidTy);
  return Context->buildImplicitTypedef(T, "__builtin_va_list");
}

static TypedefDecl *
CreateAArch64ABIBuiltinVaListDecl(const ASTContext *Context) {
  // struct __va_list
  RecordDecl *VaListTagDecl = Context->buildImplicitRecord("__va_list");
  if (Context->getLangOpts().CPlusPlus) {
    // namespace std { struct __va_list {
    NamespaceDecl *NS;
    NS = NamespaceDecl::Create(const_cast<ASTContext &>(*Context),
                               Context->getTranslationUnitDecl(),
                               /*Inline*/ false, SourceLocation(),
                               SourceLocation(), &Context->Idents.get("std"),
                               /*PrevDecl*/ nullptr);
    NS->setImplicit();
    VaListTagDecl->setDeclContext(NS);
  }

  VaListTagDecl->startDefinition();

  const size_t NumFields = 5;
  QualType FieldTypes[NumFields];
  const char *FieldNames[NumFields];

  // void *__stack;
  FieldTypes[0] = Context->getPointerType(Context->VoidTy);
  FieldNames[0] = "__stack";

  // void *__gr_top;
  FieldTypes[1] = Context->getPointerType(Context->VoidTy);
  FieldNames[1] = "__gr_top";

  // void *__vr_top;
  FieldTypes[2] = Context->getPointerType(Context->VoidTy);
  FieldNames[2] = "__vr_top";

  // int __gr_offs;
  FieldTypes[3] = Context->IntTy;
  FieldNames[3] = "__gr_offs";

  // int __vr_offs;
  FieldTypes[4] = Context->IntTy;
  FieldNames[4] = "__vr_offs";

  // Create fields
  for (unsigned i = 0; i < NumFields; ++i) {
    FieldDecl *Field = FieldDecl::Create(const_cast<ASTContext &>(*Context),
                                         VaListTagDecl,
                                         SourceLocation(),
                                         SourceLocation(),
                                         &Context->Idents.get(FieldNames[i]),
                                         FieldTypes[i], /*TInfo=*/nullptr,
                                         /*BitWidth=*/nullptr,
                                         /*Mutable=*/false,
                                         ICIS_NoInit);
    Field->setAccess(AS_public);
    VaListTagDecl->addDecl(Field);
  }
  VaListTagDecl->completeDefinition();
  Context->VaListTagDecl = VaListTagDecl;
  QualType VaListTagType = Context->getRecordType(VaListTagDecl);

  // } __builtin_va_list;
  return Context->buildImplicitTypedef(VaListTagType, "__builtin_va_list");
}

static TypedefDecl *CreatePowerABIBuiltinVaListDecl(const ASTContext *Context) {
  // typedef struct __va_list_tag {
  RecordDecl *VaListTagDecl;

  VaListTagDecl = Context->buildImplicitRecord("__va_list_tag");
  VaListTagDecl->startDefinition();

  const size_t NumFields = 5;
  QualType FieldTypes[NumFields];
  const char *FieldNames[NumFields];

  //   unsigned char gpr;
  FieldTypes[0] = Context->UnsignedCharTy;
  FieldNames[0] = "gpr";

  //   unsigned char fpr;
  FieldTypes[1] = Context->UnsignedCharTy;
  FieldNames[1] = "fpr";

  //   unsigned short reserved;
  FieldTypes[2] = Context->UnsignedShortTy;
  FieldNames[2] = "reserved";

  //   void* overflow_arg_area;
  FieldTypes[3] = Context->getPointerType(Context->VoidTy);
  FieldNames[3] = "overflow_arg_area";

  //   void* reg_save_area;
  FieldTypes[4] = Context->getPointerType(Context->VoidTy);
  FieldNames[4] = "reg_save_area";

  // Create fields
  for (unsigned i = 0; i < NumFields; ++i) {
    FieldDecl *Field = FieldDecl::Create(*Context, VaListTagDecl,
                                         SourceLocation(),
                                         SourceLocation(),
                                         &Context->Idents.get(FieldNames[i]),
                                         FieldTypes[i], /*TInfo=*/nullptr,
                                         /*BitWidth=*/nullptr,
                                         /*Mutable=*/false,
                                         ICIS_NoInit);
    Field->setAccess(AS_public);
    VaListTagDecl->addDecl(Field);
  }
  VaListTagDecl->completeDefinition();
  Context->VaListTagDecl = VaListTagDecl;
  QualType VaListTagType = Context->getRecordType(VaListTagDecl);

  // } __va_list_tag;
  TypedefDecl *VaListTagTypedefDecl =
      Context->buildImplicitTypedef(VaListTagType, "__va_list_tag");

  QualType VaListTagTypedefType =
    Context->getTypedefType(VaListTagTypedefDecl);

  // typedef __va_list_tag __builtin_va_list[1];
  llvm::APInt Size(Context->getTypeSize(Context->getSizeType()), 1);
  QualType VaListTagArrayType
    = Context->getConstantArrayType(VaListTagTypedefType,
                                    Size, ArrayType::Normal, 0);
  return Context->buildImplicitTypedef(VaListTagArrayType, "__builtin_va_list");
}

static TypedefDecl *
CreateX86_64ABIBuiltinVaListDecl(const ASTContext *Context) {
  // struct __va_list_tag {
  RecordDecl *VaListTagDecl;
  VaListTagDecl = Context->buildImplicitRecord("__va_list_tag");
  VaListTagDecl->startDefinition();

  const size_t NumFields = 4;
  QualType FieldTypes[NumFields];
  const char *FieldNames[NumFields];

  //   unsigned gp_offset;
  FieldTypes[0] = Context->UnsignedIntTy;
  FieldNames[0] = "gp_offset";

  //   unsigned fp_offset;
  FieldTypes[1] = Context->UnsignedIntTy;
  FieldNames[1] = "fp_offset";

  //   void* overflow_arg_area;
  FieldTypes[2] = Context->getPointerType(Context->VoidTy);
  FieldNames[2] = "overflow_arg_area";

  //   void* reg_save_area;
  FieldTypes[3] = Context->getPointerType(Context->VoidTy);
  FieldNames[3] = "reg_save_area";

  // Create fields
  for (unsigned i = 0; i < NumFields; ++i) {
    FieldDecl *Field = FieldDecl::Create(const_cast<ASTContext &>(*Context),
                                         VaListTagDecl,
                                         SourceLocation(),
                                         SourceLocation(),
                                         &Context->Idents.get(FieldNames[i]),
                                         FieldTypes[i], /*TInfo=*/nullptr,
                                         /*BitWidth=*/nullptr,
                                         /*Mutable=*/false,
                                         ICIS_NoInit);
    Field->setAccess(AS_public);
    VaListTagDecl->addDecl(Field);
  }
  VaListTagDecl->completeDefinition();
  Context->VaListTagDecl = VaListTagDecl;
  QualType VaListTagType = Context->getRecordType(VaListTagDecl);

  // };

  // typedef struct __va_list_tag __builtin_va_list[1];
  llvm::APInt Size(Context->getTypeSize(Context->getSizeType()), 1);
  QualType VaListTagArrayType =
      Context->getConstantArrayType(VaListTagType, Size, ArrayType::Normal, 0);
  return Context->buildImplicitTypedef(VaListTagArrayType, "__builtin_va_list");
}

static TypedefDecl *CreatePNaClABIBuiltinVaListDecl(const ASTContext *Context) {
  // typedef int __builtin_va_list[4];
  llvm::APInt Size(Context->getTypeSize(Context->getSizeType()), 4);
  QualType IntArrayType =
      Context->getConstantArrayType(Context->IntTy, Size, ArrayType::Normal, 0);
  return Context->buildImplicitTypedef(IntArrayType, "__builtin_va_list");
}

static TypedefDecl *
CreateAAPCSABIBuiltinVaListDecl(const ASTContext *Context) {
  // struct __va_list
  RecordDecl *VaListDecl = Context->buildImplicitRecord("__va_list");
  if (Context->getLangOpts().CPlusPlus) {
    // namespace std { struct __va_list {
    NamespaceDecl *NS;
    NS = NamespaceDecl::Create(const_cast<ASTContext &>(*Context),
                               Context->getTranslationUnitDecl(),
                               /*Inline*/false, SourceLocation(),
                               SourceLocation(), &Context->Idents.get("std"),
                               /*PrevDecl*/ nullptr);
    NS->setImplicit();
    VaListDecl->setDeclContext(NS);
  }

  VaListDecl->startDefinition();

  // void * __ap;
  FieldDecl *Field = FieldDecl::Create(const_cast<ASTContext &>(*Context),
                                       VaListDecl,
                                       SourceLocation(),
                                       SourceLocation(),
                                       &Context->Idents.get("__ap"),
                                       Context->getPointerType(Context->VoidTy),
                                       /*TInfo=*/nullptr,
                                       /*BitWidth=*/nullptr,
                                       /*Mutable=*/false,
                                       ICIS_NoInit);
  Field->setAccess(AS_public);
  VaListDecl->addDecl(Field);

  // };
  VaListDecl->completeDefinition();
  Context->VaListTagDecl = VaListDecl;

  // typedef struct __va_list __builtin_va_list;
  QualType T = Context->getRecordType(VaListDecl);
  return Context->buildImplicitTypedef(T, "__builtin_va_list");
}

static TypedefDecl *
CreateSystemZBuiltinVaListDecl(const ASTContext *Context) {
  // struct __va_list_tag {
  RecordDecl *VaListTagDecl;
  VaListTagDecl = Context->buildImplicitRecord("__va_list_tag");
  VaListTagDecl->startDefinition();

  const size_t NumFields = 4;
  QualType FieldTypes[NumFields];
  const char *FieldNames[NumFields];

  //   long __gpr;
  FieldTypes[0] = Context->LongTy;
  FieldNames[0] = "__gpr";

  //   long __fpr;
  FieldTypes[1] = Context->LongTy;
  FieldNames[1] = "__fpr";

  //   void *__overflow_arg_area;
  FieldTypes[2] = Context->getPointerType(Context->VoidTy);
  FieldNames[2] = "__overflow_arg_area";

  //   void *__reg_save_area;
  FieldTypes[3] = Context->getPointerType(Context->VoidTy);
  FieldNames[3] = "__reg_save_area";

  // Create fields
  for (unsigned i = 0; i < NumFields; ++i) {
    FieldDecl *Field = FieldDecl::Create(const_cast<ASTContext &>(*Context),
                                         VaListTagDecl,
                                         SourceLocation(),
                                         SourceLocation(),
                                         &Context->Idents.get(FieldNames[i]),
                                         FieldTypes[i], /*TInfo=*/nullptr,
                                         /*BitWidth=*/nullptr,
                                         /*Mutable=*/false,
                                         ICIS_NoInit);
    Field->setAccess(AS_public);
    VaListTagDecl->addDecl(Field);
  }
  VaListTagDecl->completeDefinition();
  Context->VaListTagDecl = VaListTagDecl;
  QualType VaListTagType = Context->getRecordType(VaListTagDecl);

  // };

  // typedef __va_list_tag __builtin_va_list[1];
  llvm::APInt Size(Context->getTypeSize(Context->getSizeType()), 1);
  QualType VaListTagArrayType =
      Context->getConstantArrayType(VaListTagType, Size, ArrayType::Normal, 0);

  return Context->buildImplicitTypedef(VaListTagArrayType, "__builtin_va_list");
}

static TypedefDecl *CreateVaListDecl(const ASTContext *Context,
                                     TargetInfo::BuiltinVaListKind Kind) {
  switch (Kind) {
  case TargetInfo::CharPtrBuiltinVaList:
    return CreateCharPtrBuiltinVaListDecl(Context);
  case TargetInfo::VoidPtrBuiltinVaList:
    return CreateVoidPtrBuiltinVaListDecl(Context);
  case TargetInfo::AArch64ABIBuiltinVaList:
    return CreateAArch64ABIBuiltinVaListDecl(Context);
  case TargetInfo::PowerABIBuiltinVaList:
    return CreatePowerABIBuiltinVaListDecl(Context);
  case TargetInfo::X86_64ABIBuiltinVaList:
    return CreateX86_64ABIBuiltinVaListDecl(Context);
  case TargetInfo::PNaClABIBuiltinVaList:
    return CreatePNaClABIBuiltinVaListDecl(Context);
  case TargetInfo::AAPCSABIBuiltinVaList:
    return CreateAAPCSABIBuiltinVaListDecl(Context);
  case TargetInfo::SystemZBuiltinVaList:
    return CreateSystemZBuiltinVaListDecl(Context);
  }

  llvm_unreachable("Unhandled __builtin_va_list type kind");
}

TypedefDecl *ASTContext::getBuiltinVaListDecl() const {
  if (!BuiltinVaListDecl) {
    BuiltinVaListDecl = CreateVaListDecl(this, Target->getBuiltinVaListKind());
    assert(BuiltinVaListDecl->isImplicit());
  }

  return BuiltinVaListDecl;
}

Decl *ASTContext::getVaListTagDecl() const {
  // Force the creation of VaListTagDecl by building the __builtin_va_list
  // declaration.
  if (!VaListTagDecl)
    (void)getBuiltinVaListDecl();

  return VaListTagDecl;
}

TypedefDecl *ASTContext::getBuiltinMSVaListDecl() const {
  if (!BuiltinMSVaListDecl)
    BuiltinMSVaListDecl = CreateMSVaListDecl(this);

  return BuiltinMSVaListDecl;
}

void ASTContext::setObjCConstantStringInterface(ObjCInterfaceDecl *Decl) {
  assert(ObjCConstantStringType.isNull() &&
         "'NSConstantString' type already set!");

  ObjCConstantStringType = getObjCInterfaceType(Decl);
}

/// \brief Retrieve the template name that corresponds to a non-empty
/// lookup.
TemplateName
ASTContext::getOverloadedTemplateName(UnresolvedSetIterator Begin,
                                      UnresolvedSetIterator End) const {
  unsigned size = End - Begin;
  assert(size > 1 && "set is not overloaded!");

  void *memory = Allocate(sizeof(OverloadedTemplateStorage) +
                          size * sizeof(FunctionTemplateDecl*));
  OverloadedTemplateStorage *OT = new(memory) OverloadedTemplateStorage(size);

  NamedDecl **Storage = OT->getStorage();
  for (UnresolvedSetIterator I = Begin; I != End; ++I) {
    NamedDecl *D = *I;
    assert(isa<FunctionTemplateDecl>(D) ||
           (isa<UsingShadowDecl>(D) &&
            isa<FunctionTemplateDecl>(D->getUnderlyingDecl())));
    *Storage++ = D;
  }

  return TemplateName(OT);
}

/// \brief Retrieve the template name that represents a qualified
/// template name such as \c std::vector.
TemplateName
ASTContext::getQualifiedTemplateName(NestedNameSpecifier *NNS,
                                     bool TemplateKeyword,
                                     TemplateDecl *Template) const {
  assert(NNS && "Missing nested-name-specifier in qualified template name");
  
  // FIXME: Canonicalization?
  llvm::FoldingSetNodeID ID;
  QualifiedTemplateName::Profile(ID, NNS, TemplateKeyword, Template);

  void *InsertPos = nullptr;
  QualifiedTemplateName *QTN =
    QualifiedTemplateNames.FindNodeOrInsertPos(ID, InsertPos);
  if (!QTN) {
    QTN = new (*this, alignof(QualifiedTemplateName))
        QualifiedTemplateName(NNS, TemplateKeyword, Template);
    QualifiedTemplateNames.InsertNode(QTN, InsertPos);
  }

  return TemplateName(QTN);
}

/// \brief Retrieve the template name that represents a dependent
/// template name such as \c MetaFun::template apply.
TemplateName
ASTContext::getDependentTemplateName(NestedNameSpecifier *NNS,
                                     const IdentifierInfo *Name) const {
  assert((!NNS || NNS->isDependent()) &&
         "Nested name specifier must be dependent");

  llvm::FoldingSetNodeID ID;
  DependentTemplateName::Profile(ID, NNS, Name);

  void *InsertPos = nullptr;
  DependentTemplateName *QTN =
    DependentTemplateNames.FindNodeOrInsertPos(ID, InsertPos);

  if (QTN)
    return TemplateName(QTN);

  NestedNameSpecifier *CanonNNS = getCanonicalNestedNameSpecifier(NNS);
  if (CanonNNS == NNS) {
    QTN = new (*this, alignof(DependentTemplateName))
        DependentTemplateName(NNS, Name);
  } else {
    TemplateName Canon = getDependentTemplateName(CanonNNS, Name);
    QTN = new (*this, alignof(DependentTemplateName))
        DependentTemplateName(NNS, Name, Canon);
    DependentTemplateName *CheckQTN =
      DependentTemplateNames.FindNodeOrInsertPos(ID, InsertPos);
    assert(!CheckQTN && "Dependent type name canonicalization broken");
    (void)CheckQTN;
  }

  DependentTemplateNames.InsertNode(QTN, InsertPos);
  return TemplateName(QTN);
}

/// \brief Retrieve the template name that represents a dependent
/// template name such as \c MetaFun::template operator+.
TemplateName 
ASTContext::getDependentTemplateName(NestedNameSpecifier *NNS,
                                     OverloadedOperatorKind Operator) const {
  assert((!NNS || NNS->isDependent()) &&
         "Nested name specifier must be dependent");
  
  llvm::FoldingSetNodeID ID;
  DependentTemplateName::Profile(ID, NNS, Operator);

  void *InsertPos = nullptr;
  DependentTemplateName *QTN
    = DependentTemplateNames.FindNodeOrInsertPos(ID, InsertPos);
  
  if (QTN)
    return TemplateName(QTN);
  
  NestedNameSpecifier *CanonNNS = getCanonicalNestedNameSpecifier(NNS);
  if (CanonNNS == NNS) {
    QTN = new (*this, alignof(DependentTemplateName))
        DependentTemplateName(NNS, Operator);
  } else {
    TemplateName Canon = getDependentTemplateName(CanonNNS, Operator);
    QTN = new (*this, alignof(DependentTemplateName))
        DependentTemplateName(NNS, Operator, Canon);

    DependentTemplateName *CheckQTN
      = DependentTemplateNames.FindNodeOrInsertPos(ID, InsertPos);
    assert(!CheckQTN && "Dependent template name canonicalization broken");
    (void)CheckQTN;
  }
  
  DependentTemplateNames.InsertNode(QTN, InsertPos);
  return TemplateName(QTN);
}

TemplateName 
ASTContext::getSubstTemplateTemplateParm(TemplateTemplateParmDecl *param,
                                         TemplateName replacement) const {
  llvm::FoldingSetNodeID ID;
  SubstTemplateTemplateParmStorage::Profile(ID, param, replacement);

  void *insertPos = nullptr;
  SubstTemplateTemplateParmStorage *subst
    = SubstTemplateTemplateParms.FindNodeOrInsertPos(ID, insertPos);
  
  if (!subst) {
    subst = new (*this) SubstTemplateTemplateParmStorage(param, replacement);
    SubstTemplateTemplateParms.InsertNode(subst, insertPos);
  }

  return TemplateName(subst);
}

TemplateName 
ASTContext::getSubstTemplateTemplateParmPack(TemplateTemplateParmDecl *Param,
                                       const TemplateArgument &ArgPack) const {
  ASTContext &Self = const_cast<ASTContext &>(*this);
  llvm::FoldingSetNodeID ID;
  SubstTemplateTemplateParmPackStorage::Profile(ID, Self, Param, ArgPack);

  void *InsertPos = nullptr;
  SubstTemplateTemplateParmPackStorage *Subst
    = SubstTemplateTemplateParmPacks.FindNodeOrInsertPos(ID, InsertPos);
  
  if (!Subst) {
    Subst = new (*this) SubstTemplateTemplateParmPackStorage(Param, 
                                                           ArgPack.pack_size(),
                                                         ArgPack.pack_begin());
    SubstTemplateTemplateParmPacks.InsertNode(Subst, InsertPos);
  }

  return TemplateName(Subst);
}

/// getFromTargetType - Given one of the integer types provided by
/// TargetInfo, produce the corresponding type. The unsigned @p Type
/// is actually a value of type @c TargetInfo::IntType.
CanQualType ASTContext::getFromTargetType(unsigned Type) const {
  switch (Type) {
  case TargetInfo::NoInt: return CanQualType();
  case TargetInfo::SignedChar: return SignedCharTy;
  case TargetInfo::UnsignedChar: return UnsignedCharTy;
  case TargetInfo::SignedShort: return ShortTy;
  case TargetInfo::UnsignedShort: return UnsignedShortTy;
  case TargetInfo::SignedInt: return IntTy;
  case TargetInfo::UnsignedInt: return UnsignedIntTy;
  case TargetInfo::SignedLong: return LongTy;
  case TargetInfo::UnsignedLong: return UnsignedLongTy;
  case TargetInfo::SignedLongLong: return LongLongTy;
  case TargetInfo::UnsignedLongLong: return UnsignedLongLongTy;
  }

  llvm_unreachable("Unhandled TargetInfo::IntType value");
}

//===----------------------------------------------------------------------===//
//                        Type Predicates.
//===----------------------------------------------------------------------===//

/// getObjCGCAttr - Returns one of GCNone, Weak or Strong objc's
/// garbage collection attribute.
///
Qualifiers::GC ASTContext::getObjCGCAttrKind(QualType Ty) const {
  if (getLangOpts().getGC() == LangOptions::NonGC)
    return Qualifiers::GCNone;

  assert(getLangOpts().ObjC1);
  Qualifiers::GC GCAttrs = Ty.getObjCGCAttr();

  // Default behaviour under objective-C's gc is for ObjC pointers
  // (or pointers to them) be treated as though they were declared
  // as __strong.
  if (GCAttrs == Qualifiers::GCNone) {
    if (Ty->isObjCObjectPointerType() || Ty->isBlockPointerType())
      return Qualifiers::Strong;
    else if (Ty->isPointerType())
      return getObjCGCAttrKind(Ty->getAs<PointerType>()->getPointeeType());
  } else {
    // It's not valid to set GC attributes on anything that isn't a
    // pointer.
#ifndef NDEBUG
    QualType CT = Ty->getCanonicalTypeInternal();
    while (const ArrayType *AT = dyn_cast<ArrayType>(CT))
      CT = AT->getElementType();
    assert(CT->isAnyPointerType() || CT->isBlockPointerType());
#endif
  }
  return GCAttrs;
}

//===----------------------------------------------------------------------===//
//                        Type Compatibility Testing
//===----------------------------------------------------------------------===//

/// areCompatVectorTypes - Return true if the two specified vector types are
/// compatible.
static bool areCompatVectorTypes(const VectorType *LHS,
                                 const VectorType *RHS) {
  assert(LHS->isCanonicalUnqualified() && RHS->isCanonicalUnqualified());
  return LHS->getElementType() == RHS->getElementType() &&
         LHS->getNumElements() == RHS->getNumElements();
}

bool ASTContext::areCompatibleVectorTypes(QualType FirstVec,
                                          QualType SecondVec) {
  assert(FirstVec->isVectorType() && "FirstVec should be a vector type");
  assert(SecondVec->isVectorType() && "SecondVec should be a vector type");

  if (hasSameUnqualifiedType(FirstVec, SecondVec))
    return true;

  // Treat Neon vector types and most AltiVec vector types as if they are the
  // equivalent GCC vector types.
  const VectorType *First = FirstVec->getAs<VectorType>();
  const VectorType *Second = SecondVec->getAs<VectorType>();
  if (First->getNumElements() == Second->getNumElements() &&
      hasSameType(First->getElementType(), Second->getElementType()) &&
      First->getVectorKind() != VectorType::AltiVecPixel &&
      First->getVectorKind() != VectorType::AltiVecBool &&
      Second->getVectorKind() != VectorType::AltiVecPixel &&
      Second->getVectorKind() != VectorType::AltiVecBool)
    return true;

  return false;
}

//===----------------------------------------------------------------------===//
// ObjCQualifiedIdTypesAreCompatible - Compatibility testing for qualified id's.
//===----------------------------------------------------------------------===//

/// ProtocolCompatibleWithProtocol - return 'true' if 'lProto' is in the
/// inheritance hierarchy of 'rProto'.
bool
ASTContext::ProtocolCompatibleWithProtocol(ObjCProtocolDecl *lProto,
                                           ObjCProtocolDecl *rProto) const {
  if (declaresSameEntity(lProto, rProto))
    return true;
  for (auto *PI : rProto->protocols())
    if (ProtocolCompatibleWithProtocol(lProto, PI))
      return true;
  return false;
}

/// ObjCQualifiedClassTypesAreCompatible - compare  Class<pr,...> and
/// Class<pr1, ...>.
bool ASTContext::ObjCQualifiedClassTypesAreCompatible(QualType lhs, 
                                                      QualType rhs) {
  const ObjCObjectPointerType *lhsQID = lhs->getAs<ObjCObjectPointerType>();
  const ObjCObjectPointerType *rhsOPT = rhs->getAs<ObjCObjectPointerType>();
  assert ((lhsQID && rhsOPT) && "ObjCQualifiedClassTypesAreCompatible");
  
  for (auto *lhsProto : lhsQID->quals()) {
    bool match = false;
    for (auto *rhsProto : rhsOPT->quals()) {
      if (ProtocolCompatibleWithProtocol(lhsProto, rhsProto)) {
        match = true;
        break;
      }
    }
    if (!match)
      return false;
  }
  return true;
}

/// ObjCQualifiedIdTypesAreCompatible - We know that one of lhs/rhs is an
/// ObjCQualifiedIDType.
bool ASTContext::ObjCQualifiedIdTypesAreCompatible(QualType lhs, QualType rhs,
                                                   bool compare) {
  // Allow id<P..> and an 'id' or void* type in all cases.
  if (lhs->isVoidPointerType() ||
      lhs->isObjCIdType() || lhs->isObjCClassType())
    return true;
  else if (rhs->isVoidPointerType() ||
           rhs->isObjCIdType() || rhs->isObjCClassType())
    return true;

  if (const ObjCObjectPointerType *lhsQID = lhs->getAsObjCQualifiedIdType()) {
    const ObjCObjectPointerType *rhsOPT = rhs->getAs<ObjCObjectPointerType>();

    if (!rhsOPT) return false;

    if (rhsOPT->qual_empty()) {
      // If the RHS is a unqualified interface pointer "NSString*",
      // make sure we check the class hierarchy.
      if (ObjCInterfaceDecl *rhsID = rhsOPT->getInterfaceDecl()) {
        for (auto *I : lhsQID->quals()) {
          // when comparing an id<P> on lhs with a static type on rhs,
          // see if static class implements all of id's protocols, directly or
          // through its super class and categories.
          if (!rhsID->ClassImplementsProtocol(I, true))
            return false;
        }
      }
      // If there are no qualifiers and no interface, we have an 'id'.
      return true;
    }
    // Both the right and left sides have qualifiers.
    for (auto *lhsProto : lhsQID->quals()) {
      bool match = false;

      // when comparing an id<P> on lhs with a static type on rhs,
      // see if static class implements all of id's protocols, directly or
      // through its super class and categories.
      for (auto *rhsProto : rhsOPT->quals()) {
        if (ProtocolCompatibleWithProtocol(lhsProto, rhsProto) ||
            (compare && ProtocolCompatibleWithProtocol(rhsProto, lhsProto))) {
          match = true;
          break;
        }
      }
      // If the RHS is a qualified interface pointer "NSString<P>*",
      // make sure we check the class hierarchy.
      if (ObjCInterfaceDecl *rhsID = rhsOPT->getInterfaceDecl()) {
        for (auto *I : lhsQID->quals()) {
          // when comparing an id<P> on lhs with a static type on rhs,
          // see if static class implements all of id's protocols, directly or
          // through its super class and categories.
          if (rhsID->ClassImplementsProtocol(I, true)) {
            match = true;
            break;
          }
        }
      }
      if (!match)
        return false;
    }

    return true;
  }

  const ObjCObjectPointerType *rhsQID = rhs->getAsObjCQualifiedIdType();
  assert(rhsQID && "One of the LHS/RHS should be id<x>");

  if (const ObjCObjectPointerType *lhsOPT =
        lhs->getAsObjCInterfacePointerType()) {
    // If both the right and left sides have qualifiers.
    for (auto *lhsProto : lhsOPT->quals()) {
      bool match = false;

      // when comparing an id<P> on rhs with a static type on lhs,
      // see if static class implements all of id's protocols, directly or
      // through its super class and categories.
      // First, lhs protocols in the qualifier list must be found, direct
      // or indirect in rhs's qualifier list or it is a mismatch.
      for (auto *rhsProto : rhsQID->quals()) {
        if (ProtocolCompatibleWithProtocol(lhsProto, rhsProto) ||
            (compare && ProtocolCompatibleWithProtocol(rhsProto, lhsProto))) {
          match = true;
          break;
        }
      }
      if (!match)
        return false;
    }
    
    // Static class's protocols, or its super class or category protocols
    // must be found, direct or indirect in rhs's qualifier list or it is a mismatch.
    if (ObjCInterfaceDecl *lhsID = lhsOPT->getInterfaceDecl()) {
      llvm::SmallPtrSet<ObjCProtocolDecl *, 8> LHSInheritedProtocols;
      CollectInheritedProtocols(lhsID, LHSInheritedProtocols);
      // This is rather dubious but matches gcc's behavior. If lhs has
      // no type qualifier and its class has no static protocol(s)
      // assume that it is mismatch.
      if (LHSInheritedProtocols.empty() && lhsOPT->qual_empty())
        return false;
      for (auto *lhsProto : LHSInheritedProtocols) {
        bool match = false;
        for (auto *rhsProto : rhsQID->quals()) {
          if (ProtocolCompatibleWithProtocol(lhsProto, rhsProto) ||
              (compare && ProtocolCompatibleWithProtocol(rhsProto, lhsProto))) {
            match = true;
            break;
          }
        }
        if (!match)
          return false;
      }
    }
    return true;
  }
  return false;
}

/// canAssignObjCInterfaces - Return true if the two interface types are
/// compatible for assignment from RHS to LHS.  This handles validation of any
/// protocol qualifiers on the LHS or RHS.
///
bool ASTContext::canAssignObjCInterfaces(const ObjCObjectPointerType *LHSOPT,
                                         const ObjCObjectPointerType *RHSOPT) {
  const ObjCObjectType* LHS = LHSOPT->getObjectType();
  const ObjCObjectType* RHS = RHSOPT->getObjectType();

  // If either type represents the built-in 'id' or 'Class' types, return true.
  if (LHS->isObjCUnqualifiedIdOrClass() ||
      RHS->isObjCUnqualifiedIdOrClass())
    return true;

  // Function object that propagates a successful result or handles
  // __kindof types.
  auto finish = [&](bool succeeded) -> bool {
    if (succeeded)
      return true;

    if (!RHS->isKindOfType())
      return false;

    // Strip off __kindof and protocol qualifiers, then check whether
    // we can assign the other way.
    return canAssignObjCInterfaces(RHSOPT->stripObjCKindOfTypeAndQuals(*this),
                                   LHSOPT->stripObjCKindOfTypeAndQuals(*this));
  };

  if (LHS->isObjCQualifiedId() || RHS->isObjCQualifiedId()) {
    return finish(ObjCQualifiedIdTypesAreCompatible(QualType(LHSOPT,0),
                                                    QualType(RHSOPT,0),
                                                    false));
  }
  
  if (LHS->isObjCQualifiedClass() && RHS->isObjCQualifiedClass()) {
    return finish(ObjCQualifiedClassTypesAreCompatible(QualType(LHSOPT,0),
                                                       QualType(RHSOPT,0)));
  }
  
  // If we have 2 user-defined types, fall into that path.
  if (LHS->getInterface() && RHS->getInterface()) {
    return finish(canAssignObjCInterfaces(LHS, RHS));
  }

  return false;
}

/// canAssignObjCInterfacesInBlockPointer - This routine is specifically written
/// for providing type-safety for objective-c pointers used to pass/return 
/// arguments in block literals. When passed as arguments, passing 'A*' where
/// 'id' is expected is not OK. Passing 'Sub *" where 'Super *" is expected is
/// not OK. For the return type, the opposite is not OK.
bool ASTContext::canAssignObjCInterfacesInBlockPointer(
                                         const ObjCObjectPointerType *LHSOPT,
                                         const ObjCObjectPointerType *RHSOPT,
                                         bool BlockReturnType) {

  // Function object that propagates a successful result or handles
  // __kindof types.
  auto finish = [&](bool succeeded) -> bool {
    if (succeeded)
      return true;

    const ObjCObjectPointerType *Expected = BlockReturnType ? RHSOPT : LHSOPT;
    if (!Expected->isKindOfType())
      return false;

    // Strip off __kindof and protocol qualifiers, then check whether
    // we can assign the other way.
    return canAssignObjCInterfacesInBlockPointer(
             RHSOPT->stripObjCKindOfTypeAndQuals(*this),
             LHSOPT->stripObjCKindOfTypeAndQuals(*this),
             BlockReturnType);
  };

  if (RHSOPT->isObjCBuiltinType() || LHSOPT->isObjCIdType())
    return true;
  
  if (LHSOPT->isObjCBuiltinType()) {
    return finish(RHSOPT->isObjCBuiltinType() ||
                  RHSOPT->isObjCQualifiedIdType());
  }
  
  if (LHSOPT->isObjCQualifiedIdType() || RHSOPT->isObjCQualifiedIdType())
    return finish(ObjCQualifiedIdTypesAreCompatible(QualType(LHSOPT,0),
                                                    QualType(RHSOPT,0),
                                                    false));
  
  const ObjCInterfaceType* LHS = LHSOPT->getInterfaceType();
  const ObjCInterfaceType* RHS = RHSOPT->getInterfaceType();
  if (LHS && RHS)  { // We have 2 user-defined types.
    if (LHS != RHS) {
      if (LHS->getDecl()->isSuperClassOf(RHS->getDecl()))
        return finish(BlockReturnType);
      if (RHS->getDecl()->isSuperClassOf(LHS->getDecl()))
        return finish(!BlockReturnType);
    }
    else
      return true;
  }
  return false;
}

/// Comparison routine for Objective-C protocols to be used with
/// llvm::array_pod_sort.
static int compareObjCProtocolsByName(ObjCProtocolDecl * const *lhs,
                                      ObjCProtocolDecl * const *rhs) {
  return (*lhs)->getName().compare((*rhs)->getName());

}

/// getIntersectionOfProtocols - This routine finds the intersection of set
/// of protocols inherited from two distinct objective-c pointer objects with
/// the given common base.
/// It is used to build composite qualifier list of the composite type of
/// the conditional expression involving two objective-c pointer objects.
static 
void getIntersectionOfProtocols(ASTContext &Context,
                                const ObjCInterfaceDecl *CommonBase,
                                const ObjCObjectPointerType *LHSOPT,
                                const ObjCObjectPointerType *RHSOPT,
      SmallVectorImpl<ObjCProtocolDecl *> &IntersectionSet) {
  
  const ObjCObjectType* LHS = LHSOPT->getObjectType();
  const ObjCObjectType* RHS = RHSOPT->getObjectType();
  assert(LHS->getInterface() && "LHS must have an interface base");
  assert(RHS->getInterface() && "RHS must have an interface base");

  // Add all of the protocols for the LHS.
  llvm::SmallPtrSet<ObjCProtocolDecl *, 8> LHSProtocolSet;

  // Start with the protocol qualifiers.
  for (auto proto : LHS->quals()) {
    Context.CollectInheritedProtocols(proto, LHSProtocolSet);
  }

  // Also add the protocols associated with the LHS interface.
  Context.CollectInheritedProtocols(LHS->getInterface(), LHSProtocolSet);

  // Add all of the protocls for the RHS.
  llvm::SmallPtrSet<ObjCProtocolDecl *, 8> RHSProtocolSet;

  // Start with the protocol qualifiers.
  for (auto proto : RHS->quals()) {
    Context.CollectInheritedProtocols(proto, RHSProtocolSet);
  }

  // Also add the protocols associated with the RHS interface.
  Context.CollectInheritedProtocols(RHS->getInterface(), RHSProtocolSet);

  // Compute the intersection of the collected protocol sets.
  for (auto proto : LHSProtocolSet) {
    if (RHSProtocolSet.count(proto))
      IntersectionSet.push_back(proto);
  }

  // Compute the set of protocols that is implied by either the common type or
  // the protocols within the intersection.
  llvm::SmallPtrSet<ObjCProtocolDecl *, 8> ImpliedProtocols;
  Context.CollectInheritedProtocols(CommonBase, ImpliedProtocols);

  // Remove any implied protocols from the list of inherited protocols.
  if (!ImpliedProtocols.empty()) {
    IntersectionSet.erase(
      std::remove_if(IntersectionSet.begin(),
                     IntersectionSet.end(),
                     [&](ObjCProtocolDecl *proto) -> bool {
                       return ImpliedProtocols.count(proto) > 0;
                     }),
      IntersectionSet.end());
  }

  // Sort the remaining protocols by name.
  llvm::array_pod_sort(IntersectionSet.begin(), IntersectionSet.end(),
                       compareObjCProtocolsByName);
}

/// Determine whether the first type is a subtype of the second.
static bool canAssignObjCObjectTypes(ASTContext &ctx, QualType lhs,
                                     QualType rhs) {
  // Common case: two object pointers.
  const ObjCObjectPointerType *lhsOPT = lhs->getAs<ObjCObjectPointerType>();
  const ObjCObjectPointerType *rhsOPT = rhs->getAs<ObjCObjectPointerType>();
  if (lhsOPT && rhsOPT)
    return ctx.canAssignObjCInterfaces(lhsOPT, rhsOPT);

  // Two block pointers.
  const BlockPointerType *lhsBlock = lhs->getAs<BlockPointerType>();
  const BlockPointerType *rhsBlock = rhs->getAs<BlockPointerType>();
  if (lhsBlock && rhsBlock)
    return ctx.typesAreBlockPointerCompatible(lhs, rhs);

  // If either is an unqualified 'id' and the other is a block, it's
  // acceptable.
  if ((lhsOPT && lhsOPT->isObjCIdType() && rhsBlock) ||
      (rhsOPT && rhsOPT->isObjCIdType() && lhsBlock))
    return true;

  return false;
}

// Check that the given Objective-C type argument lists are equivalent.
static bool sameObjCTypeArgs(ASTContext &ctx,
                             const ObjCInterfaceDecl *iface,
                             ArrayRef<QualType> lhsArgs,
                             ArrayRef<QualType> rhsArgs,
                             bool stripKindOf) {
  if (lhsArgs.size() != rhsArgs.size())
    return false;

  ObjCTypeParamList *typeParams = iface->getTypeParamList();
  for (unsigned i = 0, n = lhsArgs.size(); i != n; ++i) {
    if (ctx.hasSameType(lhsArgs[i], rhsArgs[i]))
      continue;

    switch (typeParams->begin()[i]->getVariance()) {
    case ObjCTypeParamVariance::Invariant:
      if (!stripKindOf ||
          !ctx.hasSameType(lhsArgs[i].stripObjCKindOfType(ctx),
                           rhsArgs[i].stripObjCKindOfType(ctx))) {
        return false;
      }
      break;

    case ObjCTypeParamVariance::Covariant:
      if (!canAssignObjCObjectTypes(ctx, lhsArgs[i], rhsArgs[i]))
        return false;
      break;

    case ObjCTypeParamVariance::Contravariant:
      if (!canAssignObjCObjectTypes(ctx, rhsArgs[i], lhsArgs[i]))
        return false;
      break;
    }
  }

  return true;
}

QualType ASTContext::areCommonBaseCompatible(
           const ObjCObjectPointerType *Lptr,
           const ObjCObjectPointerType *Rptr) {
  const ObjCObjectType *LHS = Lptr->getObjectType();
  const ObjCObjectType *RHS = Rptr->getObjectType();
  const ObjCInterfaceDecl* LDecl = LHS->getInterface();
  const ObjCInterfaceDecl* RDecl = RHS->getInterface();

  if (!LDecl || !RDecl)
    return QualType();

  // When either LHS or RHS is a kindof type, we should return a kindof type.
  // For example, for common base of kindof(ASub1) and kindof(ASub2), we return
  // kindof(A).
  bool anyKindOf = LHS->isKindOfType() || RHS->isKindOfType();

  // Follow the left-hand side up the class hierarchy until we either hit a
  // root or find the RHS. Record the ancestors in case we don't find it.
  llvm::SmallDenseMap<const ObjCInterfaceDecl *, const ObjCObjectType *, 4>
    LHSAncestors;
  while (true) {
    // Record this ancestor. We'll need this if the common type isn't in the
    // path from the LHS to the root.
    LHSAncestors[LHS->getInterface()->getCanonicalDecl()] = LHS;

    if (declaresSameEntity(LHS->getInterface(), RDecl)) {
      // Get the type arguments.
      ArrayRef<QualType> LHSTypeArgs = LHS->getTypeArgsAsWritten();
      bool anyChanges = false;
      if (LHS->isSpecialized() && RHS->isSpecialized()) {
        // Both have type arguments, compare them.
        if (!sameObjCTypeArgs(*this, LHS->getInterface(),
                              LHS->getTypeArgs(), RHS->getTypeArgs(),
                              /*stripKindOf=*/true))
          return QualType();
      } else if (LHS->isSpecialized() != RHS->isSpecialized()) {
        // If only one has type arguments, the result will not have type
        // arguments.
        LHSTypeArgs = { };
        anyChanges = true;
      }

      // Compute the intersection of protocols.
      SmallVector<ObjCProtocolDecl *, 8> Protocols;
      getIntersectionOfProtocols(*this, LHS->getInterface(), Lptr, Rptr,
                                 Protocols);
      if (!Protocols.empty())
        anyChanges = true;

      // If anything in the LHS will have changed, build a new result type.
      // If we need to return a kindof type but LHS is not a kindof type, we
      // build a new result type.
      if (anyChanges || LHS->isKindOfType() != anyKindOf) {
        QualType Result = getObjCInterfaceType(LHS->getInterface());
        Result = getObjCObjectType(Result, LHSTypeArgs, Protocols,
                                   anyKindOf || LHS->isKindOfType());
        return getObjCObjectPointerType(Result);
      }

      return getObjCObjectPointerType(QualType(LHS, 0));
    }

    // Find the superclass.
    QualType LHSSuperType = LHS->getSuperClassType();
    if (LHSSuperType.isNull())
      break;

    LHS = LHSSuperType->castAs<ObjCObjectType>();
  }

  // We didn't find anything by following the LHS to its root; now check
  // the RHS against the cached set of ancestors.
  while (true) {
    auto KnownLHS = LHSAncestors.find(RHS->getInterface()->getCanonicalDecl());
    if (KnownLHS != LHSAncestors.end()) {
      LHS = KnownLHS->second;

      // Get the type arguments.
      ArrayRef<QualType> RHSTypeArgs = RHS->getTypeArgsAsWritten();
      bool anyChanges = false;
      if (LHS->isSpecialized() && RHS->isSpecialized()) {
        // Both have type arguments, compare them.
        if (!sameObjCTypeArgs(*this, LHS->getInterface(),
                              LHS->getTypeArgs(), RHS->getTypeArgs(),
                              /*stripKindOf=*/true))
          return QualType();
      } else if (LHS->isSpecialized() != RHS->isSpecialized()) {
        // If only one has type arguments, the result will not have type
        // arguments.
        RHSTypeArgs = { };
        anyChanges = true;
      }

      // Compute the intersection of protocols.
      SmallVector<ObjCProtocolDecl *, 8> Protocols;
      getIntersectionOfProtocols(*this, RHS->getInterface(), Lptr, Rptr,
                                 Protocols);
      if (!Protocols.empty())
        anyChanges = true;

      // If we need to return a kindof type but RHS is not a kindof type, we
      // build a new result type.
      if (anyChanges || RHS->isKindOfType() != anyKindOf) {
        QualType Result = getObjCInterfaceType(RHS->getInterface());
        Result = getObjCObjectType(Result, RHSTypeArgs, Protocols,
                                   anyKindOf || RHS->isKindOfType());
        return getObjCObjectPointerType(Result);
      }

      return getObjCObjectPointerType(QualType(RHS, 0));
    }

    // Find the superclass of the RHS.
    QualType RHSSuperType = RHS->getSuperClassType();
    if (RHSSuperType.isNull())
      break;

    RHS = RHSSuperType->castAs<ObjCObjectType>();
  }

  return QualType();
}

bool ASTContext::canAssignObjCInterfaces(const ObjCObjectType *LHS,
                                         const ObjCObjectType *RHS) {
  assert(LHS->getInterface() && "LHS is not an interface type");
  assert(RHS->getInterface() && "RHS is not an interface type");

  // Verify that the base decls are compatible: the RHS must be a subclass of
  // the LHS.
  ObjCInterfaceDecl *LHSInterface = LHS->getInterface();
  bool IsSuperClass = LHSInterface->isSuperClassOf(RHS->getInterface());
  if (!IsSuperClass)
    return false;

  // If the LHS has protocol qualifiers, determine whether all of them are
  // satisfied by the RHS (i.e., the RHS has a superset of the protocols in the
  // LHS).
  if (LHS->getNumProtocols() > 0) {
    // OK if conversion of LHS to SuperClass results in narrowing of types
    // ; i.e., SuperClass may implement at least one of the protocols
    // in LHS's protocol list. Example, SuperObj<P1> = lhs<P1,P2> is ok.
    // But not SuperObj<P1,P2,P3> = lhs<P1,P2>.
    llvm::SmallPtrSet<ObjCProtocolDecl *, 8> SuperClassInheritedProtocols;
    CollectInheritedProtocols(RHS->getInterface(), SuperClassInheritedProtocols);
    // Also, if RHS has explicit quelifiers, include them for comparing with LHS's
    // qualifiers.
    for (auto *RHSPI : RHS->quals())
      CollectInheritedProtocols(RHSPI, SuperClassInheritedProtocols);
    // If there is no protocols associated with RHS, it is not a match.
    if (SuperClassInheritedProtocols.empty())
      return false;
      
    for (const auto *LHSProto : LHS->quals()) {
      bool SuperImplementsProtocol = false;
      for (auto *SuperClassProto : SuperClassInheritedProtocols)
        if (SuperClassProto->lookupProtocolNamed(LHSProto->getIdentifier())) {
          SuperImplementsProtocol = true;
          break;
        }
      if (!SuperImplementsProtocol)
        return false;
    }
  }

  // If the LHS is specialized, we may need to check type arguments.
  if (LHS->isSpecialized()) {
    // Follow the superclass chain until we've matched the LHS class in the
    // hierarchy. This substitutes type arguments through.
    const ObjCObjectType *RHSSuper = RHS;
    while (!declaresSameEntity(RHSSuper->getInterface(), LHSInterface))
      RHSSuper = RHSSuper->getSuperClassType()->castAs<ObjCObjectType>();

    // If the RHS is specializd, compare type arguments.
    if (RHSSuper->isSpecialized() &&
        !sameObjCTypeArgs(*this, LHS->getInterface(),
                          LHS->getTypeArgs(), RHSSuper->getTypeArgs(),
                          /*stripKindOf=*/true)) {
      return false;
    }
  }

  return true;
}

bool ASTContext::areComparableObjCPointerTypes(QualType LHS, QualType RHS) {
  // get the "pointed to" types
  const ObjCObjectPointerType *LHSOPT = LHS->getAs<ObjCObjectPointerType>();
  const ObjCObjectPointerType *RHSOPT = RHS->getAs<ObjCObjectPointerType>();

  if (!LHSOPT || !RHSOPT)
    return false;

  return canAssignObjCInterfaces(LHSOPT, RHSOPT) ||
         canAssignObjCInterfaces(RHSOPT, LHSOPT);
}

bool ASTContext::canBindObjCObjectType(QualType To, QualType From) {
  return canAssignObjCInterfaces(
                getObjCObjectPointerType(To)->getAs<ObjCObjectPointerType>(),
                getObjCObjectPointerType(From)->getAs<ObjCObjectPointerType>());
}

/// typesAreCompatible - C99 6.7.3p9: For two qualified types to be compatible,
/// both shall have the identically qualified version of a compatible type.
/// C99 6.2.7p1: Two types have compatible types if their types are the
/// same. See 6.7.[2,3,5] for additional rules.
bool ASTContext::typesAreCompatible(QualType LHS, QualType RHS,
                                    bool CompareUnqualified) {
  if (getLangOpts().CPlusPlus)
    return hasSameType(LHS, RHS);

  return !mergeTypes(LHS, RHS, false, CompareUnqualified).isNull();
}

bool ASTContext::propertyTypesAreCompatible(QualType LHS, QualType RHS) {
  return typesAreCompatible(LHS, RHS);
}

bool ASTContext::typesAreBlockPointerCompatible(QualType LHS, QualType RHS) {
  return !mergeTypes(LHS, RHS, true).isNull();
}

/// mergeTransparentUnionType - if T is a transparent union type and a member
/// of T is compatible with SubType, return the merged type, else return
/// QualType()
QualType ASTContext::mergeTransparentUnionType(QualType T, QualType SubType,
                                               bool OfBlockPointer,
                                               bool Unqualified) {
  if (const RecordType *UT = T->getAsUnionType()) {
    RecordDecl *UD = UT->getDecl();
    if (UD->hasAttr<TransparentUnionAttr>()) {
      for (const auto *I : UD->fields()) {
        QualType ET = I->getType().getUnqualifiedType();
        QualType MT = mergeTypes(ET, SubType, OfBlockPointer, Unqualified);
        if (!MT.isNull())
          return MT;
      }
    }
  }

  return QualType();
}

/// mergeFunctionParameterTypes - merge two types which appear as function
/// parameter types
QualType ASTContext::mergeFunctionParameterTypes(QualType lhs, QualType rhs,
                                                 bool OfBlockPointer,
                                                 bool Unqualified) {
  // GNU extension: two types are compatible if they appear as a function
  // argument, one of the types is a transparent union type and the other
  // type is compatible with a union member
  QualType lmerge = mergeTransparentUnionType(lhs, rhs, OfBlockPointer,
                                              Unqualified);
  if (!lmerge.isNull())
    return lmerge;

  QualType rmerge = mergeTransparentUnionType(rhs, lhs, OfBlockPointer,
                                              Unqualified);
  if (!rmerge.isNull())
    return rmerge;

  return mergeTypes(lhs, rhs, OfBlockPointer, Unqualified);
}

QualType ASTContext::mergeFunctionTypes(QualType lhs, QualType rhs, 
                                        bool OfBlockPointer,
                                        bool Unqualified) {
  const FunctionType *lbase = lhs->getAs<FunctionType>();
  const FunctionType *rbase = rhs->getAs<FunctionType>();
  const FunctionProtoType *lproto = dyn_cast<FunctionProtoType>(lbase);
  const FunctionProtoType *rproto = dyn_cast<FunctionProtoType>(rbase);
  bool allLTypes = true;
  bool allRTypes = true;

  // Check return type
  QualType retType;
  if (OfBlockPointer) {
    QualType RHS = rbase->getReturnType();
    QualType LHS = lbase->getReturnType();
    bool UnqualifiedResult = Unqualified;
    if (!UnqualifiedResult)
      UnqualifiedResult = (!RHS.hasQualifiers() && LHS.hasQualifiers());
    retType = mergeTypes(LHS, RHS, true, UnqualifiedResult, true);
  }
  else
    retType = mergeTypes(lbase->getReturnType(), rbase->getReturnType(), false,
                         Unqualified);
  if (retType.isNull()) return QualType();
  
  if (Unqualified)
    retType = retType.getUnqualifiedType();

  CanQualType LRetType = getCanonicalType(lbase->getReturnType());
  CanQualType RRetType = getCanonicalType(rbase->getReturnType());
  if (Unqualified) {
    LRetType = LRetType.getUnqualifiedType();
    RRetType = RRetType.getUnqualifiedType();
  }
  
  if (getCanonicalType(retType) != LRetType)
    allLTypes = false;
  if (getCanonicalType(retType) != RRetType)
    allRTypes = false;

  // FIXME: double check this
  // FIXME: should we error if lbase->getRegParmAttr() != 0 &&
  //                           rbase->getRegParmAttr() != 0 &&
  //                           lbase->getRegParmAttr() != rbase->getRegParmAttr()?
  FunctionType::ExtInfo lbaseInfo = lbase->getExtInfo();
  FunctionType::ExtInfo rbaseInfo = rbase->getExtInfo();

  // Compatible functions must have compatible calling conventions
  if (lbaseInfo.getCC() != rbaseInfo.getCC())
    return QualType();

  // Regparm is part of the calling convention.
  if (lbaseInfo.getHasRegParm() != rbaseInfo.getHasRegParm())
    return QualType();
  if (lbaseInfo.getRegParm() != rbaseInfo.getRegParm())
    return QualType();

  if (lbaseInfo.getProducesResult() != rbaseInfo.getProducesResult())
    return QualType();

  // FIXME: some uses, e.g. conditional exprs, really want this to be 'both'.
  bool NoReturn = lbaseInfo.getNoReturn() || rbaseInfo.getNoReturn();

  if (lbaseInfo.getNoReturn() != NoReturn)
    allLTypes = false;
  if (rbaseInfo.getNoReturn() != NoReturn)
    allRTypes = false;

  FunctionType::ExtInfo einfo = lbaseInfo.withNoReturn(NoReturn);

  if (lproto && rproto) { // two C99 style function prototypes
    assert(!lproto->hasExceptionSpec() && !rproto->hasExceptionSpec() &&
           "C++ shouldn't be here");
    // Compatible functions must have the same number of parameters
    if (lproto->getNumParams() != rproto->getNumParams())
      return QualType();

    // Variadic and non-variadic functions aren't compatible
    if (lproto->isVariadic() != rproto->isVariadic())
      return QualType();

    if (lproto->getTypeQuals() != rproto->getTypeQuals())
      return QualType();

    if (!doFunctionTypesMatchOnExtParameterInfos(rproto, lproto))
      return QualType();

    // Check parameter type compatibility
    SmallVector<QualType, 10> types;
    for (unsigned i = 0, n = lproto->getNumParams(); i < n; i++) {
      QualType lParamType = lproto->getParamType(i).getUnqualifiedType();
      QualType rParamType = rproto->getParamType(i).getUnqualifiedType();
      QualType paramType = mergeFunctionParameterTypes(
          lParamType, rParamType, OfBlockPointer, Unqualified);
      if (paramType.isNull())
        return QualType();

      if (Unqualified)
        paramType = paramType.getUnqualifiedType();

      types.push_back(paramType);
      if (Unqualified) {
        lParamType = lParamType.getUnqualifiedType();
        rParamType = rParamType.getUnqualifiedType();
      }

      if (getCanonicalType(paramType) != getCanonicalType(lParamType))
        allLTypes = false;
      if (getCanonicalType(paramType) != getCanonicalType(rParamType))
        allRTypes = false;
    }
      
    if (allLTypes) return lhs;
    if (allRTypes) return rhs;

    FunctionProtoType::ExtProtoInfo EPI = lproto->getExtProtoInfo();
    EPI.ExtInfo = einfo;
    return getFunctionType(retType, types, EPI);
  }

  if (lproto) allRTypes = false;
  if (rproto) allLTypes = false;

  const FunctionProtoType *proto = lproto ? lproto : rproto;
  if (proto) {
    assert(!proto->hasExceptionSpec() && "C++ shouldn't be here");
    if (proto->isVariadic()) return QualType();
    // Check that the types are compatible with the types that
    // would result from default argument promotions (C99 6.7.5.3p15).
    // The only types actually affected are promotable integer
    // types and floats, which would be passed as a different
    // type depending on whether the prototype is visible.
    for (unsigned i = 0, n = proto->getNumParams(); i < n; ++i) {
      QualType paramTy = proto->getParamType(i);

      // Look at the converted type of enum types, since that is the type used
      // to pass enum values.
      if (const EnumType *Enum = paramTy->getAs<EnumType>()) {
        paramTy = Enum->getDecl()->getIntegerType();
        if (paramTy.isNull())
          return QualType();
      }

      if (paramTy->isPromotableIntegerType() ||
          getCanonicalType(paramTy).getUnqualifiedType() == FloatTy)
        return QualType();
    }

    if (allLTypes) return lhs;
    if (allRTypes) return rhs;

    FunctionProtoType::ExtProtoInfo EPI = proto->getExtProtoInfo();
    EPI.ExtInfo = einfo;
    return getFunctionType(retType, proto->getParamTypes(), EPI);
  }

  if (allLTypes) return lhs;
  if (allRTypes) return rhs;
  return getFunctionNoProtoType(retType, einfo);
}

/// Given that we have an enum type and a non-enum type, try to merge them.
static QualType mergeEnumWithInteger(ASTContext &Context, const EnumType *ET,
                                     QualType other, bool isBlockReturnType) {
  // C99 6.7.2.2p4: Each enumerated type shall be compatible with char,
  // a signed integer type, or an unsigned integer type.
  // Compatibility is based on the underlying type, not the promotion
  // type.
  QualType underlyingType = ET->getDecl()->getIntegerType();
  if (underlyingType.isNull()) return QualType();
  if (Context.hasSameType(underlyingType, other))
    return other;

  // In block return types, we're more permissive and accept any
  // integral type of the same size.
  if (isBlockReturnType && other->isIntegerType() &&
      Context.getTypeSize(underlyingType) == Context.getTypeSize(other))
    return other;

  return QualType();
}

QualType ASTContext::mergeTypes(QualType LHS, QualType RHS, 
                                bool OfBlockPointer,
                                bool Unqualified, bool BlockReturnType) {
  // C++ [expr]: If an expression initially has the type "reference to T", the
  // type is adjusted to "T" prior to any further analysis, the expression
  // designates the object or function denoted by the reference, and the
  // expression is an lvalue unless the reference is an rvalue reference and
  // the expression is a function call (possibly inside parentheses).
  assert(!LHS->getAs<ReferenceType>() && "LHS is a reference type?");
  assert(!RHS->getAs<ReferenceType>() && "RHS is a reference type?");

  if (Unqualified) {
    LHS = LHS.getUnqualifiedType();
    RHS = RHS.getUnqualifiedType();
  }
  
  QualType LHSCan = getCanonicalType(LHS),
           RHSCan = getCanonicalType(RHS);

  // If two types are identical, they are compatible.
  if (LHSCan == RHSCan)
    return LHS;

  // If the qualifiers are different, the types aren't compatible... mostly.
  Qualifiers LQuals = LHSCan.getLocalQualifiers();
  Qualifiers RQuals = RHSCan.getLocalQualifiers();
  if (LQuals != RQuals) {
    if (getLangOpts().OpenCL) {
      if (LHSCan.getUnqualifiedType() != RHSCan.getUnqualifiedType() ||
          LQuals.getCVRQualifiers() != RQuals.getCVRQualifiers())
        return QualType();
      if (LQuals.isAddressSpaceSupersetOf(RQuals))
        return LHS;
      if (RQuals.isAddressSpaceSupersetOf(LQuals))
        return RHS;
    }
    // If any of these qualifiers are different, we have a type
    // mismatch.
    if (LQuals.getCVRQualifiers() != RQuals.getCVRQualifiers() ||
        LQuals.getAddressSpace() != RQuals.getAddressSpace() ||
        LQuals.getObjCLifetime() != RQuals.getObjCLifetime())
      return QualType();

    // Exactly one GC qualifier difference is allowed: __strong is
    // okay if the other type has no GC qualifier but is an Objective
    // C object pointer (i.e. implicitly strong by default).  We fix
    // this by pretending that the unqualified type was actually
    // qualified __strong.
    Qualifiers::GC GC_L = LQuals.getObjCGCAttr();
    Qualifiers::GC GC_R = RQuals.getObjCGCAttr();
    assert((GC_L != GC_R) && "unequal qualifier sets had only equal elements");

    if (GC_L == Qualifiers::Weak || GC_R == Qualifiers::Weak)
      return QualType();

    if (GC_L == Qualifiers::Strong && RHSCan->isObjCObjectPointerType()) {
      return mergeTypes(LHS, getObjCGCQualType(RHS, Qualifiers::Strong));
    }
    if (GC_R == Qualifiers::Strong && LHSCan->isObjCObjectPointerType()) {
      return mergeTypes(getObjCGCQualType(LHS, Qualifiers::Strong), RHS);
    }
    return QualType();
  }

  // Okay, qualifiers are equal.

  Type::TypeClass LHSClass = LHSCan->getTypeClass();
  Type::TypeClass RHSClass = RHSCan->getTypeClass();

  // We want to consider the two function types to be the same for these
  // comparisons, just force one to the other.
  if (LHSClass == Type::FunctionProto) LHSClass = Type::FunctionNoProto;
  if (RHSClass == Type::FunctionProto) RHSClass = Type::FunctionNoProto;

  // Same as above for arrays
  if (LHSClass == Type::VariableArray || LHSClass == Type::IncompleteArray)
    LHSClass = Type::ConstantArray;
  if (RHSClass == Type::VariableArray || RHSClass == Type::IncompleteArray)
    RHSClass = Type::ConstantArray;

  // ObjCInterfaces are just specialized ObjCObjects.
  if (LHSClass == Type::ObjCInterface) LHSClass = Type::ObjCObject;
  if (RHSClass == Type::ObjCInterface) RHSClass = Type::ObjCObject;

  // Canonicalize ExtVector -> Vector.
  if (LHSClass == Type::ExtVector) LHSClass = Type::Vector;
  if (RHSClass == Type::ExtVector) RHSClass = Type::Vector;

  // If the canonical type classes don't match.
  if (LHSClass != RHSClass) {
    // Note that we only have special rules for turning block enum
    // returns into block int returns, not vice-versa.
    if (const EnumType* ETy = LHS->getAs<EnumType>()) {
      return mergeEnumWithInteger(*this, ETy, RHS, false);
    }
    if (const EnumType* ETy = RHS->getAs<EnumType>()) {
      return mergeEnumWithInteger(*this, ETy, LHS, BlockReturnType);
    }
    // allow block pointer type to match an 'id' type.
    if (OfBlockPointer && !BlockReturnType) {
       if (LHS->isObjCIdType() && RHS->isBlockPointerType())
         return LHS;
      if (RHS->isObjCIdType() && LHS->isBlockPointerType())
        return RHS;
    }
    
    return QualType();
  }

  // The canonical type classes match.
  switch (LHSClass) {
#define TYPE(Class, Base)
#define ABSTRACT_TYPE(Class, Base)
#define NON_CANONICAL_UNLESS_DEPENDENT_TYPE(Class, Base) case Type::Class:
#define NON_CANONICAL_TYPE(Class, Base) case Type::Class:
#define DEPENDENT_TYPE(Class, Base) case Type::Class:
#include "clang/AST/TypeNodes.def"
    llvm_unreachable("Non-canonical and dependent types shouldn't get here");

  case Type::Auto:
  case Type::LValueReference:
  case Type::RValueReference:
  case Type::MemberPointer:
    llvm_unreachable("C++ should never be in mergeTypes");

  case Type::ObjCInterface:
  case Type::IncompleteArray:
  case Type::VariableArray:
  case Type::FunctionProto:
  case Type::ExtVector:
    llvm_unreachable("Types are eliminated above");

  case Type::Pointer:
  {
    // Merge two pointer types, while trying to preserve typedef info
    QualType LHSPointee = LHS->getAs<PointerType>()->getPointeeType();
    QualType RHSPointee = RHS->getAs<PointerType>()->getPointeeType();
    if (Unqualified) {
      LHSPointee = LHSPointee.getUnqualifiedType();
      RHSPointee = RHSPointee.getUnqualifiedType();
    }
    QualType ResultType = mergeTypes(LHSPointee, RHSPointee, false, 
                                     Unqualified);
    if (ResultType.isNull()) return QualType();
    if (getCanonicalType(LHSPointee) == getCanonicalType(ResultType))
      return LHS;
    if (getCanonicalType(RHSPointee) == getCanonicalType(ResultType))
      return RHS;
    return getPointerType(ResultType);
  }
  case Type::BlockPointer:
  {
    // Merge two block pointer types, while trying to preserve typedef info
    QualType LHSPointee = LHS->getAs<BlockPointerType>()->getPointeeType();
    QualType RHSPointee = RHS->getAs<BlockPointerType>()->getPointeeType();
    if (Unqualified) {
      LHSPointee = LHSPointee.getUnqualifiedType();
      RHSPointee = RHSPointee.getUnqualifiedType();
    }
    QualType ResultType = mergeTypes(LHSPointee, RHSPointee, OfBlockPointer,
                                     Unqualified);
    if (ResultType.isNull()) return QualType();
    if (getCanonicalType(LHSPointee) == getCanonicalType(ResultType))
      return LHS;
    if (getCanonicalType(RHSPointee) == getCanonicalType(ResultType))
      return RHS;
    return getBlockPointerType(ResultType);
  }
  case Type::Atomic:
  {
    // Merge two pointer types, while trying to preserve typedef info
    QualType LHSValue = LHS->getAs<AtomicType>()->getValueType();
    QualType RHSValue = RHS->getAs<AtomicType>()->getValueType();
    if (Unqualified) {
      LHSValue = LHSValue.getUnqualifiedType();
      RHSValue = RHSValue.getUnqualifiedType();
    }
    QualType ResultType = mergeTypes(LHSValue, RHSValue, false, 
                                     Unqualified);
    if (ResultType.isNull()) return QualType();
    if (getCanonicalType(LHSValue) == getCanonicalType(ResultType))
      return LHS;
    if (getCanonicalType(RHSValue) == getCanonicalType(ResultType))
      return RHS;
    return getAtomicType(ResultType);
  }
  case Type::ConstantArray:
  {
    const ConstantArrayType* LCAT = getAsConstantArrayType(LHS);
    const ConstantArrayType* RCAT = getAsConstantArrayType(RHS);
    if (LCAT && RCAT && RCAT->getSize() != LCAT->getSize())
      return QualType();

    QualType LHSElem = getAsArrayType(LHS)->getElementType();
    QualType RHSElem = getAsArrayType(RHS)->getElementType();
    if (Unqualified) {
      LHSElem = LHSElem.getUnqualifiedType();
      RHSElem = RHSElem.getUnqualifiedType();
    }
    
    QualType ResultType = mergeTypes(LHSElem, RHSElem, false, Unqualified);
    if (ResultType.isNull()) return QualType();
    if (LCAT && getCanonicalType(LHSElem) == getCanonicalType(ResultType))
      return LHS;
    if (RCAT && getCanonicalType(RHSElem) == getCanonicalType(ResultType))
      return RHS;
    if (LCAT) return getConstantArrayType(ResultType, LCAT->getSize(),
                                          ArrayType::ArraySizeModifier(), 0);
    if (RCAT) return getConstantArrayType(ResultType, RCAT->getSize(),
                                          ArrayType::ArraySizeModifier(), 0);
    const VariableArrayType* LVAT = getAsVariableArrayType(LHS);
    const VariableArrayType* RVAT = getAsVariableArrayType(RHS);
    if (LVAT && getCanonicalType(LHSElem) == getCanonicalType(ResultType))
      return LHS;
    if (RVAT && getCanonicalType(RHSElem) == getCanonicalType(ResultType))
      return RHS;
    if (LVAT) {
      // FIXME: This isn't correct! But tricky to implement because
      // the array's size has to be the size of LHS, but the type
      // has to be different.
      return LHS;
    }
    if (RVAT) {
      // FIXME: This isn't correct! But tricky to implement because
      // the array's size has to be the size of RHS, but the type
      // has to be different.
      return RHS;
    }
    if (getCanonicalType(LHSElem) == getCanonicalType(ResultType)) return LHS;
    if (getCanonicalType(RHSElem) == getCanonicalType(ResultType)) return RHS;
    return getIncompleteArrayType(ResultType,
                                  ArrayType::ArraySizeModifier(), 0);
  }
  case Type::FunctionNoProto:
    return mergeFunctionTypes(LHS, RHS, OfBlockPointer, Unqualified);
  case Type::Record:
  case Type::Enum:
    return QualType();
  case Type::Builtin:
    // Only exactly equal builtin types are compatible, which is tested above.
    return QualType();
  case Type::Complex:
    // Distinct complex types are incompatible.
    return QualType();
  case Type::Vector:
    // FIXME: The merged type should be an ExtVector!
    if (areCompatVectorTypes(LHSCan->getAs<VectorType>(),
                             RHSCan->getAs<VectorType>()))
      return LHS;
    return QualType();
  case Type::ObjCObject: {
    // Check if the types are assignment compatible.
    // FIXME: This should be type compatibility, e.g. whether
    // "LHS x; RHS x;" at global scope is legal.
    const ObjCObjectType* LHSIface = LHS->getAs<ObjCObjectType>();
    const ObjCObjectType* RHSIface = RHS->getAs<ObjCObjectType>();
    if (canAssignObjCInterfaces(LHSIface, RHSIface))
      return LHS;

    return QualType();
  }
  case Type::ObjCObjectPointer: {
    if (OfBlockPointer) {
      if (canAssignObjCInterfacesInBlockPointer(
                                          LHS->getAs<ObjCObjectPointerType>(),
                                          RHS->getAs<ObjCObjectPointerType>(),
                                          BlockReturnType))
        return LHS;
      return QualType();
    }
    if (canAssignObjCInterfaces(LHS->getAs<ObjCObjectPointerType>(),
                                RHS->getAs<ObjCObjectPointerType>()))
      return LHS;

    return QualType();
  }
  case Type::Pipe:
  {
    assert(LHS != RHS &&
           "Equivalent pipe types should have already been handled!");
    return QualType();
  }
  }

  llvm_unreachable("Invalid Type::Class!");
}

bool ASTContext::doFunctionTypesMatchOnExtParameterInfos(
                   const FunctionProtoType *firstFnType,
                   const FunctionProtoType *secondFnType) {
  // Fast path: if the first type doesn't have ext parameter infos,
  // we match if and only if they second type also doesn't have them.
  if (!firstFnType->hasExtParameterInfos())
    return !secondFnType->hasExtParameterInfos();

  // Otherwise, we can only match if the second type has them.
  if (!secondFnType->hasExtParameterInfos())
    return false;

  auto firstEPI = firstFnType->getExtParameterInfos();
  auto secondEPI = secondFnType->getExtParameterInfos();
  assert(firstEPI.size() == secondEPI.size());

  for (size_t i = 0, n = firstEPI.size(); i != n; ++i) {
    if (firstEPI[i] != secondEPI[i])
      return false;
  }
  return true;
}

void ASTContext::ResetObjCLayout(const ObjCContainerDecl *CD) {
  ObjCLayouts[CD] = nullptr;
}

/// mergeObjCGCQualifiers - This routine merges ObjC's GC attribute of 'LHS' and
/// 'RHS' attributes and returns the merged version; including for function
/// return types.
QualType ASTContext::mergeObjCGCQualifiers(QualType LHS, QualType RHS) {
  QualType LHSCan = getCanonicalType(LHS),
  RHSCan = getCanonicalType(RHS);
  // If two types are identical, they are compatible.
  if (LHSCan == RHSCan)
    return LHS;
  if (RHSCan->isFunctionType()) {
    if (!LHSCan->isFunctionType())
      return QualType();
    QualType OldReturnType =
        cast<FunctionType>(RHSCan.getTypePtr())->getReturnType();
    QualType NewReturnType =
        cast<FunctionType>(LHSCan.getTypePtr())->getReturnType();
    QualType ResReturnType = 
      mergeObjCGCQualifiers(NewReturnType, OldReturnType);
    if (ResReturnType.isNull())
      return QualType();
    if (ResReturnType == NewReturnType || ResReturnType == OldReturnType) {
      // id foo(); ... __strong id foo(); or: __strong id foo(); ... id foo();
      // In either case, use OldReturnType to build the new function type.
      const FunctionType *F = LHS->getAs<FunctionType>();
      if (const FunctionProtoType *FPT = cast<FunctionProtoType>(F)) {
        FunctionProtoType::ExtProtoInfo EPI = FPT->getExtProtoInfo();
        EPI.ExtInfo = getFunctionExtInfo(LHS);
        QualType ResultType =
            getFunctionType(OldReturnType, FPT->getParamTypes(), EPI);
        return ResultType;
      }
    }
    return QualType();
  }
  
  // If the qualifiers are different, the types can still be merged.
  Qualifiers LQuals = LHSCan.getLocalQualifiers();
  Qualifiers RQuals = RHSCan.getLocalQualifiers();
  if (LQuals != RQuals) {
    // If any of these qualifiers are different, we have a type mismatch.
    if (LQuals.getCVRQualifiers() != RQuals.getCVRQualifiers() ||
        LQuals.getAddressSpace() != RQuals.getAddressSpace())
      return QualType();
    
    // Exactly one GC qualifier difference is allowed: __strong is
    // okay if the other type has no GC qualifier but is an Objective
    // C object pointer (i.e. implicitly strong by default).  We fix
    // this by pretending that the unqualified type was actually
    // qualified __strong.
    Qualifiers::GC GC_L = LQuals.getObjCGCAttr();
    Qualifiers::GC GC_R = RQuals.getObjCGCAttr();
    assert((GC_L != GC_R) && "unequal qualifier sets had only equal elements");
    
    if (GC_L == Qualifiers::Weak || GC_R == Qualifiers::Weak)
      return QualType();
    
    if (GC_L == Qualifiers::Strong)
      return LHS;
    if (GC_R == Qualifiers::Strong)
      return RHS;
    return QualType();
  }
  
  if (LHSCan->isObjCObjectPointerType() && RHSCan->isObjCObjectPointerType()) {
    QualType LHSBaseQT = LHS->getAs<ObjCObjectPointerType>()->getPointeeType();
    QualType RHSBaseQT = RHS->getAs<ObjCObjectPointerType>()->getPointeeType();
    QualType ResQT = mergeObjCGCQualifiers(LHSBaseQT, RHSBaseQT);
    if (ResQT == LHSBaseQT)
      return LHS;
    if (ResQT == RHSBaseQT)
      return RHS;
  }
  return QualType();
}

//===----------------------------------------------------------------------===//
//                         Integer Predicates
//===----------------------------------------------------------------------===//

unsigned ASTContext::getIntWidth(QualType T) const {
  if (const EnumType *ET = T->getAs<EnumType>())
    T = ET->getDecl()->getIntegerType();
  if (T->isBooleanType())
    return 1;
  // For builtin types, just use the standard type sizing method
  return (unsigned)getTypeSize(T);
}

QualType ASTContext::getCorrespondingUnsignedType(QualType T) const {
  assert(T->hasSignedIntegerRepresentation() && "Unexpected type");
  
  // Turn <4 x signed int> -> <4 x unsigned int>
  if (const VectorType *VTy = T->getAs<VectorType>())
    return getVectorType(getCorrespondingUnsignedType(VTy->getElementType()),
                         VTy->getNumElements(), VTy->getVectorKind());

  // For enums, we return the unsigned version of the base type.
  if (const EnumType *ETy = T->getAs<EnumType>())
    T = ETy->getDecl()->getIntegerType();
  
  const BuiltinType *BTy = T->getAs<BuiltinType>();
  assert(BTy && "Unexpected signed integer type");
  switch (BTy->getKind()) {
  case BuiltinType::Char_S:
  case BuiltinType::SChar:
    return UnsignedCharTy;
  case BuiltinType::Short:
    return UnsignedShortTy;
  case BuiltinType::Int:
    return UnsignedIntTy;
  case BuiltinType::Long:
    return UnsignedLongTy;
  case BuiltinType::LongLong:
    return UnsignedLongLongTy;
  case BuiltinType::Int128:
    return UnsignedInt128Ty;
  default:
    llvm_unreachable("Unexpected signed integer type");
  }
}

ASTMutationListener::~ASTMutationListener() { }

void ASTMutationListener::DeducedReturnType(const FunctionDecl *FD,
                                            QualType ReturnType) {}

//===----------------------------------------------------------------------===//
//                          Builtin Type Computation
//===----------------------------------------------------------------------===//

/// DecodeTypeFromStr - This decodes one type descriptor from Str, advancing the
/// pointer over the consumed characters.  This returns the resultant type.  If
/// AllowTypeModifiers is false then modifier like * are not parsed, just basic
/// types.  This allows "v2i*" to be parsed as a pointer to a v2i instead of
/// a vector of "i*".
///
/// RequiresICE is filled in on return to indicate whether the value is required
/// to be an Integer Constant Expression.
static QualType DecodeTypeFromStr(const char *&Str, const ASTContext &Context,
                                  ASTContext::GetBuiltinTypeError &Error,
                                  bool &RequiresICE,
                                  bool AllowTypeModifiers) {
  // Modifiers.
  int HowLong = 0;
  bool Signed = false, Unsigned = false;
  RequiresICE = false;
  
  // Read the prefixed modifiers first.
  bool Done = false;
  while (!Done) {
    switch (*Str++) {
    default: Done = true; --Str; break;
    case 'I':
      RequiresICE = true;
      break;
    case 'S':
      assert(!Unsigned && "Can't use both 'S' and 'U' modifiers!");
      assert(!Signed && "Can't use 'S' modifier multiple times!");
      Signed = true;
      break;
    case 'U':
      assert(!Signed && "Can't use both 'S' and 'U' modifiers!");
      assert(!Unsigned && "Can't use 'U' modifier multiple times!");
      Unsigned = true;
      break;
    case 'L':
      assert(HowLong <= 2 && "Can't have LLLL modifier");
      ++HowLong;
      break;
    case 'W':
      // This modifier represents int64 type.
      assert(HowLong == 0 && "Can't use both 'L' and 'W' modifiers!");
      switch (Context.getTargetInfo().getInt64Type()) {
      default:
        llvm_unreachable("Unexpected integer type");
      case TargetInfo::SignedLong:
        HowLong = 1;
        break;
      case TargetInfo::SignedLongLong:
        HowLong = 2;
        break;
      }
    }
  }

  QualType Type;

  // Read the base type.
  switch (*Str++) {
  default: llvm_unreachable("Unknown builtin type letter!");
  case 'v':
    assert(HowLong == 0 && !Signed && !Unsigned &&
           "Bad modifiers used with 'v'!");
    Type = Context.VoidTy;
    break;
  case 'h':
    assert(HowLong == 0 && !Signed && !Unsigned &&
           "Bad modifiers used with 'h'!");
    Type = Context.HalfTy;
    break;
  case 'f':
    assert(HowLong == 0 && !Signed && !Unsigned &&
           "Bad modifiers used with 'f'!");
    Type = Context.FloatTy;
    break;
  case 'd':
    assert(HowLong < 2 && !Signed && !Unsigned &&
           "Bad modifiers used with 'd'!");
    if (HowLong)
      Type = Context.LongDoubleTy;
    else
      Type = Context.DoubleTy;
    break;
  case 's':
    assert(HowLong == 0 && "Bad modifiers used with 's'!");
    if (Unsigned)
      Type = Context.UnsignedShortTy;
    else
      Type = Context.ShortTy;
    break;
  case 'i':
    if (HowLong == 3)
      Type = Unsigned ? Context.UnsignedInt128Ty : Context.Int128Ty;
    else if (HowLong == 2)
      Type = Unsigned ? Context.UnsignedLongLongTy : Context.LongLongTy;
    else if (HowLong == 1)
      Type = Unsigned ? Context.UnsignedLongTy : Context.LongTy;
    else
      Type = Unsigned ? Context.UnsignedIntTy : Context.IntTy;
    break;
  case 'c':
    assert(HowLong == 0 && "Bad modifiers used with 'c'!");
    if (Signed)
      Type = Context.SignedCharTy;
    else if (Unsigned)
      Type = Context.UnsignedCharTy;
    else
      Type = Context.CharTy;
    break;
  case 'b': // boolean
    assert(HowLong == 0 && !Signed && !Unsigned && "Bad modifiers for 'b'!");
    Type = Context.BoolTy;
    break;
  case 'z':  // size_t.
    assert(HowLong == 0 && !Signed && !Unsigned && "Bad modifiers for 'z'!");
    Type = Context.getSizeType();
    break;
  case 'w':  // wchar_t.
    assert(HowLong == 0 && !Signed && !Unsigned && "Bad modifiers for 'w'!");
    Type = Context.getWideCharType();
    break;
  case 'F':
    Type = Context.getCFConstantStringType();
    break;
  case 'G':
    Type = Context.getObjCIdType();
    break;
  case 'H':
    Type = Context.getObjCSelType();
    break;
  case 'M':
    Type = Context.getObjCSuperType();
    break;
  case 'a':
    Type = Context.getBuiltinVaListType();
    assert(!Type.isNull() && "builtin va list type not initialized!");
    break;
  case 'A':
    // This is a "reference" to a va_list; however, what exactly
    // this means depends on how va_list is defined. There are two
    // different kinds of va_list: ones passed by value, and ones
    // passed by reference.  An example of a by-value va_list is
    // x86, where va_list is a char*. An example of by-ref va_list
    // is x86-64, where va_list is a __va_list_tag[1]. For x86,
    // we want this argument to be a char*&; for x86-64, we want
    // it to be a __va_list_tag*.
    Type = Context.getBuiltinVaListType();
    assert(!Type.isNull() && "builtin va list type not initialized!");
    if (Type->isArrayType())
      Type = Context.getArrayDecayedType(Type);
    else
      Type = Context.getLValueReferenceType(Type);
    break;
  case 'V': {
    char *End;
    unsigned NumElements = strtoul(Str, &End, 10);
    assert(End != Str && "Missing vector size");
    Str = End;

    QualType ElementType = DecodeTypeFromStr(Str, Context, Error, 
                                             RequiresICE, false);
    assert(!RequiresICE && "Can't require vector ICE");
    
    // TODO: No way to make AltiVec vectors in builtins yet.
    Type = Context.getVectorType(ElementType, NumElements,
                                 VectorType::GenericVector);
    break;
  }
  case 'E': {
    char *End;
    
    unsigned NumElements = strtoul(Str, &End, 10);
    assert(End != Str && "Missing vector size");
    
    Str = End;
    
    QualType ElementType = DecodeTypeFromStr(Str, Context, Error, RequiresICE,
                                             false);
    Type = Context.getExtVectorType(ElementType, NumElements);
    break;    
  }
  case 'X': {
    QualType ElementType = DecodeTypeFromStr(Str, Context, Error, RequiresICE,
                                             false);
    assert(!RequiresICE && "Can't require complex ICE");
    Type = Context.getComplexType(ElementType);
    break;
  }  
  case 'Y' : {
    Type = Context.getPointerDiffType();
    break;
  }
  case 'P':
    Type = Context.getFILEType();
    if (Type.isNull()) {
      Error = ASTContext::GE_Missing_stdio;
      return QualType();
    }
    break;
  case 'J':
    if (Signed)
      Type = Context.getsigjmp_bufType();
    else
      Type = Context.getjmp_bufType();

    if (Type.isNull()) {
      Error = ASTContext::GE_Missing_setjmp;
      return QualType();
    }
    break;
  case 'K':
    assert(HowLong == 0 && !Signed && !Unsigned && "Bad modifiers for 'K'!");
    Type = Context.getucontext_tType();

    if (Type.isNull()) {
      Error = ASTContext::GE_Missing_ucontext;
      return QualType();
    }
    break;
  case 'p':
    Type = Context.getProcessIDType();
    break;
  }

  // If there are modifiers and if we're allowed to parse them, go for it.
  Done = !AllowTypeModifiers;
  while (!Done) {
    switch (char c = *Str++) {
    default: Done = true; --Str; break;
    case '*':
    case '&': {
      // Both pointers and references can have their pointee types
      // qualified with an address space.
      char *End;
      unsigned AddrSpace = strtoul(Str, &End, 10);
      if (End != Str && AddrSpace != 0) {
        Type = Context.getAddrSpaceQualType(Type, AddrSpace);
        Str = End;
      }
      if (c == '*')
        Type = Context.getPointerType(Type);
      else
        Type = Context.getLValueReferenceType(Type);
      break;
    }
    // FIXME: There's no way to have a built-in with an rvalue ref arg.
    case 'C':
      Type = Type.withConst();
      break;
    case 'D':
      Type = Context.getVolatileType(Type);
      break;
    case 'R':
      Type = Type.withRestrict();
      break;
    }
  }
  
  assert((!RequiresICE || Type->isIntegralOrEnumerationType()) &&
         "Integer constant 'I' type must be an integer"); 

  return Type;
}

/// GetBuiltinType - Return the type for the specified builtin.
QualType ASTContext::GetBuiltinType(unsigned Id,
                                    GetBuiltinTypeError &Error,
                                    unsigned *IntegerConstantArgs) const {
  const char *TypeStr = BuiltinInfo.getTypeString(Id);

  SmallVector<QualType, 8> ArgTypes;

  bool RequiresICE = false;
  Error = GE_None;
  QualType ResType = DecodeTypeFromStr(TypeStr, *this, Error,
                                       RequiresICE, true);
  if (Error != GE_None)
    return QualType();
  
  assert(!RequiresICE && "Result of intrinsic cannot be required to be an ICE");
  
  while (TypeStr[0] && TypeStr[0] != '.') {
    QualType Ty = DecodeTypeFromStr(TypeStr, *this, Error, RequiresICE, true);
    if (Error != GE_None)
      return QualType();

    // If this argument is required to be an IntegerConstantExpression and the
    // caller cares, fill in the bitmask we return.
    if (RequiresICE && IntegerConstantArgs)
      *IntegerConstantArgs |= 1 << ArgTypes.size();
    
    // Do array -> pointer decay.  The builtin should use the decayed type.
    if (Ty->isArrayType())
      Ty = getArrayDecayedType(Ty);

    ArgTypes.push_back(Ty);
  }

  if (Id == Builtin::BI__GetExceptionInfo)
    return QualType();

  assert((TypeStr[0] != '.' || TypeStr[1] == 0) &&
         "'.' should only occur at end of builtin type list!");

  FunctionType::ExtInfo EI(CC_C);
  if (BuiltinInfo.isNoReturn(Id)) EI = EI.withNoReturn(true);

  bool Variadic = (TypeStr[0] == '.');

  // We really shouldn't be making a no-proto type here, especially in C++.
  if (ArgTypes.empty() && Variadic)
    return getFunctionNoProtoType(ResType, EI);

  FunctionProtoType::ExtProtoInfo EPI;
  EPI.ExtInfo = EI;
  EPI.Variadic = Variadic;
  if (getLangOpts().CPlusPlus && BuiltinInfo.isNoThrow(Id))
    EPI.ExceptionSpec.Type =
        getLangOpts().CPlusPlus11 ? EST_BasicNoexcept : EST_DynamicNone;

  return getFunctionType(ResType, ArgTypes, EPI);
}

static GVALinkage basicGVALinkageForFunction(const ASTContext &Context,
                                             const FunctionDecl *FD) {
  if (!FD->isExternallyVisible())
    return GVA_Internal;

  GVALinkage External = GVA_StrongExternal;
  switch (FD->getTemplateSpecializationKind()) {
  case TSK_Undeclared:
  case TSK_ExplicitSpecialization:
    External = GVA_StrongExternal;
    break;

  case TSK_ExplicitInstantiationDefinition:
    return GVA_StrongODR;

  // C++11 [temp.explicit]p10:
  //   [ Note: The intent is that an inline function that is the subject of
  //   an explicit instantiation declaration will still be implicitly
  //   instantiated when used so that the body can be considered for
  //   inlining, but that no out-of-line copy of the inline function would be
  //   generated in the translation unit. -- end note ]
  case TSK_ExplicitInstantiationDeclaration:
    return GVA_AvailableExternally;

  case TSK_ImplicitInstantiation:
    External = GVA_DiscardableODR;
    break;
  }

  if (!FD->isInlined())
    return External;

  if ((!Context.getLangOpts().CPlusPlus &&
       !Context.getTargetInfo().getCXXABI().isMicrosoft() &&
       !FD->hasAttr<DLLExportAttr>()) ||
      FD->hasAttr<GNUInlineAttr>()) {
    // FIXME: This doesn't match gcc's behavior for dllexport inline functions.

    // GNU or C99 inline semantics. Determine whether this symbol should be
    // externally visible.
    if (FD->isInlineDefinitionExternallyVisible())
      return External;

    // C99 inline semantics, where the symbol is not externally visible.
    return GVA_AvailableExternally;
  }

  // Functions specified with extern and inline in -fms-compatibility mode
  // forcibly get emitted.  While the body of the function cannot be later
  // replaced, the function definition cannot be discarded.
  if (FD->isMSExternInline())
    return GVA_StrongODR;

  return GVA_DiscardableODR;
}

static GVALinkage adjustGVALinkageForAttributes(const ASTContext &Context,
                                                GVALinkage L, const Decl *D) {
  // See http://msdn.microsoft.com/en-us/library/xa0d9ste.aspx
  // dllexport/dllimport on inline functions.
  if (D->hasAttr<DLLImportAttr>()) {
    if (L == GVA_DiscardableODR || L == GVA_StrongODR)
      return GVA_AvailableExternally;
  } else if (D->hasAttr<DLLExportAttr>()) {
    if (L == GVA_DiscardableODR)
      return GVA_StrongODR;
  } else if (Context.getLangOpts().CUDA && Context.getLangOpts().CUDAIsDevice &&
             D->hasAttr<CUDAGlobalAttr>()) {
    // Device-side functions with __global__ attribute must always be
    // visible externally so they can be launched from host.
    if (L == GVA_DiscardableODR || L == GVA_Internal)
      return GVA_StrongODR;
  }
  return L;
}

GVALinkage ASTContext::GetGVALinkageForFunction(const FunctionDecl *FD) const {
  return adjustGVALinkageForAttributes(
      *this, basicGVALinkageForFunction(*this, FD), FD);
}

static GVALinkage basicGVALinkageForVariable(const ASTContext &Context,
                                             const VarDecl *VD) {
  if (!VD->isExternallyVisible())
    return GVA_Internal;

  if (VD->isStaticLocal()) {
    GVALinkage StaticLocalLinkage = GVA_DiscardableODR;
    const DeclContext *LexicalContext = VD->getParentFunctionOrMethod();
    while (LexicalContext && !isa<FunctionDecl>(LexicalContext))
      LexicalContext = LexicalContext->getLexicalParent();

    // Let the static local variable inherit its linkage from the nearest
    // enclosing function.
    if (LexicalContext)
      StaticLocalLinkage =
          Context.GetGVALinkageForFunction(cast<FunctionDecl>(LexicalContext));

    // GVA_StrongODR function linkage is stronger than what we need,
    // downgrade to GVA_DiscardableODR.
    // This allows us to discard the variable if we never end up needing it.
    return StaticLocalLinkage == GVA_StrongODR ? GVA_DiscardableODR
                                               : StaticLocalLinkage;
  }

  // MSVC treats in-class initialized static data members as definitions.
  // By giving them non-strong linkage, out-of-line definitions won't
  // cause link errors.
  if (Context.isMSStaticDataMemberInlineDefinition(VD))
    return GVA_DiscardableODR;

  // Most non-template variables have strong linkage; inline variables are
  // linkonce_odr or (occasionally, for compatibility) weak_odr.
  GVALinkage StrongLinkage;
  switch (Context.getInlineVariableDefinitionKind(VD)) {
  case ASTContext::InlineVariableDefinitionKind::None:
    StrongLinkage = GVA_StrongExternal;
    break;
  case ASTContext::InlineVariableDefinitionKind::Weak:
  case ASTContext::InlineVariableDefinitionKind::WeakUnknown:
    StrongLinkage = GVA_DiscardableODR;
    break;
  case ASTContext::InlineVariableDefinitionKind::Strong:
    StrongLinkage = GVA_StrongODR;
    break;
  }

  switch (VD->getTemplateSpecializationKind()) {
  case TSK_Undeclared:
    return StrongLinkage;

  case TSK_ExplicitSpecialization:
    return Context.getTargetInfo().getCXXABI().isMicrosoft() &&
                   VD->isStaticDataMember()
               ? GVA_StrongODR
               : StrongLinkage;

  case TSK_ExplicitInstantiationDefinition:
    return GVA_StrongODR;

  case TSK_ExplicitInstantiationDeclaration:
    return GVA_AvailableExternally;

  case TSK_ImplicitInstantiation:
    return GVA_DiscardableODR;
  }

  llvm_unreachable("Invalid Linkage!");
}

GVALinkage ASTContext::GetGVALinkageForVariable(const VarDecl *VD) {
  return adjustGVALinkageForAttributes(
      *this, basicGVALinkageForVariable(*this, VD), VD);
}

bool ASTContext::DeclMustBeEmitted(const Decl *D) {
  if (const VarDecl *VD = dyn_cast<VarDecl>(D)) {
    if (!VD->isFileVarDecl())
      return false;
    // Global named register variables (GNU extension) are never emitted.
    if (VD->getStorageClass() == SC_Register)
      return false;
    if (VD->getDescribedVarTemplate() ||
        isa<VarTemplatePartialSpecializationDecl>(VD))
      return false;
  } else if (const FunctionDecl *FD = dyn_cast<FunctionDecl>(D)) {
    // We never need to emit an uninstantiated function template.
    if (FD->getTemplatedKind() == FunctionDecl::TK_FunctionTemplate)
      return false;
  } else if (isa<PragmaCommentDecl>(D))
    return true;
  else if (isa<OMPThreadPrivateDecl>(D) ||
           D->hasAttr<OMPDeclareTargetDeclAttr>())
    return true;
  else if (isa<PragmaDetectMismatchDecl>(D))
    return true;
  else if (isa<OMPThreadPrivateDecl>(D))
    return !D->getDeclContext()->isDependentContext();
  else if (isa<OMPDeclareReductionDecl>(D))
    return !D->getDeclContext()->isDependentContext();
  else if (isa<ImportDecl>(D))
    return true;
  else
    return false;

  // If this is a member of a class template, we do not need to emit it.
  if (D->getDeclContext()->isDependentContext())
    return false;

  // Weak references don't produce any output by themselves.
  if (D->hasAttr<WeakRefAttr>())
    return false;

  // Aliases and used decls are required.
  if (D->hasAttr<AliasAttr>() || D->hasAttr<UsedAttr>())
    return true;

  if (const FunctionDecl *FD = dyn_cast<FunctionDecl>(D)) {
    // Forward declarations aren't required.
    if (!FD->doesThisDeclarationHaveABody())
      return FD->doesDeclarationForceExternallyVisibleDefinition();

    // Constructors and destructors are required.
    if (FD->hasAttr<ConstructorAttr>() || FD->hasAttr<DestructorAttr>())
      return true;
    
    // The key function for a class is required.  This rule only comes
    // into play when inline functions can be key functions, though.
    if (getTargetInfo().getCXXABI().canKeyFunctionBeInline()) {
      if (const CXXMethodDecl *MD = dyn_cast<CXXMethodDecl>(FD)) {
        const CXXRecordDecl *RD = MD->getParent();
        if (MD->isOutOfLine() && RD->isDynamicClass()) {
          const CXXMethodDecl *KeyFunc = getCurrentKeyFunction(RD);
          if (KeyFunc && KeyFunc->getCanonicalDecl() == MD->getCanonicalDecl())
            return true;
        }
      }
    }

    // static, static inline, always_inline, and extern inline functions can
    // always be deferred.  Normal inline functions can be deferred in C99/C++.
    // Implicit template instantiations can also be deferred in C++.
    return !isDiscardableGVALinkage(GetGVALinkageForFunction(FD));
  }
  
  const VarDecl *VD = cast<VarDecl>(D);
  assert(VD->isFileVarDecl() && "Expected file scoped var");

  if (VD->isThisDeclarationADefinition() == VarDecl::DeclarationOnly &&
      !isMSStaticDataMemberInlineDefinition(VD))
    return false;

  // Variables that can be needed in other TUs are required.
  if (!isDiscardableGVALinkage(GetGVALinkageForVariable(VD)))
    return true;

  // Variables that have destruction with side-effects are required.
  if (VD->getType().isDestructedType())
    return true;

  // Variables that have initialization with side-effects are required.
  if (VD->getInit() && VD->getInit()->HasSideEffects(*this) &&
      !VD->evaluateValue())
    return true;

  // Likewise, variables with tuple-like bindings are required if their
  // bindings have side-effects.
  if (auto *DD = dyn_cast<DecompositionDecl>(VD))
    for (auto *BD : DD->bindings())
      if (auto *BindingVD = BD->getHoldingVar())
        if (DeclMustBeEmitted(BindingVD))
          return true;

  return false;
}

CallingConv ASTContext::getDefaultCallingConvention(bool IsVariadic,
                                                    bool IsCXXMethod) const {
  // Pass through to the C++ ABI object
  if (IsCXXMethod)
    return ABI->getDefaultMethodCallConv(IsVariadic);

  switch (LangOpts.getDefaultCallingConv()) {
  case LangOptions::DCC_None:
    break;
  case LangOptions::DCC_CDecl:
    return CC_C;
  case LangOptions::DCC_FastCall:
    if (getTargetInfo().hasFeature("sse2"))
      return CC_X86FastCall;
    break;
  case LangOptions::DCC_StdCall:
    if (!IsVariadic)
      return CC_X86StdCall;
    break;
  case LangOptions::DCC_VectorCall:
    // __vectorcall cannot be applied to variadic functions.
    if (!IsVariadic)
      return CC_X86VectorCall;
    break;
  }
  return Target->getDefaultCallingConv(TargetInfo::CCMT_Unknown);
}

bool ASTContext::isNearlyEmpty(const CXXRecordDecl *RD) const {
  // Pass through to the C++ ABI object
  return ABI->isNearlyEmpty(RD);
}

VTableContextBase *ASTContext::getVTableContext() {
  if (!VTContext.get()) {
    if (Target->getCXXABI().isMicrosoft())
      VTContext.reset(new MicrosoftVTableContext(*this));
    else
      VTContext.reset(new ItaniumVTableContext(*this));
  }
  return VTContext.get();
}

MangleContext *ASTContext::createMangleContext() {
  switch (Target->getCXXABI().getKind()) {
  case TargetCXXABI::GenericAArch64:
  case TargetCXXABI::GenericItanium:
  case TargetCXXABI::GenericARM:
  case TargetCXXABI::GenericMIPS:
  case TargetCXXABI::iOS:
  case TargetCXXABI::iOS64:
  case TargetCXXABI::WebAssembly:
  case TargetCXXABI::WatchOS:
    return ItaniumMangleContext::create(*this, getDiagnostics());
  case TargetCXXABI::Microsoft:
    return MicrosoftMangleContext::create(*this, getDiagnostics());
  }
  llvm_unreachable("Unsupported ABI");
}

CXXABI::~CXXABI() {}

size_t ASTContext::getSideTableAllocatedMemory() const {
  return ASTRecordLayouts.getMemorySize() +
         llvm::capacity_in_bytes(ObjCLayouts) +
         llvm::capacity_in_bytes(KeyFunctions) +
         llvm::capacity_in_bytes(ObjCImpls) +
         llvm::capacity_in_bytes(BlockVarCopyInits) +
         llvm::capacity_in_bytes(DeclAttrs) +
         llvm::capacity_in_bytes(TemplateOrInstantiation) +
         llvm::capacity_in_bytes(InstantiatedFromUsingDecl) +
         llvm::capacity_in_bytes(InstantiatedFromUsingShadowDecl) +
         llvm::capacity_in_bytes(InstantiatedFromUnnamedFieldDecl) +
         llvm::capacity_in_bytes(OverriddenMethods) +
         llvm::capacity_in_bytes(Types) +
         llvm::capacity_in_bytes(VariableArrayTypes) +
         llvm::capacity_in_bytes(ClassScopeSpecializationPattern);
}

/// getIntTypeForBitwidth -
/// sets integer QualTy according to specified details:
/// bitwidth, signed/unsigned.
/// Returns empty type if there is no appropriate target types.
QualType ASTContext::getIntTypeForBitwidth(unsigned DestWidth,
                                           unsigned Signed) const {
  TargetInfo::IntType Ty = getTargetInfo().getIntTypeByWidth(DestWidth, Signed);
  CanQualType QualTy = getFromTargetType(Ty);
  if (!QualTy && DestWidth == 128)
    return Signed ? Int128Ty : UnsignedInt128Ty;
  return QualTy;
}

/// getRealTypeForBitwidth -
/// sets floating point QualTy according to specified bitwidth.
/// Returns empty type if there is no appropriate target types.
QualType ASTContext::getRealTypeForBitwidth(unsigned DestWidth) const {
  TargetInfo::RealType Ty = getTargetInfo().getRealTypeByWidth(DestWidth);
  switch (Ty) {
  case TargetInfo::Float:
    return FloatTy;
  case TargetInfo::Double:
    return DoubleTy;
  case TargetInfo::LongDouble:
    return LongDoubleTy;
  case TargetInfo::Float128:
    return Float128Ty;
  case TargetInfo::NoFloat:
    return QualType();
  }

  llvm_unreachable("Unhandled TargetInfo::RealType value");
}

void ASTContext::setManglingNumber(const NamedDecl *ND, unsigned Number) {
  if (Number > 1)
    MangleNumbers[ND] = Number;
}

unsigned ASTContext::getManglingNumber(const NamedDecl *ND) const {
  auto I = MangleNumbers.find(ND);
  return I != MangleNumbers.end() ? I->second : 1;
}

void ASTContext::setStaticLocalNumber(const VarDecl *VD, unsigned Number) {
  if (Number > 1)
    StaticLocalNumbers[VD] = Number;
}

unsigned ASTContext::getStaticLocalNumber(const VarDecl *VD) const {
  auto I = StaticLocalNumbers.find(VD);
  return I != StaticLocalNumbers.end() ? I->second : 1;
}

MangleNumberingContext &
ASTContext::getManglingNumberContext(const DeclContext *DC) {
  assert(LangOpts.CPlusPlus);  // We don't need mangling numbers for plain C.
  std::unique_ptr<MangleNumberingContext> &MCtx = MangleNumberingContexts[DC];
  if (!MCtx)
    MCtx = createMangleNumberingContext();
  return *MCtx;
}

std::unique_ptr<MangleNumberingContext>
ASTContext::createMangleNumberingContext() const {
  return ABI->createMangleNumberingContext();
}

const CXXConstructorDecl *
ASTContext::getCopyConstructorForExceptionObject(CXXRecordDecl *RD) {
  return ABI->getCopyConstructorForExceptionObject(
      cast<CXXRecordDecl>(RD->getFirstDecl()));
}

void ASTContext::addCopyConstructorForExceptionObject(CXXRecordDecl *RD,
                                                      CXXConstructorDecl *CD) {
  return ABI->addCopyConstructorForExceptionObject(
      cast<CXXRecordDecl>(RD->getFirstDecl()),
      cast<CXXConstructorDecl>(CD->getFirstDecl()));
}

void ASTContext::addTypedefNameForUnnamedTagDecl(TagDecl *TD,
                                                 TypedefNameDecl *DD) {
  return ABI->addTypedefNameForUnnamedTagDecl(TD, DD);
}

TypedefNameDecl *
ASTContext::getTypedefNameForUnnamedTagDecl(const TagDecl *TD) {
  return ABI->getTypedefNameForUnnamedTagDecl(TD);
}

void ASTContext::addDeclaratorForUnnamedTagDecl(TagDecl *TD,
                                                DeclaratorDecl *DD) {
  return ABI->addDeclaratorForUnnamedTagDecl(TD, DD);
}

DeclaratorDecl *ASTContext::getDeclaratorForUnnamedTagDecl(const TagDecl *TD) {
  return ABI->getDeclaratorForUnnamedTagDecl(TD);
}

void ASTContext::setParameterIndex(const ParmVarDecl *D, unsigned int index) {
  ParamIndices[D] = index;
}

unsigned ASTContext::getParameterIndex(const ParmVarDecl *D) const {
  ParameterIndexTable::const_iterator I = ParamIndices.find(D);
  assert(I != ParamIndices.end() && 
         "ParmIndices lacks entry set by ParmVarDecl");
  return I->second;
}

APValue *
ASTContext::getMaterializedTemporaryValue(const MaterializeTemporaryExpr *E,
                                          bool MayCreate) {
  assert(E && E->getStorageDuration() == SD_Static &&
         "don't need to cache the computed value for this temporary");
  if (MayCreate) {
    APValue *&MTVI = MaterializedTemporaryValues[E];
    if (!MTVI)
      MTVI = new (*this) APValue;
    return MTVI;
  }

  return MaterializedTemporaryValues.lookup(E);
}

bool ASTContext::AtomicUsesUnsupportedLibcall(const AtomicExpr *E) const {
  const llvm::Triple &T = getTargetInfo().getTriple();
  if (!T.isOSDarwin())
    return false;

  if (!(T.isiOS() && T.isOSVersionLT(7)) &&
      !(T.isMacOSX() && T.isOSVersionLT(10, 9)))
    return false;

  QualType AtomicTy = E->getPtr()->getType()->getPointeeType();
  CharUnits sizeChars = getTypeSizeInChars(AtomicTy);
  uint64_t Size = sizeChars.getQuantity();
  CharUnits alignChars = getTypeAlignInChars(AtomicTy);
  unsigned Align = alignChars.getQuantity();
  unsigned MaxInlineWidthInBits = getTargetInfo().getMaxAtomicInlineWidth();
  return (Size != Align || toBits(sizeChars) > MaxInlineWidthInBits);
}

namespace {

ast_type_traits::DynTypedNode getSingleDynTypedNodeFromParentMap(
    ASTContext::ParentMapPointers::mapped_type U) {
  if (const auto *D = U.dyn_cast<const Decl *>())
    return ast_type_traits::DynTypedNode::create(*D);
  if (const auto *S = U.dyn_cast<const Stmt *>())
    return ast_type_traits::DynTypedNode::create(*S);
  return *U.get<ast_type_traits::DynTypedNode *>();
}

/// Template specializations to abstract away from pointers and TypeLocs.
/// @{
template <typename T>
ast_type_traits::DynTypedNode createDynTypedNode(const T &Node) {
  return ast_type_traits::DynTypedNode::create(*Node);
}
template <>
ast_type_traits::DynTypedNode createDynTypedNode(const TypeLoc &Node) {
  return ast_type_traits::DynTypedNode::create(Node);
}
template <>
ast_type_traits::DynTypedNode
createDynTypedNode(const NestedNameSpecifierLoc &Node) {
  return ast_type_traits::DynTypedNode::create(Node);
}
/// @}

  /// \brief A \c RecursiveASTVisitor that builds a map from nodes to their
  /// parents as defined by the \c RecursiveASTVisitor.
  ///
  /// Note that the relationship described here is purely in terms of AST
  /// traversal - there are other relationships (for example declaration context)
  /// in the AST that are better modeled by special matchers.
  ///
  /// FIXME: Currently only builds up the map using \c Stmt and \c Decl nodes.
  class ParentMapASTVisitor : public RecursiveASTVisitor<ParentMapASTVisitor> {
  public:
    /// \brief Builds and returns the translation unit's parent map.
    ///
    ///  The caller takes ownership of the returned \c ParentMap.
    static std::pair<ASTContext::ParentMapPointers *,
                     ASTContext::ParentMapOtherNodes *>
    buildMap(TranslationUnitDecl &TU) {
      ParentMapASTVisitor Visitor(new ASTContext::ParentMapPointers,
                                  new ASTContext::ParentMapOtherNodes);
      Visitor.TraverseDecl(&TU);
      return std::make_pair(Visitor.Parents, Visitor.OtherParents);
    }

  private:
    typedef RecursiveASTVisitor<ParentMapASTVisitor> VisitorBase;

    ParentMapASTVisitor(ASTContext::ParentMapPointers *Parents,
                        ASTContext::ParentMapOtherNodes *OtherParents)
        : Parents(Parents), OtherParents(OtherParents) {}

    bool shouldVisitTemplateInstantiations() const {
      return true;
    }
    bool shouldVisitImplicitCode() const {
      return true;
    }

    template <typename T, typename MapNodeTy, typename BaseTraverseFn,
              typename MapTy>
    bool TraverseNode(T Node, MapNodeTy MapNode,
                      BaseTraverseFn BaseTraverse, MapTy *Parents) {
      if (!Node)
        return true;
      if (ParentStack.size() > 0) {
        // FIXME: Currently we add the same parent multiple times, but only
        // when no memoization data is available for the type.
        // For example when we visit all subexpressions of template
        // instantiations; this is suboptimal, but benign: the only way to
        // visit those is with hasAncestor / hasParent, and those do not create
        // new matches.
        // The plan is to enable DynTypedNode to be storable in a map or hash
        // map. The main problem there is to implement hash functions /
        // comparison operators for all types that DynTypedNode supports that
        // do not have pointer identity.
        auto &NodeOrVector = (*Parents)[MapNode];
        if (NodeOrVector.isNull()) {
          if (const auto *D = ParentStack.back().get<Decl>())
            NodeOrVector = D;
          else if (const auto *S = ParentStack.back().get<Stmt>())
            NodeOrVector = S;
          else
            NodeOrVector =
                new ast_type_traits::DynTypedNode(ParentStack.back());
        } else {
          if (!NodeOrVector.template is<ASTContext::ParentVector *>()) {
            auto *Vector = new ASTContext::ParentVector(
                1, getSingleDynTypedNodeFromParentMap(NodeOrVector));
            if (auto *Node =
                    NodeOrVector
                        .template dyn_cast<ast_type_traits::DynTypedNode *>())
              delete Node;
            NodeOrVector = Vector;
          }

          auto *Vector =
              NodeOrVector.template get<ASTContext::ParentVector *>();
          // Skip duplicates for types that have memoization data.
          // We must check that the type has memoization data before calling
          // std::find() because DynTypedNode::operator== can't compare all
          // types.
          bool Found = ParentStack.back().getMemoizationData() &&
                       std::find(Vector->begin(), Vector->end(),
                                 ParentStack.back()) != Vector->end();
          if (!Found)
            Vector->push_back(ParentStack.back());
        }
      }
      ParentStack.push_back(createDynTypedNode(Node));
      bool Result = BaseTraverse();
      ParentStack.pop_back();
      return Result;
    }

    bool TraverseDecl(Decl *DeclNode) {
      return TraverseNode(DeclNode, DeclNode,
                          [&] { return VisitorBase::TraverseDecl(DeclNode); },
                          Parents);
    }

    bool TraverseStmt(Stmt *StmtNode) {
      return TraverseNode(StmtNode, StmtNode,
                          [&] { return VisitorBase::TraverseStmt(StmtNode); },
                          Parents);
    }

    bool TraverseTypeLoc(TypeLoc TypeLocNode) {
      return TraverseNode(
          TypeLocNode, ast_type_traits::DynTypedNode::create(TypeLocNode),
          [&] { return VisitorBase::TraverseTypeLoc(TypeLocNode); },
          OtherParents);
    }

    bool TraverseNestedNameSpecifierLoc(NestedNameSpecifierLoc NNSLocNode) {
      return TraverseNode(
          NNSLocNode, ast_type_traits::DynTypedNode::create(NNSLocNode),
          [&] {
            return VisitorBase::TraverseNestedNameSpecifierLoc(NNSLocNode);
          },
          OtherParents);
    }

    ASTContext::ParentMapPointers *Parents;
    ASTContext::ParentMapOtherNodes *OtherParents;
    llvm::SmallVector<ast_type_traits::DynTypedNode, 16> ParentStack;

    friend class RecursiveASTVisitor<ParentMapASTVisitor>;
  };

} // anonymous namespace

template <typename NodeTy, typename MapTy>
static ASTContext::DynTypedNodeList getDynNodeFromMap(const NodeTy &Node,
                                                      const MapTy &Map) {
  auto I = Map.find(Node);
  if (I == Map.end()) {
    return llvm::ArrayRef<ast_type_traits::DynTypedNode>();
  }
  if (auto *V = I->second.template dyn_cast<ASTContext::ParentVector *>()) {
    return llvm::makeArrayRef(*V);
  }
  return getSingleDynTypedNodeFromParentMap(I->second);
}

ASTContext::DynTypedNodeList
ASTContext::getParents(const ast_type_traits::DynTypedNode &Node) {
  if (!PointerParents) {
    // We always need to run over the whole translation unit, as
    // hasAncestor can escape any subtree.
    auto Maps = ParentMapASTVisitor::buildMap(*getTranslationUnitDecl());
    PointerParents.reset(Maps.first);
    OtherParents.reset(Maps.second);
  }
  if (Node.getNodeKind().hasPointerIdentity())
    return getDynNodeFromMap(Node.getMemoizationData(), *PointerParents);
  return getDynNodeFromMap(Node, *OtherParents);
}

bool
ASTContext::ObjCMethodsAreEqual(const ObjCMethodDecl *MethodDecl,
                                const ObjCMethodDecl *MethodImpl) {
  // No point trying to match an unavailable/deprecated mothod.
  if (MethodDecl->hasAttr<UnavailableAttr>()
      || MethodDecl->hasAttr<DeprecatedAttr>())
    return false;
  if (MethodDecl->getObjCDeclQualifier() !=
      MethodImpl->getObjCDeclQualifier())
    return false;
  if (!hasSameType(MethodDecl->getReturnType(), MethodImpl->getReturnType()))
    return false;
  
  if (MethodDecl->param_size() != MethodImpl->param_size())
    return false;
  
  for (ObjCMethodDecl::param_const_iterator IM = MethodImpl->param_begin(),
       IF = MethodDecl->param_begin(), EM = MethodImpl->param_end(),
       EF = MethodDecl->param_end();
       IM != EM && IF != EF; ++IM, ++IF) {
    const ParmVarDecl *DeclVar = (*IF);
    const ParmVarDecl *ImplVar = (*IM);
    if (ImplVar->getObjCDeclQualifier() != DeclVar->getObjCDeclQualifier())
      return false;
    if (!hasSameType(DeclVar->getType(), ImplVar->getType()))
      return false;
  }
  return (MethodDecl->isVariadic() == MethodImpl->isVariadic());
  
}

<<<<<<< HEAD
uint64_t ASTContext::getTargetNullPtrValue(QualType QT) const {
=======
uint64_t ASTContext::getTargetNullPointerValue(QualType QT) const {
>>>>>>> 410306bf
  unsigned AS;
  if (QT->getUnqualifiedDesugaredType()->isNullPtrType())
    AS = 0;
  else
    AS = QT->getPointeeType().getAddressSpace();

<<<<<<< HEAD
  return getTargetInfo().getNullPtrValue(AS);
=======
  return getTargetInfo().getNullPointerValue(AS);
>>>>>>> 410306bf
}

// Explicitly instantiate this in case a Redeclarable<T> is used from a TU that
// doesn't include ASTContext.h
template
clang::LazyGenerationalUpdatePtr<
    const Decl *, Decl *, &ExternalASTSource::CompleteRedeclChain>::ValueType
clang::LazyGenerationalUpdatePtr<
    const Decl *, Decl *, &ExternalASTSource::CompleteRedeclChain>::makeValue(
        const clang::ASTContext &Ctx, Decl *Value);<|MERGE_RESOLUTION|>--- conflicted
+++ resolved
@@ -9426,22 +9426,14 @@
   
 }
 
-<<<<<<< HEAD
-uint64_t ASTContext::getTargetNullPtrValue(QualType QT) const {
-=======
 uint64_t ASTContext::getTargetNullPointerValue(QualType QT) const {
->>>>>>> 410306bf
   unsigned AS;
   if (QT->getUnqualifiedDesugaredType()->isNullPtrType())
     AS = 0;
   else
     AS = QT->getPointeeType().getAddressSpace();
 
-<<<<<<< HEAD
-  return getTargetInfo().getNullPtrValue(AS);
-=======
   return getTargetInfo().getNullPointerValue(AS);
->>>>>>> 410306bf
 }
 
 // Explicitly instantiate this in case a Redeclarable<T> is used from a TU that
