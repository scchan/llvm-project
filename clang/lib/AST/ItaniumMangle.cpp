//===--- ItaniumMangle.cpp - Itanium C++ Name Mangling ----------*- C++ -*-===//
//
//                     The LLVM Compiler Infrastructure
//
// This file is distributed under the University of Illinois Open Source
// License. See LICENSE.TXT for details.
//
//===----------------------------------------------------------------------===//
//
// Implements C++ name mangling according to the Itanium C++ ABI,
// which is used in GCC 3.2 and newer (and many compilers that are
// ABI-compatible with GCC):
//
//   http://mentorembedded.github.io/cxx-abi/abi.html#mangling
//
//===----------------------------------------------------------------------===//
#include "clang/AST/Mangle.h"
#include "clang/AST/ASTContext.h"
#include "clang/AST/Attr.h"
#include "clang/AST/Decl.h"
#include "clang/AST/DeclCXX.h"
#include "clang/AST/DeclObjC.h"
#include "clang/AST/DeclOpenMP.h"
#include "clang/AST/DeclTemplate.h"
#include "clang/AST/Expr.h"
#include "clang/AST/ExprCXX.h"
#include "clang/AST/ExprObjC.h"
#include "clang/AST/TypeLoc.h"
#include "clang/Basic/ABI.h"
#include "clang/Basic/SourceManager.h"
#include "clang/Basic/TargetInfo.h"
#include "llvm/ADT/StringExtras.h"
#include "llvm/Support/ErrorHandling.h"
#include "llvm/Support/raw_ostream.h"

#define MANGLE_CHECKER 0

#if MANGLE_CHECKER
#include <cxxabi.h>
#endif

using namespace clang;

namespace {

/// Retrieve the declaration context that should be used when mangling the given
/// declaration.
static const DeclContext *getEffectiveDeclContext(const Decl *D) {
  // The ABI assumes that lambda closure types that occur within 
  // default arguments live in the context of the function. However, due to
  // the way in which Clang parses and creates function declarations, this is
  // not the case: the lambda closure type ends up living in the context 
  // where the function itself resides, because the function declaration itself
  // had not yet been created. Fix the context here.
  if (const CXXRecordDecl *RD = dyn_cast<CXXRecordDecl>(D)) {
    if (RD->isLambda())
      if (ParmVarDecl *ContextParam
            = dyn_cast_or_null<ParmVarDecl>(RD->getLambdaContextDecl()))
        return ContextParam->getDeclContext();
  }

  // Perform the same check for block literals.
  if (const BlockDecl *BD = dyn_cast<BlockDecl>(D)) {
    if (ParmVarDecl *ContextParam
          = dyn_cast_or_null<ParmVarDecl>(BD->getBlockManglingContextDecl()))
      return ContextParam->getDeclContext();
  }
  
  const DeclContext *DC = D->getDeclContext();
  if (isa<CapturedDecl>(DC) || isa<OMPDeclareReductionDecl>(DC)) {
    return getEffectiveDeclContext(cast<Decl>(DC));
  }

  if (const auto *VD = dyn_cast<VarDecl>(D))
    if (VD->isExternC())
      return VD->getASTContext().getTranslationUnitDecl();

  if (const auto *FD = dyn_cast<FunctionDecl>(D))
    if (FD->isExternC())
      return FD->getASTContext().getTranslationUnitDecl();

  return DC->getRedeclContext();
}

static const DeclContext *getEffectiveParentContext(const DeclContext *DC) {
  return getEffectiveDeclContext(cast<Decl>(DC));
}

static bool isLocalContainerContext(const DeclContext *DC) {
  return isa<FunctionDecl>(DC) || isa<ObjCMethodDecl>(DC) || isa<BlockDecl>(DC);
}

static const RecordDecl *GetLocalClassDecl(const Decl *D) {
  const DeclContext *DC = getEffectiveDeclContext(D);
  while (!DC->isNamespace() && !DC->isTranslationUnit()) {
    if (isLocalContainerContext(DC))
      return dyn_cast<RecordDecl>(D);
    D = cast<Decl>(DC);
    DC = getEffectiveDeclContext(D);
  }
  return nullptr;
}

static const FunctionDecl *getStructor(const FunctionDecl *fn) {
  if (const FunctionTemplateDecl *ftd = fn->getPrimaryTemplate())
    return ftd->getTemplatedDecl();

  return fn;
}

static const NamedDecl *getStructor(const NamedDecl *decl) {
  const FunctionDecl *fn = dyn_cast_or_null<FunctionDecl>(decl);
  return (fn ? getStructor(fn) : decl);
}

static bool isLambda(const NamedDecl *ND) {
  const CXXRecordDecl *Record = dyn_cast<CXXRecordDecl>(ND);
  if (!Record)
    return false;

  return Record->isLambda();
}

static const unsigned UnknownArity = ~0U;

class ItaniumMangleContextImpl : public ItaniumMangleContext {
  typedef std::pair<const DeclContext*, IdentifierInfo*> DiscriminatorKeyTy;
  llvm::DenseMap<DiscriminatorKeyTy, unsigned> Discriminator;
  llvm::DenseMap<const NamedDecl*, unsigned> Uniquifier;

public:
  explicit ItaniumMangleContextImpl(ASTContext &Context,
                                    DiagnosticsEngine &Diags)
      : ItaniumMangleContext(Context, Diags) {}

  /// @name Mangler Entry Points
  /// @{

  bool shouldMangleCXXName(const NamedDecl *D) override;
  bool shouldMangleStringLiteral(const StringLiteral *) override {
    return false;
  }
  void mangleCXXName(const NamedDecl *D, raw_ostream &) override;
  void mangleThunk(const CXXMethodDecl *MD, const ThunkInfo &Thunk,
                   raw_ostream &) override;
  void mangleCXXDtorThunk(const CXXDestructorDecl *DD, CXXDtorType Type,
                          const ThisAdjustment &ThisAdjustment,
                          raw_ostream &) override;
  void mangleReferenceTemporary(const VarDecl *D, unsigned ManglingNumber,
                                raw_ostream &) override;
  void mangleCXXVTable(const CXXRecordDecl *RD, raw_ostream &) override;
  void mangleCXXVTT(const CXXRecordDecl *RD, raw_ostream &) override;
  void mangleCXXCtorVTable(const CXXRecordDecl *RD, int64_t Offset,
                           const CXXRecordDecl *Type, raw_ostream &) override;
  void mangleCXXRTTI(QualType T, raw_ostream &) override;
  void mangleCXXRTTIName(QualType T, raw_ostream &) override;
  void mangleTypeName(QualType T, raw_ostream &) override;
  void mangleCXXCtor(const CXXConstructorDecl *D, CXXCtorType Type,
                     raw_ostream &) override;
  void mangleCXXDtor(const CXXDestructorDecl *D, CXXDtorType Type,
                     raw_ostream &) override;

  void mangleCXXCtorComdat(const CXXConstructorDecl *D, raw_ostream &) override;
  void mangleCXXDtorComdat(const CXXDestructorDecl *D, raw_ostream &) override;
  void mangleStaticGuardVariable(const VarDecl *D, raw_ostream &) override;
  void mangleDynamicInitializer(const VarDecl *D, raw_ostream &Out) override;
  void mangleDynamicAtExitDestructor(const VarDecl *D,
                                     raw_ostream &Out) override;
  void mangleSEHFilterExpression(const NamedDecl *EnclosingDecl,
                                 raw_ostream &Out) override;
  void mangleSEHFinallyBlock(const NamedDecl *EnclosingDecl,
                             raw_ostream &Out) override;
  void mangleItaniumThreadLocalInit(const VarDecl *D, raw_ostream &) override;
  void mangleItaniumThreadLocalWrapper(const VarDecl *D,
                                       raw_ostream &) override;

  void mangleStringLiteral(const StringLiteral *, raw_ostream &) override;

  bool getNextDiscriminator(const NamedDecl *ND, unsigned &disc) {
    // Lambda closure types are already numbered.
    if (isLambda(ND))
      return false;

    // Anonymous tags are already numbered.
    if (const TagDecl *Tag = dyn_cast<TagDecl>(ND)) {
      if (Tag->getName().empty() && !Tag->getTypedefNameForAnonDecl())
        return false;
    }

    // Use the canonical number for externally visible decls.
    if (ND->isExternallyVisible()) {
      unsigned discriminator = getASTContext().getManglingNumber(ND);
      if (discriminator == 1)
        return false;
      disc = discriminator - 2;
      return true;
    }

    // Make up a reasonable number for internal decls.
    unsigned &discriminator = Uniquifier[ND];
    if (!discriminator) {
      const DeclContext *DC = getEffectiveDeclContext(ND);
      discriminator = ++Discriminator[std::make_pair(DC, ND->getIdentifier())];
    }
    if (discriminator == 1)
      return false;
    disc = discriminator-2;
    return true;
  }
  /// @}
};

/// Manage the mangling of a single name.
class CXXNameMangler {
  ItaniumMangleContextImpl &Context;
  raw_ostream &Out;
  bool NullOut = false;
  /// In the "DisableDerivedAbiTags" mode derived ABI tags are not calculated.
  /// This mode is used when mangler creates another mangler recursively to
  /// calculate ABI tags for the function return value or the variable type.
  /// Also it is required to avoid infinite recursion in some cases.
  bool DisableDerivedAbiTags = false;

  /// The "structor" is the top-level declaration being mangled, if
  /// that's not a template specialization; otherwise it's the pattern
  /// for that specialization.
  const NamedDecl *Structor;
  unsigned StructorType;

  /// The next substitution sequence number.
  unsigned SeqID;

  class FunctionTypeDepthState {
    unsigned Bits;

    enum { InResultTypeMask = 1 };

  public:
    FunctionTypeDepthState() : Bits(0) {}

    /// The number of function types we're inside.
    unsigned getDepth() const {
      return Bits >> 1;
    }

    /// True if we're in the return type of the innermost function type.
    bool isInResultType() const {
      return Bits & InResultTypeMask;
    }

    FunctionTypeDepthState push() {
      FunctionTypeDepthState tmp = *this;
      Bits = (Bits & ~InResultTypeMask) + 2;
      return tmp;
    }

    void enterResultType() {
      Bits |= InResultTypeMask;
    }

    void leaveResultType() {
      Bits &= ~InResultTypeMask;
    }

    void pop(FunctionTypeDepthState saved) {
      assert(getDepth() == saved.getDepth() + 1);
      Bits = saved.Bits;
    }

  } FunctionTypeDepth;

  // abi_tag is a gcc attribute, taking one or more strings called "tags".
  // The goal is to annotate against which version of a library an object was
  // built and to be able to provide backwards compatibility ("dual abi").
  // For more information see docs/ItaniumMangleAbiTags.rst.
  typedef SmallVector<StringRef, 4> AbiTagList;

  // State to gather all implicit and explicit tags used in a mangled name.
  // Must always have an instance of this while emitting any name to keep
  // track.
  class AbiTagState final {
  public:
    explicit AbiTagState(AbiTagState *&Head) : LinkHead(Head) {
      Parent = LinkHead;
      LinkHead = this;
    }

    // No copy, no move.
    AbiTagState(const AbiTagState &) = delete;
    AbiTagState &operator=(const AbiTagState &) = delete;

    ~AbiTagState() { pop(); }

    void write(raw_ostream &Out, const NamedDecl *ND,
               const AbiTagList *AdditionalAbiTags) {
      ND = cast<NamedDecl>(ND->getCanonicalDecl());
      if (!isa<FunctionDecl>(ND) && !isa<VarDecl>(ND)) {
        assert(
            !AdditionalAbiTags &&
            "only function and variables need a list of additional abi tags");
        if (const auto *NS = dyn_cast<NamespaceDecl>(ND)) {
          if (const auto *AbiTag = NS->getAttr<AbiTagAttr>()) {
            UsedAbiTags.insert(UsedAbiTags.end(), AbiTag->tags().begin(),
                               AbiTag->tags().end());
          }
          // Don't emit abi tags for namespaces.
          return;
        }
      }

      AbiTagList TagList;
      if (const auto *AbiTag = ND->getAttr<AbiTagAttr>()) {
        UsedAbiTags.insert(UsedAbiTags.end(), AbiTag->tags().begin(),
                           AbiTag->tags().end());
        TagList.insert(TagList.end(), AbiTag->tags().begin(),
                       AbiTag->tags().end());
      }

      if (AdditionalAbiTags) {
        UsedAbiTags.insert(UsedAbiTags.end(), AdditionalAbiTags->begin(),
                           AdditionalAbiTags->end());
        TagList.insert(TagList.end(), AdditionalAbiTags->begin(),
                       AdditionalAbiTags->end());
      }

      std::sort(TagList.begin(), TagList.end());
      TagList.erase(std::unique(TagList.begin(), TagList.end()), TagList.end());

      writeSortedUniqueAbiTags(Out, TagList);
    }

    const AbiTagList &getUsedAbiTags() const { return UsedAbiTags; }
    void setUsedAbiTags(const AbiTagList &AbiTags) {
      UsedAbiTags = AbiTags;
    }

    const AbiTagList &getEmittedAbiTags() const {
      return EmittedAbiTags;
    }

    const AbiTagList &getSortedUniqueUsedAbiTags() {
      std::sort(UsedAbiTags.begin(), UsedAbiTags.end());
      UsedAbiTags.erase(std::unique(UsedAbiTags.begin(), UsedAbiTags.end()),
                        UsedAbiTags.end());
      return UsedAbiTags;
    }

  private:
    //! All abi tags used implicitly or explicitly.
    AbiTagList UsedAbiTags;
    //! All explicit abi tags (i.e. not from namespace).
    AbiTagList EmittedAbiTags;

    AbiTagState *&LinkHead;
    AbiTagState *Parent = nullptr;

    void pop() {
      assert(LinkHead == this &&
             "abi tag link head must point to us on destruction");
      if (Parent) {
        Parent->UsedAbiTags.insert(Parent->UsedAbiTags.end(),
                                   UsedAbiTags.begin(), UsedAbiTags.end());
        Parent->EmittedAbiTags.insert(Parent->EmittedAbiTags.end(),
                                      EmittedAbiTags.begin(),
                                      EmittedAbiTags.end());
      }
      LinkHead = Parent;
    }

    void writeSortedUniqueAbiTags(raw_ostream &Out, const AbiTagList &AbiTags) {
      for (const auto &Tag : AbiTags) {
        EmittedAbiTags.push_back(Tag);
        Out << "B";
        Out << Tag.size();
        Out << Tag;
      }
    }
  };

  AbiTagState *AbiTags = nullptr;
  AbiTagState AbiTagsRoot;

  llvm::DenseMap<uintptr_t, unsigned> Substitutions;

  ASTContext &getASTContext() const { return Context.getASTContext(); }

public:
  CXXNameMangler(ItaniumMangleContextImpl &C, raw_ostream &Out_,
                 const NamedDecl *D = nullptr, bool NullOut_ = false)
    : Context(C), Out(Out_), NullOut(NullOut_),  Structor(getStructor(D)),
      StructorType(0), SeqID(0), AbiTagsRoot(AbiTags) {
    // These can't be mangled without a ctor type or dtor type.
    assert(!D || (!isa<CXXDestructorDecl>(D) &&
                  !isa<CXXConstructorDecl>(D)));
  }
  CXXNameMangler(ItaniumMangleContextImpl &C, raw_ostream &Out_,
                 const CXXConstructorDecl *D, CXXCtorType Type)
    : Context(C), Out(Out_), Structor(getStructor(D)), StructorType(Type),
      SeqID(0), AbiTagsRoot(AbiTags) { }
  CXXNameMangler(ItaniumMangleContextImpl &C, raw_ostream &Out_,
                 const CXXDestructorDecl *D, CXXDtorType Type)
    : Context(C), Out(Out_), Structor(getStructor(D)), StructorType(Type),
      SeqID(0), AbiTagsRoot(AbiTags) { }

  CXXNameMangler(CXXNameMangler &Outer, raw_ostream &Out_)
      : Context(Outer.Context), Out(Out_), NullOut(false),
        Structor(Outer.Structor), StructorType(Outer.StructorType),
        SeqID(Outer.SeqID), FunctionTypeDepth(Outer.FunctionTypeDepth),
        AbiTagsRoot(AbiTags), Substitutions(Outer.Substitutions) {}

  CXXNameMangler(CXXNameMangler &Outer, llvm::raw_null_ostream &Out_)
      : Context(Outer.Context), Out(Out_), NullOut(true),
        Structor(Outer.Structor), StructorType(Outer.StructorType),
        SeqID(Outer.SeqID), FunctionTypeDepth(Outer.FunctionTypeDepth),
        AbiTagsRoot(AbiTags), Substitutions(Outer.Substitutions) {}

#if MANGLE_CHECKER
  ~CXXNameMangler() {
    if (Out.str()[0] == '\01')
      return;

    int status = 0;
    char *result = abi::__cxa_demangle(Out.str().str().c_str(), 0, 0, &status);
    assert(status == 0 && "Could not demangle mangled name!");
    free(result);
  }
#endif
  raw_ostream &getStream() { return Out; }

  void disableDerivedAbiTags() { DisableDerivedAbiTags = true; }
  static bool shouldHaveAbiTags(ItaniumMangleContextImpl &C, const VarDecl *VD);

  void mangle(const NamedDecl *D);
  void mangleCallOffset(int64_t NonVirtual, int64_t Virtual);
  void mangleNumber(const llvm::APSInt &I);
  void mangleNumber(int64_t Number);
  void mangleFloat(const llvm::APFloat &F);
  void mangleFunctionEncoding(const FunctionDecl *FD);
  void mangleSeqID(unsigned SeqID);
  void mangleName(const NamedDecl *ND);
  void mangleType(QualType T);
  void mangleNameOrStandardSubstitution(const NamedDecl *ND);
  
private:

  bool mangleSubstitution(const NamedDecl *ND);
  bool mangleSubstitution(QualType T);
  bool mangleSubstitution(TemplateName Template);
  bool mangleSubstitution(uintptr_t Ptr);

  void mangleExistingSubstitution(TemplateName name);

  bool mangleStandardSubstitution(const NamedDecl *ND);

  void addSubstitution(const NamedDecl *ND) {
    ND = cast<NamedDecl>(ND->getCanonicalDecl());

    addSubstitution(reinterpret_cast<uintptr_t>(ND));
  }
  void addSubstitution(QualType T);
  void addSubstitution(TemplateName Template);
  void addSubstitution(uintptr_t Ptr);
  // Destructive copy substitutions from other mangler.
  void extendSubstitutions(CXXNameMangler* Other);

  void mangleUnresolvedPrefix(NestedNameSpecifier *qualifier,
                              bool recursive = false);
  void mangleUnresolvedName(NestedNameSpecifier *qualifier,
                            DeclarationName name,
                            const TemplateArgumentLoc *TemplateArgs,
                            unsigned NumTemplateArgs,
                            unsigned KnownArity = UnknownArity);

  void mangleFunctionEncodingBareType(const FunctionDecl *FD);

  void mangleNameWithAbiTags(const NamedDecl *ND,
                             const AbiTagList *AdditionalAbiTags);
  void mangleTemplateName(const TemplateDecl *TD,
                          const TemplateArgument *TemplateArgs,
                          unsigned NumTemplateArgs);
  void mangleUnqualifiedName(const NamedDecl *ND,
                             const AbiTagList *AdditionalAbiTags) {
    mangleUnqualifiedName(ND, ND->getDeclName(), UnknownArity,
                          AdditionalAbiTags);
  }
  void mangleUnqualifiedName(const NamedDecl *ND, DeclarationName Name,
                             unsigned KnownArity,
                             const AbiTagList *AdditionalAbiTags);
  void mangleUnscopedName(const NamedDecl *ND,
                          const AbiTagList *AdditionalAbiTags);
  void mangleUnscopedTemplateName(const TemplateDecl *ND,
                                  const AbiTagList *AdditionalAbiTags);
  void mangleUnscopedTemplateName(TemplateName,
                                  const AbiTagList *AdditionalAbiTags);
  void mangleSourceName(const IdentifierInfo *II);
  void mangleRegCallName(const IdentifierInfo *II);
  void mangleSourceNameWithAbiTags(
      const NamedDecl *ND, const AbiTagList *AdditionalAbiTags = nullptr);
  void mangleLocalName(const Decl *D,
                       const AbiTagList *AdditionalAbiTags);
  void mangleBlockForPrefix(const BlockDecl *Block);
  void mangleUnqualifiedBlock(const BlockDecl *Block);
  void mangleLambda(const CXXRecordDecl *Lambda);
  void mangleNestedName(const NamedDecl *ND, const DeclContext *DC,
                        const AbiTagList *AdditionalAbiTags,
                        bool NoFunction=false);
  void mangleNestedName(const TemplateDecl *TD,
                        const TemplateArgument *TemplateArgs,
                        unsigned NumTemplateArgs);
  void manglePrefix(NestedNameSpecifier *qualifier);
  void manglePrefix(const DeclContext *DC, bool NoFunction=false);
  void manglePrefix(QualType type);
  void mangleTemplatePrefix(const TemplateDecl *ND, bool NoFunction=false);
  void mangleTemplatePrefix(TemplateName Template);
  bool mangleUnresolvedTypeOrSimpleId(QualType DestroyedType,
                                      StringRef Prefix = "");
  void mangleOperatorName(DeclarationName Name, unsigned Arity);
  void mangleOperatorName(OverloadedOperatorKind OO, unsigned Arity);
  void mangleVendorQualifier(StringRef qualifier);
  void mangleQualifiers(Qualifiers Quals);
  void mangleRefQualifier(RefQualifierKind RefQualifier);

  void mangleObjCMethodName(const ObjCMethodDecl *MD);

  // Declare manglers for every type class.
#define ABSTRACT_TYPE(CLASS, PARENT)
#define NON_CANONICAL_TYPE(CLASS, PARENT)
#define TYPE(CLASS, PARENT) void mangleType(const CLASS##Type *T);
#include "clang/AST/TypeNodes.def"

  void mangleType(const TagType*);
  void mangleType(TemplateName);
  static StringRef getCallingConvQualifierName(CallingConv CC);
  void mangleExtParameterInfo(FunctionProtoType::ExtParameterInfo info);
  void mangleExtFunctionInfo(const FunctionType *T);
  void mangleBareFunctionType(const FunctionProtoType *T, bool MangleReturnType,
                              const FunctionDecl *FD = nullptr);
  void mangleNeonVectorType(const VectorType *T);
  void mangleAArch64NeonVectorType(const VectorType *T);

  void mangleIntegerLiteral(QualType T, const llvm::APSInt &Value);
  void mangleMemberExprBase(const Expr *base, bool isArrow);
  void mangleMemberExpr(const Expr *base, bool isArrow,
                        NestedNameSpecifier *qualifier,
                        NamedDecl *firstQualifierLookup,
                        DeclarationName name,
                        const TemplateArgumentLoc *TemplateArgs,
                        unsigned NumTemplateArgs,
                        unsigned knownArity);
  void mangleCastExpression(const Expr *E, StringRef CastEncoding);
  void mangleInitListElements(const InitListExpr *InitList);
  void mangleExpression(const Expr *E, unsigned Arity = UnknownArity);
  void mangleCXXCtorType(CXXCtorType T, const CXXRecordDecl *InheritedFrom);
  void mangleCXXDtorType(CXXDtorType T);

  void mangleTemplateArgs(const TemplateArgumentLoc *TemplateArgs,
                          unsigned NumTemplateArgs);
  void mangleTemplateArgs(const TemplateArgument *TemplateArgs,
                          unsigned NumTemplateArgs);
  void mangleTemplateArgs(const TemplateArgumentList &AL);
  void mangleTemplateArg(TemplateArgument A);

  void mangleTemplateParameter(unsigned Index);

  void mangleFunctionParam(const ParmVarDecl *parm);

  void writeAbiTags(const NamedDecl *ND,
                    const AbiTagList *AdditionalAbiTags);

  // Returns sorted unique list of ABI tags.
  AbiTagList makeFunctionReturnTypeTags(const FunctionDecl *FD);
  // Returns sorted unique list of ABI tags.
  AbiTagList makeVariableTypeTags(const VarDecl *VD);
};

}

bool ItaniumMangleContextImpl::shouldMangleCXXName(const NamedDecl *D) {
  const FunctionDecl *FD = dyn_cast<FunctionDecl>(D);
  if (FD) {
    LanguageLinkage L = FD->getLanguageLinkage();
    // Overloadable functions need mangling.
    if (FD->hasAttr<OverloadableAttr>())
      return true;

    // "main" is not mangled.
    if (FD->isMain())
      return false;

    // C++ functions and those whose names are not a simple identifier need
    // mangling.
    if (!FD->getDeclName().isIdentifier() || L == CXXLanguageLinkage)
      return true;

    // C functions are not mangled.
    if (L == CLanguageLinkage)
      return false;
  }

  // Otherwise, no mangling is done outside C++ mode.
  if (!getASTContext().getLangOpts().CPlusPlus)
    return false;

  const VarDecl *VD = dyn_cast<VarDecl>(D);
  if (VD && !isa<DecompositionDecl>(D)) {
    // C variables are not mangled.
    if (VD->isExternC())
      return false;

    // Variables at global scope with non-internal linkage are not mangled
    const DeclContext *DC = getEffectiveDeclContext(D);
    // Check for extern variable declared locally.
    if (DC->isFunctionOrMethod() && D->hasLinkage())
      while (!DC->isNamespace() && !DC->isTranslationUnit())
        DC = getEffectiveParentContext(DC);
    if (DC->isTranslationUnit() && D->getFormalLinkage() != InternalLinkage &&
        !CXXNameMangler::shouldHaveAbiTags(*this, VD) &&
        !isa<VarTemplateSpecializationDecl>(D))
      return false;
  }

  return true;
}

void CXXNameMangler::writeAbiTags(const NamedDecl *ND,
                                  const AbiTagList *AdditionalAbiTags) {
  assert(AbiTags && "require AbiTagState");
  AbiTags->write(Out, ND, DisableDerivedAbiTags ? nullptr : AdditionalAbiTags);
}

void CXXNameMangler::mangleSourceNameWithAbiTags(
    const NamedDecl *ND, const AbiTagList *AdditionalAbiTags) {
  mangleSourceName(ND->getIdentifier());
  writeAbiTags(ND, AdditionalAbiTags);
}

void CXXNameMangler::mangle(const NamedDecl *D) {
  // <mangled-name> ::= _Z <encoding>
  //            ::= <data name>
  //            ::= <special-name>
  Out << "_Z";
  if (const FunctionDecl *FD = dyn_cast<FunctionDecl>(D))
    mangleFunctionEncoding(FD);
  else if (const VarDecl *VD = dyn_cast<VarDecl>(D))
    mangleName(VD);
  else if (const IndirectFieldDecl *IFD = dyn_cast<IndirectFieldDecl>(D))
    mangleName(IFD->getAnonField());
  else
    mangleName(cast<FieldDecl>(D));
}

void CXXNameMangler::mangleFunctionEncoding(const FunctionDecl *FD) {
  // <encoding> ::= <function name> <bare-function-type>

  // Don't mangle in the type if this isn't a decl we should typically mangle.
  if (!Context.shouldMangleDeclName(FD)) {
    mangleName(FD);
    return;
  }

  AbiTagList ReturnTypeAbiTags = makeFunctionReturnTypeTags(FD);
  if (ReturnTypeAbiTags.empty()) {
    // There are no tags for return type, the simplest case.
    mangleName(FD);
    mangleFunctionEncodingBareType(FD);
    return;
  }

  // Mangle function name and encoding to temporary buffer.
  // We have to output name and encoding to the same mangler to get the same
  // substitution as it will be in final mangling.
  SmallString<256> FunctionEncodingBuf;
  llvm::raw_svector_ostream FunctionEncodingStream(FunctionEncodingBuf);
  CXXNameMangler FunctionEncodingMangler(*this, FunctionEncodingStream);
  // Output name of the function.
  FunctionEncodingMangler.disableDerivedAbiTags();
  FunctionEncodingMangler.mangleNameWithAbiTags(FD, nullptr);

  // Remember length of the function name in the buffer.
  size_t EncodingPositionStart = FunctionEncodingStream.str().size();
  FunctionEncodingMangler.mangleFunctionEncodingBareType(FD);

  // Get tags from return type that are not present in function name or
  // encoding.
  const AbiTagList &UsedAbiTags =
      FunctionEncodingMangler.AbiTagsRoot.getSortedUniqueUsedAbiTags();
  AbiTagList AdditionalAbiTags(ReturnTypeAbiTags.size());
  AdditionalAbiTags.erase(
      std::set_difference(ReturnTypeAbiTags.begin(), ReturnTypeAbiTags.end(),
                          UsedAbiTags.begin(), UsedAbiTags.end(),
                          AdditionalAbiTags.begin()),
      AdditionalAbiTags.end());

  // Output name with implicit tags and function encoding from temporary buffer.
  mangleNameWithAbiTags(FD, &AdditionalAbiTags);
  Out << FunctionEncodingStream.str().substr(EncodingPositionStart);

  // Function encoding could create new substitutions so we have to add
  // temp mangled substitutions to main mangler.
  extendSubstitutions(&FunctionEncodingMangler);
}

void CXXNameMangler::mangleFunctionEncodingBareType(const FunctionDecl *FD) {
  if (FD->hasAttr<EnableIfAttr>()) {
    FunctionTypeDepthState Saved = FunctionTypeDepth.push();
    Out << "Ua9enable_ifI";
    // FIXME: specific_attr_iterator iterates in reverse order. Fix that and use
    // it here.
    for (AttrVec::const_reverse_iterator I = FD->getAttrs().rbegin(),
                                         E = FD->getAttrs().rend();
         I != E; ++I) {
      EnableIfAttr *EIA = dyn_cast<EnableIfAttr>(*I);
      if (!EIA)
        continue;
      Out << 'X';
      mangleExpression(EIA->getCond());
      Out << 'E';
    }
    Out << 'E';
    FunctionTypeDepth.pop(Saved);
  }

  // When mangling an inheriting constructor, the bare function type used is
  // that of the inherited constructor.
  if (auto *CD = dyn_cast<CXXConstructorDecl>(FD))
    if (auto Inherited = CD->getInheritedConstructor())
      FD = Inherited.getConstructor();

  // Whether the mangling of a function type includes the return type depends on
  // the context and the nature of the function. The rules for deciding whether
  // the return type is included are:
  //
  //   1. Template functions (names or types) have return types encoded, with
  //   the exceptions listed below.
  //   2. Function types not appearing as part of a function name mangling,
  //   e.g. parameters, pointer types, etc., have return type encoded, with the
  //   exceptions listed below.
  //   3. Non-template function names do not have return types encoded.
  //
  // The exceptions mentioned in (1) and (2) above, for which the return type is
  // never included, are
  //   1. Constructors.
  //   2. Destructors.
  //   3. Conversion operator functions, e.g. operator int.
  bool MangleReturnType = false;
  if (FunctionTemplateDecl *PrimaryTemplate = FD->getPrimaryTemplate()) {
    if (!(isa<CXXConstructorDecl>(FD) || isa<CXXDestructorDecl>(FD) ||
          isa<CXXConversionDecl>(FD)))
      MangleReturnType = true;

    // Mangle the type of the primary template.
    FD = PrimaryTemplate->getTemplatedDecl();
  }

  mangleBareFunctionType(FD->getType()->castAs<FunctionProtoType>(),
                         MangleReturnType, FD);
}

static const DeclContext *IgnoreLinkageSpecDecls(const DeclContext *DC) {
  while (isa<LinkageSpecDecl>(DC)) {
    DC = getEffectiveParentContext(DC);
  }

  return DC;
}

/// Return whether a given namespace is the 'std' namespace.
static bool isStd(const NamespaceDecl *NS) {
  if (!IgnoreLinkageSpecDecls(getEffectiveParentContext(NS))
                                ->isTranslationUnit())
    return false;
  
  const IdentifierInfo *II = NS->getOriginalNamespace()->getIdentifier();
  return II && II->isStr("std");
}

// isStdNamespace - Return whether a given decl context is a toplevel 'std'
// namespace.
static bool isStdNamespace(const DeclContext *DC) {
  if (!DC->isNamespace())
    return false;

  return isStd(cast<NamespaceDecl>(DC));
}

static const TemplateDecl *
isTemplate(const NamedDecl *ND, const TemplateArgumentList *&TemplateArgs) {
  // Check if we have a function template.
  if (const FunctionDecl *FD = dyn_cast<FunctionDecl>(ND)) {
    if (const TemplateDecl *TD = FD->getPrimaryTemplate()) {
      TemplateArgs = FD->getTemplateSpecializationArgs();
      return TD;
    }
  }

  // Check if we have a class template.
  if (const ClassTemplateSpecializationDecl *Spec =
        dyn_cast<ClassTemplateSpecializationDecl>(ND)) {
    TemplateArgs = &Spec->getTemplateArgs();
    return Spec->getSpecializedTemplate();
  }

  // Check if we have a variable template.
  if (const VarTemplateSpecializationDecl *Spec =
          dyn_cast<VarTemplateSpecializationDecl>(ND)) {
    TemplateArgs = &Spec->getTemplateArgs();
    return Spec->getSpecializedTemplate();
  }

  return nullptr;
}

void CXXNameMangler::mangleName(const NamedDecl *ND) {
  if (const VarDecl *VD = dyn_cast<VarDecl>(ND)) {
    // Variables should have implicit tags from its type.
    AbiTagList VariableTypeAbiTags = makeVariableTypeTags(VD);
    if (VariableTypeAbiTags.empty()) {
      // Simple case no variable type tags.
      mangleNameWithAbiTags(VD, nullptr);
      return;
    }

    // Mangle variable name to null stream to collect tags.
    llvm::raw_null_ostream NullOutStream;
    CXXNameMangler VariableNameMangler(*this, NullOutStream);
    VariableNameMangler.disableDerivedAbiTags();
    VariableNameMangler.mangleNameWithAbiTags(VD, nullptr);

    // Get tags from variable type that are not present in its name.
    const AbiTagList &UsedAbiTags =
        VariableNameMangler.AbiTagsRoot.getSortedUniqueUsedAbiTags();
    AbiTagList AdditionalAbiTags(VariableTypeAbiTags.size());
    AdditionalAbiTags.erase(
        std::set_difference(VariableTypeAbiTags.begin(),
                            VariableTypeAbiTags.end(), UsedAbiTags.begin(),
                            UsedAbiTags.end(), AdditionalAbiTags.begin()),
        AdditionalAbiTags.end());

    // Output name with implicit tags.
    mangleNameWithAbiTags(VD, &AdditionalAbiTags);
  } else {
    mangleNameWithAbiTags(ND, nullptr);
  }
}

void CXXNameMangler::mangleNameWithAbiTags(const NamedDecl *ND,
                                           const AbiTagList *AdditionalAbiTags) {
  //  <name> ::= <nested-name>
  //         ::= <unscoped-name>
  //         ::= <unscoped-template-name> <template-args>
  //         ::= <local-name>
  //
  const DeclContext *DC = getEffectiveDeclContext(ND);

  // If this is an extern variable declared locally, the relevant DeclContext
  // is that of the containing namespace, or the translation unit.
  // FIXME: This is a hack; extern variables declared locally should have
  // a proper semantic declaration context!
  if (isLocalContainerContext(DC) && ND->hasLinkage() && !isLambda(ND))
    while (!DC->isNamespace() && !DC->isTranslationUnit())
      DC = getEffectiveParentContext(DC);
  else if (GetLocalClassDecl(ND)) {
    mangleLocalName(ND, AdditionalAbiTags);
    return;
  }

  DC = IgnoreLinkageSpecDecls(DC);

  if (DC->isTranslationUnit() || isStdNamespace(DC)) {
    // Check if we have a template.
    const TemplateArgumentList *TemplateArgs = nullptr;
    if (const TemplateDecl *TD = isTemplate(ND, TemplateArgs)) {
      mangleUnscopedTemplateName(TD, AdditionalAbiTags);
      mangleTemplateArgs(*TemplateArgs);
      return;
    }

    mangleUnscopedName(ND, AdditionalAbiTags);
    return;
  }

  if (isLocalContainerContext(DC)) {
    mangleLocalName(ND, AdditionalAbiTags);
    return;
  }

  mangleNestedName(ND, DC, AdditionalAbiTags);
}

void CXXNameMangler::mangleTemplateName(const TemplateDecl *TD,
                                        const TemplateArgument *TemplateArgs,
                                        unsigned NumTemplateArgs) {
  const DeclContext *DC = IgnoreLinkageSpecDecls(getEffectiveDeclContext(TD));

  if (DC->isTranslationUnit() || isStdNamespace(DC)) {
    mangleUnscopedTemplateName(TD, nullptr);
    mangleTemplateArgs(TemplateArgs, NumTemplateArgs);
  } else {
    mangleNestedName(TD, TemplateArgs, NumTemplateArgs);
  }
}

void CXXNameMangler::mangleUnscopedName(const NamedDecl *ND,
                                        const AbiTagList *AdditionalAbiTags) {
  //  <unscoped-name> ::= <unqualified-name>
  //                  ::= St <unqualified-name>   # ::std::

  if (isStdNamespace(IgnoreLinkageSpecDecls(getEffectiveDeclContext(ND))))
    Out << "St";

  mangleUnqualifiedName(ND, AdditionalAbiTags);
}

void CXXNameMangler::mangleUnscopedTemplateName(
    const TemplateDecl *ND, const AbiTagList *AdditionalAbiTags) {
  //     <unscoped-template-name> ::= <unscoped-name>
  //                              ::= <substitution>
  if (mangleSubstitution(ND))
    return;

  // <template-template-param> ::= <template-param>
  if (const auto *TTP = dyn_cast<TemplateTemplateParmDecl>(ND)) {
    assert(!AdditionalAbiTags &&
           "template template param cannot have abi tags");
    mangleTemplateParameter(TTP->getIndex());
  } else if (isa<BuiltinTemplateDecl>(ND)) {
    mangleUnscopedName(ND, AdditionalAbiTags);
  } else {
    mangleUnscopedName(ND->getTemplatedDecl(), AdditionalAbiTags);
  }

  addSubstitution(ND);
}

void CXXNameMangler::mangleUnscopedTemplateName(
    TemplateName Template, const AbiTagList *AdditionalAbiTags) {
  //     <unscoped-template-name> ::= <unscoped-name>
  //                              ::= <substitution>
  if (TemplateDecl *TD = Template.getAsTemplateDecl())
    return mangleUnscopedTemplateName(TD, AdditionalAbiTags);
  
  if (mangleSubstitution(Template))
    return;

  assert(!AdditionalAbiTags &&
         "dependent template name cannot have abi tags");

  DependentTemplateName *Dependent = Template.getAsDependentTemplateName();
  assert(Dependent && "Not a dependent template name?");
  if (const IdentifierInfo *Id = Dependent->getIdentifier())
    mangleSourceName(Id);
  else
    mangleOperatorName(Dependent->getOperator(), UnknownArity);

  addSubstitution(Template);
}

void CXXNameMangler::mangleFloat(const llvm::APFloat &f) {
  // ABI:
  //   Floating-point literals are encoded using a fixed-length
  //   lowercase hexadecimal string corresponding to the internal
  //   representation (IEEE on Itanium), high-order bytes first,
  //   without leading zeroes. For example: "Lf bf800000 E" is -1.0f
  //   on Itanium.
  // The 'without leading zeroes' thing seems to be an editorial
  // mistake; see the discussion on cxx-abi-dev beginning on
  // 2012-01-16.

  // Our requirements here are just barely weird enough to justify
  // using a custom algorithm instead of post-processing APInt::toString().

  llvm::APInt valueBits = f.bitcastToAPInt();
  unsigned numCharacters = (valueBits.getBitWidth() + 3) / 4;
  assert(numCharacters != 0);

  // Allocate a buffer of the right number of characters.
  SmallVector<char, 20> buffer(numCharacters);

  // Fill the buffer left-to-right.
  for (unsigned stringIndex = 0; stringIndex != numCharacters; ++stringIndex) {
    // The bit-index of the next hex digit.
    unsigned digitBitIndex = 4 * (numCharacters - stringIndex - 1);

    // Project out 4 bits starting at 'digitIndex'.
    llvm::integerPart hexDigit
      = valueBits.getRawData()[digitBitIndex / llvm::integerPartWidth];
    hexDigit >>= (digitBitIndex % llvm::integerPartWidth);
    hexDigit &= 0xF;

    // Map that over to a lowercase hex digit.
    static const char charForHex[16] = {
      '0', '1', '2', '3', '4', '5', '6', '7',
      '8', '9', 'a', 'b', 'c', 'd', 'e', 'f'
    };
    buffer[stringIndex] = charForHex[hexDigit];
  }

  Out.write(buffer.data(), numCharacters);
}

void CXXNameMangler::mangleNumber(const llvm::APSInt &Value) {
  if (Value.isSigned() && Value.isNegative()) {
    Out << 'n';
    Value.abs().print(Out, /*signed*/ false);
  } else {
    Value.print(Out, /*signed*/ false);
  }
}

void CXXNameMangler::mangleNumber(int64_t Number) {
  //  <number> ::= [n] <non-negative decimal integer>
  if (Number < 0) {
    Out << 'n';
    Number = -Number;
  }

  Out << Number;
}

void CXXNameMangler::mangleCallOffset(int64_t NonVirtual, int64_t Virtual) {
  //  <call-offset>  ::= h <nv-offset> _
  //                 ::= v <v-offset> _
  //  <nv-offset>    ::= <offset number>        # non-virtual base override
  //  <v-offset>     ::= <offset number> _ <virtual offset number>
  //                      # virtual base override, with vcall offset
  if (!Virtual) {
    Out << 'h';
    mangleNumber(NonVirtual);
    Out << '_';
    return;
  }

  Out << 'v';
  mangleNumber(NonVirtual);
  Out << '_';
  mangleNumber(Virtual);
  Out << '_';
}

void CXXNameMangler::manglePrefix(QualType type) {
  if (const auto *TST = type->getAs<TemplateSpecializationType>()) {
    if (!mangleSubstitution(QualType(TST, 0))) {
      mangleTemplatePrefix(TST->getTemplateName());
        
      // FIXME: GCC does not appear to mangle the template arguments when
      // the template in question is a dependent template name. Should we
      // emulate that badness?
      mangleTemplateArgs(TST->getArgs(), TST->getNumArgs());
      addSubstitution(QualType(TST, 0));
    }
  } else if (const auto *DTST =
                 type->getAs<DependentTemplateSpecializationType>()) {
    if (!mangleSubstitution(QualType(DTST, 0))) {
      TemplateName Template = getASTContext().getDependentTemplateName(
          DTST->getQualifier(), DTST->getIdentifier());
      mangleTemplatePrefix(Template);

      // FIXME: GCC does not appear to mangle the template arguments when
      // the template in question is a dependent template name. Should we
      // emulate that badness?
      mangleTemplateArgs(DTST->getArgs(), DTST->getNumArgs());
      addSubstitution(QualType(DTST, 0));
    }
  } else {
    // We use the QualType mangle type variant here because it handles
    // substitutions.
    mangleType(type);
  }
}

/// Mangle everything prior to the base-unresolved-name in an unresolved-name.
///
/// \param recursive - true if this is being called recursively,
///   i.e. if there is more prefix "to the right".
void CXXNameMangler::mangleUnresolvedPrefix(NestedNameSpecifier *qualifier,
                                            bool recursive) {

  // x, ::x
  // <unresolved-name> ::= [gs] <base-unresolved-name>

  // T::x / decltype(p)::x
  // <unresolved-name> ::= sr <unresolved-type> <base-unresolved-name>

  // T::N::x /decltype(p)::N::x
  // <unresolved-name> ::= srN <unresolved-type> <unresolved-qualifier-level>+ E
  //                       <base-unresolved-name>

  // A::x, N::y, A<T>::z; "gs" means leading "::"
  // <unresolved-name> ::= [gs] sr <unresolved-qualifier-level>+ E
  //                       <base-unresolved-name>

  switch (qualifier->getKind()) {
  case NestedNameSpecifier::Global:
    Out << "gs";

    // We want an 'sr' unless this is the entire NNS.
    if (recursive)
      Out << "sr";

    // We never want an 'E' here.
    return;

  case NestedNameSpecifier::Super:
    llvm_unreachable("Can't mangle __super specifier");

  case NestedNameSpecifier::Namespace:
    if (qualifier->getPrefix())
      mangleUnresolvedPrefix(qualifier->getPrefix(),
                             /*recursive*/ true);
    else
      Out << "sr";
    mangleSourceNameWithAbiTags(qualifier->getAsNamespace());
    break;
  case NestedNameSpecifier::NamespaceAlias:
    if (qualifier->getPrefix())
      mangleUnresolvedPrefix(qualifier->getPrefix(),
                             /*recursive*/ true);
    else
      Out << "sr";
    mangleSourceNameWithAbiTags(qualifier->getAsNamespaceAlias());
    break;

  case NestedNameSpecifier::TypeSpec:
  case NestedNameSpecifier::TypeSpecWithTemplate: {
    const Type *type = qualifier->getAsType();

    // We only want to use an unresolved-type encoding if this is one of:
    //   - a decltype
    //   - a template type parameter
    //   - a template template parameter with arguments
    // In all of these cases, we should have no prefix.
    if (qualifier->getPrefix()) {
      mangleUnresolvedPrefix(qualifier->getPrefix(),
                             /*recursive*/ true);
    } else {
      // Otherwise, all the cases want this.
      Out << "sr";
    }

    if (mangleUnresolvedTypeOrSimpleId(QualType(type, 0), recursive ? "N" : ""))
      return;

    break;
  }

  case NestedNameSpecifier::Identifier:
    // Member expressions can have these without prefixes.
    if (qualifier->getPrefix())
      mangleUnresolvedPrefix(qualifier->getPrefix(),
                             /*recursive*/ true);
    else
      Out << "sr";

    mangleSourceName(qualifier->getAsIdentifier());
    // An Identifier has no type information, so we can't emit abi tags for it.
    break;
  }

  // If this was the innermost part of the NNS, and we fell out to
  // here, append an 'E'.
  if (!recursive)
    Out << 'E';
}

/// Mangle an unresolved-name, which is generally used for names which
/// weren't resolved to specific entities.
void CXXNameMangler::mangleUnresolvedName(
    NestedNameSpecifier *qualifier, DeclarationName name,
    const TemplateArgumentLoc *TemplateArgs, unsigned NumTemplateArgs,
    unsigned knownArity) {
  if (qualifier) mangleUnresolvedPrefix(qualifier);
  switch (name.getNameKind()) {
    // <base-unresolved-name> ::= <simple-id>
    case DeclarationName::Identifier:
      mangleSourceName(name.getAsIdentifierInfo());
      break;
    // <base-unresolved-name> ::= dn <destructor-name>
    case DeclarationName::CXXDestructorName:
      Out << "dn";
      mangleUnresolvedTypeOrSimpleId(name.getCXXNameType());
      break;
    // <base-unresolved-name> ::= on <operator-name>
    case DeclarationName::CXXConversionFunctionName:
    case DeclarationName::CXXLiteralOperatorName:
    case DeclarationName::CXXOperatorName:
      Out << "on";
      mangleOperatorName(name, knownArity);
      break;
    case DeclarationName::CXXConstructorName:
      llvm_unreachable("Can't mangle a constructor name!");
    case DeclarationName::CXXUsingDirective:
      llvm_unreachable("Can't mangle a using directive name!");
    case DeclarationName::CXXDeductionGuideName:
      llvm_unreachable("Can't mangle a deduction guide name!");
    case DeclarationName::ObjCMultiArgSelector:
    case DeclarationName::ObjCOneArgSelector:
    case DeclarationName::ObjCZeroArgSelector:
      llvm_unreachable("Can't mangle Objective-C selector names here!");
  }

  // The <simple-id> and on <operator-name> productions end in an optional
  // <template-args>.
  if (TemplateArgs)
    mangleTemplateArgs(TemplateArgs, NumTemplateArgs);
}

void CXXNameMangler::mangleUnqualifiedName(const NamedDecl *ND,
                                           DeclarationName Name,
                                           unsigned KnownArity,
                                           const AbiTagList *AdditionalAbiTags) {
  unsigned Arity = KnownArity;
  //  <unqualified-name> ::= <operator-name>
  //                     ::= <ctor-dtor-name>
  //                     ::= <source-name>
  switch (Name.getNameKind()) {
  case DeclarationName::Identifier: {
    const IdentifierInfo *II = Name.getAsIdentifierInfo();

    // We mangle decomposition declarations as the names of their bindings.
    if (auto *DD = dyn_cast<DecompositionDecl>(ND)) {
      // FIXME: Non-standard mangling for decomposition declarations:
      //
      //  <unqualified-name> ::= DC <source-name>* E
      //
      // These can never be referenced across translation units, so we do
      // not need a cross-vendor mangling for anything other than demanglers.
      // Proposed on cxx-abi-dev on 2016-08-12
      Out << "DC";
      for (auto *BD : DD->bindings())
        mangleSourceName(BD->getDeclName().getAsIdentifierInfo());
      Out << 'E';
      writeAbiTags(ND, AdditionalAbiTags);
      break;
    }

    if (II) {
      // We must avoid conflicts between internally- and externally-
      // linked variable and function declaration names in the same TU:
      //   void test() { extern void foo(); }
      //   static void foo();
      // This naming convention is the same as that followed by GCC,
      // though it shouldn't actually matter.
      if (ND && ND->getFormalLinkage() == InternalLinkage &&
          getEffectiveDeclContext(ND)->isFileContext())
        Out << 'L';

      auto *FD = dyn_cast<FunctionDecl>(ND);
      bool IsRegCall = FD &&
                       FD->getType()->castAs<FunctionType>()->getCallConv() ==
                           clang::CC_X86RegCall;
      if (IsRegCall)
        mangleRegCallName(II);
      else
        mangleSourceName(II);

      writeAbiTags(ND, AdditionalAbiTags);
      break;
    }

    // Otherwise, an anonymous entity.  We must have a declaration.
    assert(ND && "mangling empty name without declaration");

    if (const NamespaceDecl *NS = dyn_cast<NamespaceDecl>(ND)) {
      if (NS->isAnonymousNamespace()) {
        // This is how gcc mangles these names.
        Out << "12_GLOBAL__N_1";
        break;
      }
    }

    if (const VarDecl *VD = dyn_cast<VarDecl>(ND)) {
      // We must have an anonymous union or struct declaration.
      const RecordDecl *RD =
        cast<RecordDecl>(VD->getType()->getAs<RecordType>()->getDecl());

      // Itanium C++ ABI 5.1.2:
      //
      //   For the purposes of mangling, the name of an anonymous union is
      //   considered to be the name of the first named data member found by a
      //   pre-order, depth-first, declaration-order walk of the data members of
      //   the anonymous union. If there is no such data member (i.e., if all of
      //   the data members in the union are unnamed), then there is no way for
      //   a program to refer to the anonymous union, and there is therefore no
      //   need to mangle its name.
      assert(RD->isAnonymousStructOrUnion()
             && "Expected anonymous struct or union!");
      const FieldDecl *FD = RD->findFirstNamedDataMember();

      // It's actually possible for various reasons for us to get here
      // with an empty anonymous struct / union.  Fortunately, it
      // doesn't really matter what name we generate.
      if (!FD) break;
      assert(FD->getIdentifier() && "Data member name isn't an identifier!");

      mangleSourceName(FD->getIdentifier());
      // Not emitting abi tags: internal name anyway.
      break;
    }

    // Class extensions have no name as a category, and it's possible
    // for them to be the semantic parent of certain declarations
    // (primarily, tag decls defined within declarations).  Such
    // declarations will always have internal linkage, so the name
    // doesn't really matter, but we shouldn't crash on them.  For
    // safety, just handle all ObjC containers here.
    if (isa<ObjCContainerDecl>(ND))
      break;
    
    // We must have an anonymous struct.
    const TagDecl *TD = cast<TagDecl>(ND);
    if (const TypedefNameDecl *D = TD->getTypedefNameForAnonDecl()) {
      assert(TD->getDeclContext() == D->getDeclContext() &&
             "Typedef should not be in another decl context!");
      assert(D->getDeclName().getAsIdentifierInfo() &&
             "Typedef was not named!");
      mangleSourceName(D->getDeclName().getAsIdentifierInfo());
      assert(!AdditionalAbiTags && "Type cannot have additional abi tags");
      // Explicit abi tags are still possible; take from underlying type, not
      // from typedef.
      writeAbiTags(TD, nullptr);
      break;
    }

    // <unnamed-type-name> ::= <closure-type-name>
    // 
    // <closure-type-name> ::= Ul <lambda-sig> E [ <nonnegative number> ] _
    // <lambda-sig> ::= <parameter-type>+   # Parameter types or 'v' for 'void'.
    if (const CXXRecordDecl *Record = dyn_cast<CXXRecordDecl>(TD)) {
      if (Record->isLambda() && Record->getLambdaManglingNumber()) {
        assert(!AdditionalAbiTags &&
               "Lambda type cannot have additional abi tags");
        mangleLambda(Record);
        break;
      }
    }

    if (TD->isExternallyVisible()) {
      unsigned UnnamedMangle = getASTContext().getManglingNumber(TD);
      Out << "Ut";
      if (UnnamedMangle > 1)
        Out << UnnamedMangle - 2;
      Out << '_';
      writeAbiTags(TD, AdditionalAbiTags);
      break;
    }

    // Get a unique id for the anonymous struct. If it is not a real output
    // ID doesn't matter so use fake one.
    unsigned AnonStructId = NullOut ? 0 : Context.getAnonymousStructId(TD);

    // Mangle it as a source name in the form
    // [n] $_<id>
    // where n is the length of the string.
    SmallString<8> Str;
    Str += "$_";
    Str += llvm::utostr(AnonStructId);

    Out << Str.size();
    Out << Str;
    break;
  }

  case DeclarationName::ObjCZeroArgSelector:
  case DeclarationName::ObjCOneArgSelector:
  case DeclarationName::ObjCMultiArgSelector:
    llvm_unreachable("Can't mangle Objective-C selector names here!");

  case DeclarationName::CXXConstructorName: {
    const CXXRecordDecl *InheritedFrom = nullptr;
    const TemplateArgumentList *InheritedTemplateArgs = nullptr;
    if (auto Inherited =
            cast<CXXConstructorDecl>(ND)->getInheritedConstructor()) {
      InheritedFrom = Inherited.getConstructor()->getParent();
      InheritedTemplateArgs =
          Inherited.getConstructor()->getTemplateSpecializationArgs();
    }

    if (ND == Structor)
      // If the named decl is the C++ constructor we're mangling, use the type
      // we were given.
      mangleCXXCtorType(static_cast<CXXCtorType>(StructorType), InheritedFrom);
    else
      // Otherwise, use the complete constructor name. This is relevant if a
      // class with a constructor is declared within a constructor.
      mangleCXXCtorType(Ctor_Complete, InheritedFrom);

    // FIXME: The template arguments are part of the enclosing prefix or
    // nested-name, but it's more convenient to mangle them here.
    if (InheritedTemplateArgs)
      mangleTemplateArgs(*InheritedTemplateArgs);

    writeAbiTags(ND, AdditionalAbiTags);
    break;
  }

  case DeclarationName::CXXDestructorName:
    if (ND == Structor)
      // If the named decl is the C++ destructor we're mangling, use the type we
      // were given.
      mangleCXXDtorType(static_cast<CXXDtorType>(StructorType));
    else
      // Otherwise, use the complete destructor name. This is relevant if a
      // class with a destructor is declared within a destructor.
      mangleCXXDtorType(Dtor_Complete);
    writeAbiTags(ND, AdditionalAbiTags);
    break;

  case DeclarationName::CXXOperatorName:
    if (ND && Arity == UnknownArity) {
      Arity = cast<FunctionDecl>(ND)->getNumParams();

      // If we have a member function, we need to include the 'this' pointer.
      if (const auto *MD = dyn_cast<CXXMethodDecl>(ND))
        if (!MD->isStatic())
          Arity++;
    }
  // FALLTHROUGH
  case DeclarationName::CXXConversionFunctionName:
  case DeclarationName::CXXLiteralOperatorName:
    mangleOperatorName(Name, Arity);
    writeAbiTags(ND, AdditionalAbiTags);
    break;

  case DeclarationName::CXXDeductionGuideName:
    llvm_unreachable("Can't mangle a deduction guide name!");

  case DeclarationName::CXXUsingDirective:
    llvm_unreachable("Can't mangle a using directive name!");
  }
}

void CXXNameMangler::mangleRegCallName(const IdentifierInfo *II) {
  // <source-name> ::= <positive length number> __regcall3__ <identifier>
  // <number> ::= [n] <non-negative decimal integer>
  // <identifier> ::= <unqualified source code identifier>
  Out << II->getLength() + sizeof("__regcall3__") - 1 << "__regcall3__"
      << II->getName();
}

void CXXNameMangler::mangleSourceName(const IdentifierInfo *II) {
  // <source-name> ::= <positive length number> <identifier>
  // <number> ::= [n] <non-negative decimal integer>
  // <identifier> ::= <unqualified source code identifier>
  Out << II->getLength() << II->getName();
}

void CXXNameMangler::mangleNestedName(const NamedDecl *ND,
                                      const DeclContext *DC,
                                      const AbiTagList *AdditionalAbiTags,
                                      bool NoFunction) {
  // <nested-name> 
  //   ::= N [<CV-qualifiers>] [<ref-qualifier>] <prefix> <unqualified-name> E
  //   ::= N [<CV-qualifiers>] [<ref-qualifier>] <template-prefix> 
  //       <template-args> E

  Out << 'N';
  if (const CXXMethodDecl *Method = dyn_cast<CXXMethodDecl>(ND)) {
    Qualifiers MethodQuals =
        Qualifiers::fromCVRMask(Method->getTypeQualifiers());
    // We do not consider restrict a distinguishing attribute for overloading
    // purposes so we must not mangle it.
    MethodQuals.removeRestrict();
    mangleQualifiers(MethodQuals);
    mangleRefQualifier(Method->getRefQualifier());
  }
  
  // Check if we have a template.
  const TemplateArgumentList *TemplateArgs = nullptr;
  if (const TemplateDecl *TD = isTemplate(ND, TemplateArgs)) {
    mangleTemplatePrefix(TD, NoFunction);
    mangleTemplateArgs(*TemplateArgs);
  }
  else {
    manglePrefix(DC, NoFunction);
    mangleUnqualifiedName(ND, AdditionalAbiTags);
  }

  Out << 'E';
}
void CXXNameMangler::mangleNestedName(const TemplateDecl *TD,
                                      const TemplateArgument *TemplateArgs,
                                      unsigned NumTemplateArgs) {
  // <nested-name> ::= N [<CV-qualifiers>] <template-prefix> <template-args> E

  Out << 'N';

  mangleTemplatePrefix(TD);
  mangleTemplateArgs(TemplateArgs, NumTemplateArgs);

  Out << 'E';
}

void CXXNameMangler::mangleLocalName(const Decl *D,
                                     const AbiTagList *AdditionalAbiTags) {
  // <local-name> := Z <function encoding> E <entity name> [<discriminator>]
  //              := Z <function encoding> E s [<discriminator>]
  // <local-name> := Z <function encoding> E d [ <parameter number> ] 
  //                 _ <entity name>
  // <discriminator> := _ <non-negative number>
  assert(isa<NamedDecl>(D) || isa<BlockDecl>(D));
  const RecordDecl *RD = GetLocalClassDecl(D);
  const DeclContext *DC = getEffectiveDeclContext(RD ? RD : D);

  Out << 'Z';

  {
    AbiTagState LocalAbiTags(AbiTags);

    if (const ObjCMethodDecl *MD = dyn_cast<ObjCMethodDecl>(DC))
      mangleObjCMethodName(MD);
    else if (const BlockDecl *BD = dyn_cast<BlockDecl>(DC))
      mangleBlockForPrefix(BD);
    else
      mangleFunctionEncoding(cast<FunctionDecl>(DC));

    // Implicit ABI tags (from namespace) are not available in the following
    // entity; reset to actually emitted tags, which are available.
    LocalAbiTags.setUsedAbiTags(LocalAbiTags.getEmittedAbiTags());
  }

  Out << 'E';

  // GCC 5.3.0 doesn't emit derived ABI tags for local names but that seems to
  // be a bug that is fixed in trunk.

  if (RD) {
    // The parameter number is omitted for the last parameter, 0 for the 
    // second-to-last parameter, 1 for the third-to-last parameter, etc. The 
    // <entity name> will of course contain a <closure-type-name>: Its 
    // numbering will be local to the particular argument in which it appears
    // -- other default arguments do not affect its encoding.
    const CXXRecordDecl *CXXRD = dyn_cast<CXXRecordDecl>(RD);
    if (CXXRD && CXXRD->isLambda()) {
      if (const ParmVarDecl *Parm
              = dyn_cast_or_null<ParmVarDecl>(CXXRD->getLambdaContextDecl())) {
        if (const FunctionDecl *Func
              = dyn_cast<FunctionDecl>(Parm->getDeclContext())) {
          Out << 'd';
          unsigned Num = Func->getNumParams() - Parm->getFunctionScopeIndex();
          if (Num > 1)
            mangleNumber(Num - 2);
          Out << '_';
        }
      }
    }
    
    // Mangle the name relative to the closest enclosing function.
    // equality ok because RD derived from ND above
    if (D == RD)  {
      mangleUnqualifiedName(RD, AdditionalAbiTags);
    } else if (const BlockDecl *BD = dyn_cast<BlockDecl>(D)) {
      manglePrefix(getEffectiveDeclContext(BD), true /*NoFunction*/);
      assert(!AdditionalAbiTags && "Block cannot have additional abi tags");
      mangleUnqualifiedBlock(BD);
    } else {
      const NamedDecl *ND = cast<NamedDecl>(D);
      mangleNestedName(ND, getEffectiveDeclContext(ND), AdditionalAbiTags,
                       true /*NoFunction*/);
    }
  } else if (const BlockDecl *BD = dyn_cast<BlockDecl>(D)) {
    // Mangle a block in a default parameter; see above explanation for
    // lambdas.
    if (const ParmVarDecl *Parm
            = dyn_cast_or_null<ParmVarDecl>(BD->getBlockManglingContextDecl())) {
      if (const FunctionDecl *Func
            = dyn_cast<FunctionDecl>(Parm->getDeclContext())) {
        Out << 'd';
        unsigned Num = Func->getNumParams() - Parm->getFunctionScopeIndex();
        if (Num > 1)
          mangleNumber(Num - 2);
        Out << '_';
      }
    }

    assert(!AdditionalAbiTags && "Block cannot have additional abi tags");
    mangleUnqualifiedBlock(BD);
  } else {
    mangleUnqualifiedName(cast<NamedDecl>(D), AdditionalAbiTags);
  }

  if (const NamedDecl *ND = dyn_cast<NamedDecl>(RD ? RD : D)) {
    unsigned disc;
    if (Context.getNextDiscriminator(ND, disc)) {
      if (disc < 10)
        Out << '_' << disc;
      else
        Out << "__" << disc << '_';
    }
  }
}

void CXXNameMangler::mangleBlockForPrefix(const BlockDecl *Block) {
  if (GetLocalClassDecl(Block)) {
    mangleLocalName(Block, /* AdditionalAbiTags */ nullptr);
    return;
  }
  const DeclContext *DC = getEffectiveDeclContext(Block);
  if (isLocalContainerContext(DC)) {
    mangleLocalName(Block, /* AdditionalAbiTags */ nullptr);
    return;
  }
  manglePrefix(getEffectiveDeclContext(Block));
  mangleUnqualifiedBlock(Block);
}

void CXXNameMangler::mangleUnqualifiedBlock(const BlockDecl *Block) {
  if (Decl *Context = Block->getBlockManglingContextDecl()) {
    if ((isa<VarDecl>(Context) || isa<FieldDecl>(Context)) &&
        Context->getDeclContext()->isRecord()) {
      const auto *ND = cast<NamedDecl>(Context);
      if (ND->getIdentifier()) {
        mangleSourceNameWithAbiTags(ND);
        Out << 'M';
      }
    }
  }

  // If we have a block mangling number, use it.
  unsigned Number = Block->getBlockManglingNumber();
  // Otherwise, just make up a number. It doesn't matter what it is because
  // the symbol in question isn't externally visible.
  if (!Number)
    Number = Context.getBlockId(Block, false);
  Out << "Ub";
  if (Number > 0)
    Out << Number - 1;
  Out << '_';
}

void CXXNameMangler::mangleLambda(const CXXRecordDecl *Lambda) {
  // If the context of a closure type is an initializer for a class member 
  // (static or nonstatic), it is encoded in a qualified name with a final 
  // <prefix> of the form:
  //
  //   <data-member-prefix> := <member source-name> M
  //
  // Technically, the data-member-prefix is part of the <prefix>. However,
  // since a closure type will always be mangled with a prefix, it's easier
  // to emit that last part of the prefix here.
  if (Decl *Context = Lambda->getLambdaContextDecl()) {
    if ((isa<VarDecl>(Context) || isa<FieldDecl>(Context)) &&
        Context->getDeclContext()->isRecord()) {
      if (const IdentifierInfo *Name
            = cast<NamedDecl>(Context)->getIdentifier()) {
        mangleSourceName(Name);
        Out << 'M';
      }
    }
  }

  Out << "Ul";
  const FunctionProtoType *Proto = Lambda->getLambdaTypeInfo()->getType()->
                                   getAs<FunctionProtoType>();
  mangleBareFunctionType(Proto, /*MangleReturnType=*/false,
                         Lambda->getLambdaStaticInvoker());
  Out << "E";
  
  // The number is omitted for the first closure type with a given 
  // <lambda-sig> in a given context; it is n-2 for the nth closure type 
  // (in lexical order) with that same <lambda-sig> and context.
  //
  // The AST keeps track of the number for us.
  unsigned Number = Lambda->getLambdaManglingNumber();
  assert(Number > 0 && "Lambda should be mangled as an unnamed class");
  if (Number > 1)
    mangleNumber(Number - 2);
  Out << '_';  
}

void CXXNameMangler::manglePrefix(NestedNameSpecifier *qualifier) {
  switch (qualifier->getKind()) {
  case NestedNameSpecifier::Global:
    // nothing
    return;

  case NestedNameSpecifier::Super:
    llvm_unreachable("Can't mangle __super specifier");

  case NestedNameSpecifier::Namespace:
    mangleName(qualifier->getAsNamespace());
    return;

  case NestedNameSpecifier::NamespaceAlias:
    mangleName(qualifier->getAsNamespaceAlias()->getNamespace());
    return;

  case NestedNameSpecifier::TypeSpec:
  case NestedNameSpecifier::TypeSpecWithTemplate:
    manglePrefix(QualType(qualifier->getAsType(), 0));
    return;

  case NestedNameSpecifier::Identifier:
    // Member expressions can have these without prefixes, but that
    // should end up in mangleUnresolvedPrefix instead.
    assert(qualifier->getPrefix());
    manglePrefix(qualifier->getPrefix());

    mangleSourceName(qualifier->getAsIdentifier());
    return;
  }

  llvm_unreachable("unexpected nested name specifier");
}

void CXXNameMangler::manglePrefix(const DeclContext *DC, bool NoFunction) {
  //  <prefix> ::= <prefix> <unqualified-name>
  //           ::= <template-prefix> <template-args>
  //           ::= <template-param>
  //           ::= # empty
  //           ::= <substitution>

  DC = IgnoreLinkageSpecDecls(DC);

  if (DC->isTranslationUnit())
    return;

  if (NoFunction && isLocalContainerContext(DC))
    return;

  assert(!isLocalContainerContext(DC));

  const NamedDecl *ND = cast<NamedDecl>(DC);  
  if (mangleSubstitution(ND))
    return;
  
  // Check if we have a template.
  const TemplateArgumentList *TemplateArgs = nullptr;
  if (const TemplateDecl *TD = isTemplate(ND, TemplateArgs)) {
    mangleTemplatePrefix(TD);
    mangleTemplateArgs(*TemplateArgs);
  } else {
    manglePrefix(getEffectiveDeclContext(ND), NoFunction);
    mangleUnqualifiedName(ND, nullptr);
  }

  addSubstitution(ND);
}

void CXXNameMangler::mangleTemplatePrefix(TemplateName Template) {
  // <template-prefix> ::= <prefix> <template unqualified-name>
  //                   ::= <template-param>
  //                   ::= <substitution>
  if (TemplateDecl *TD = Template.getAsTemplateDecl())
    return mangleTemplatePrefix(TD);

  if (QualifiedTemplateName *Qualified = Template.getAsQualifiedTemplateName())
    manglePrefix(Qualified->getQualifier());

  if (OverloadedTemplateStorage *Overloaded
                                      = Template.getAsOverloadedTemplate()) {
    mangleUnqualifiedName(nullptr, (*Overloaded->begin())->getDeclName(),
                          UnknownArity, nullptr);
    return;
  }

  DependentTemplateName *Dependent = Template.getAsDependentTemplateName();
  assert(Dependent && "Unknown template name kind?");
  if (NestedNameSpecifier *Qualifier = Dependent->getQualifier())
    manglePrefix(Qualifier);
  mangleUnscopedTemplateName(Template, /* AdditionalAbiTags */ nullptr);
}

void CXXNameMangler::mangleTemplatePrefix(const TemplateDecl *ND,
                                          bool NoFunction) {
  // <template-prefix> ::= <prefix> <template unqualified-name>
  //                   ::= <template-param>
  //                   ::= <substitution>
  // <template-template-param> ::= <template-param>
  //                               <substitution>

  if (mangleSubstitution(ND))
    return;

  // <template-template-param> ::= <template-param>
  if (const auto *TTP = dyn_cast<TemplateTemplateParmDecl>(ND)) {
    mangleTemplateParameter(TTP->getIndex());
  } else {
    manglePrefix(getEffectiveDeclContext(ND), NoFunction);
    if (isa<BuiltinTemplateDecl>(ND))
      mangleUnqualifiedName(ND, nullptr);
    else
      mangleUnqualifiedName(ND->getTemplatedDecl(), nullptr);
  }

  addSubstitution(ND);
}

/// Mangles a template name under the production <type>.  Required for
/// template template arguments.
///   <type> ::= <class-enum-type>
///          ::= <template-param>
///          ::= <substitution>
void CXXNameMangler::mangleType(TemplateName TN) {
  if (mangleSubstitution(TN))
    return;

  TemplateDecl *TD = nullptr;

  switch (TN.getKind()) {
  case TemplateName::QualifiedTemplate:
    TD = TN.getAsQualifiedTemplateName()->getTemplateDecl();
    goto HaveDecl;

  case TemplateName::Template:
    TD = TN.getAsTemplateDecl();
    goto HaveDecl;

  HaveDecl:
    if (isa<TemplateTemplateParmDecl>(TD))
      mangleTemplateParameter(cast<TemplateTemplateParmDecl>(TD)->getIndex());
    else
      mangleName(TD);
    break;

  case TemplateName::OverloadedTemplate:
    llvm_unreachable("can't mangle an overloaded template name as a <type>");

  case TemplateName::DependentTemplate: {
    const DependentTemplateName *Dependent = TN.getAsDependentTemplateName();
    assert(Dependent->isIdentifier());

    // <class-enum-type> ::= <name>
    // <name> ::= <nested-name>
    mangleUnresolvedPrefix(Dependent->getQualifier());
    mangleSourceName(Dependent->getIdentifier());
    break;
  }

  case TemplateName::SubstTemplateTemplateParm: {
    // Substituted template parameters are mangled as the substituted
    // template.  This will check for the substitution twice, which is
    // fine, but we have to return early so that we don't try to *add*
    // the substitution twice.
    SubstTemplateTemplateParmStorage *subst
      = TN.getAsSubstTemplateTemplateParm();
    mangleType(subst->getReplacement());
    return;
  }

  case TemplateName::SubstTemplateTemplateParmPack: {
    // FIXME: not clear how to mangle this!
    // template <template <class> class T...> class A {
    //   template <template <class> class U...> void foo(B<T,U> x...);
    // };
    Out << "_SUBSTPACK_";
    break;
  }
  }

  addSubstitution(TN);
}

bool CXXNameMangler::mangleUnresolvedTypeOrSimpleId(QualType Ty,
                                                    StringRef Prefix) {
  // Only certain other types are valid as prefixes;  enumerate them.
  switch (Ty->getTypeClass()) {
  case Type::Builtin:
  case Type::Complex:
  case Type::Adjusted:
  case Type::Decayed:
  case Type::Pointer:
  case Type::BlockPointer:
  case Type::LValueReference:
  case Type::RValueReference:
  case Type::MemberPointer:
  case Type::ConstantArray:
  case Type::IncompleteArray:
  case Type::VariableArray:
  case Type::DependentSizedArray:
  case Type::DependentSizedExtVector:
  case Type::Vector:
  case Type::ExtVector:
  case Type::FunctionProto:
  case Type::FunctionNoProto:
  case Type::Paren:
  case Type::Attributed:
  case Type::Auto:
  case Type::DeducedTemplateSpecialization:
  case Type::PackExpansion:
  case Type::ObjCObject:
  case Type::ObjCInterface:
  case Type::ObjCObjectPointer:
  case Type::ObjCTypeParam:
  case Type::Atomic:
  case Type::Pipe:
    llvm_unreachable("type is illegal as a nested name specifier");

  case Type::SubstTemplateTypeParmPack:
    // FIXME: not clear how to mangle this!
    // template <class T...> class A {
    //   template <class U...> void foo(decltype(T::foo(U())) x...);
    // };
    Out << "_SUBSTPACK_";
    break;

  // <unresolved-type> ::= <template-param>
  //                   ::= <decltype>
  //                   ::= <template-template-param> <template-args>
  // (this last is not official yet)
  case Type::TypeOfExpr:
  case Type::TypeOf:
  case Type::Decltype:
  case Type::TemplateTypeParm:
  case Type::UnaryTransform:
  case Type::SubstTemplateTypeParm:
  unresolvedType:
    // Some callers want a prefix before the mangled type.
    Out << Prefix;

    // This seems to do everything we want.  It's not really
    // sanctioned for a substituted template parameter, though.
    mangleType(Ty);

    // We never want to print 'E' directly after an unresolved-type,
    // so we return directly.
    return true;

  case Type::Typedef:
    mangleSourceNameWithAbiTags(cast<TypedefType>(Ty)->getDecl());
    break;

  case Type::UnresolvedUsing:
    mangleSourceNameWithAbiTags(
        cast<UnresolvedUsingType>(Ty)->getDecl());
    break;

  case Type::Enum:
  case Type::Record:
    mangleSourceNameWithAbiTags(cast<TagType>(Ty)->getDecl());
    break;

  case Type::TemplateSpecialization: {
    const TemplateSpecializationType *TST =
        cast<TemplateSpecializationType>(Ty);
    TemplateName TN = TST->getTemplateName();
    switch (TN.getKind()) {
    case TemplateName::Template:
    case TemplateName::QualifiedTemplate: {
      TemplateDecl *TD = TN.getAsTemplateDecl();

      // If the base is a template template parameter, this is an
      // unresolved type.
      assert(TD && "no template for template specialization type");
      if (isa<TemplateTemplateParmDecl>(TD))
        goto unresolvedType;

      mangleSourceNameWithAbiTags(TD);
      break;
    }

    case TemplateName::OverloadedTemplate:
    case TemplateName::DependentTemplate:
      llvm_unreachable("invalid base for a template specialization type");

    case TemplateName::SubstTemplateTemplateParm: {
      SubstTemplateTemplateParmStorage *subst =
          TN.getAsSubstTemplateTemplateParm();
      mangleExistingSubstitution(subst->getReplacement());
      break;
    }

    case TemplateName::SubstTemplateTemplateParmPack: {
      // FIXME: not clear how to mangle this!
      // template <template <class U> class T...> class A {
      //   template <class U...> void foo(decltype(T<U>::foo) x...);
      // };
      Out << "_SUBSTPACK_";
      break;
    }
    }

    mangleTemplateArgs(TST->getArgs(), TST->getNumArgs());
    break;
  }

  case Type::InjectedClassName:
    mangleSourceNameWithAbiTags(
        cast<InjectedClassNameType>(Ty)->getDecl());
    break;

  case Type::DependentName:
    mangleSourceName(cast<DependentNameType>(Ty)->getIdentifier());
    break;

  case Type::DependentTemplateSpecialization: {
    const DependentTemplateSpecializationType *DTST =
        cast<DependentTemplateSpecializationType>(Ty);
    mangleSourceName(DTST->getIdentifier());
    mangleTemplateArgs(DTST->getArgs(), DTST->getNumArgs());
    break;
  }

  case Type::Elaborated:
    return mangleUnresolvedTypeOrSimpleId(
        cast<ElaboratedType>(Ty)->getNamedType(), Prefix);
  }

  return false;
}

void CXXNameMangler::mangleOperatorName(DeclarationName Name, unsigned Arity) {
  switch (Name.getNameKind()) {
  case DeclarationName::CXXConstructorName:
  case DeclarationName::CXXDestructorName:
  case DeclarationName::CXXDeductionGuideName:
  case DeclarationName::CXXUsingDirective:
  case DeclarationName::Identifier:
  case DeclarationName::ObjCMultiArgSelector:
  case DeclarationName::ObjCOneArgSelector:
  case DeclarationName::ObjCZeroArgSelector:
    llvm_unreachable("Not an operator name");

  case DeclarationName::CXXConversionFunctionName:
    // <operator-name> ::= cv <type>    # (cast)
    Out << "cv";
    mangleType(Name.getCXXNameType());
    break;

  case DeclarationName::CXXLiteralOperatorName:
    Out << "li";
    mangleSourceName(Name.getCXXLiteralIdentifier());
    return;

  case DeclarationName::CXXOperatorName:
    mangleOperatorName(Name.getCXXOverloadedOperator(), Arity);
    break;
  }
}

void
CXXNameMangler::mangleOperatorName(OverloadedOperatorKind OO, unsigned Arity) {
  switch (OO) {
  // <operator-name> ::= nw     # new
  case OO_New: Out << "nw"; break;
  //              ::= na        # new[]
  case OO_Array_New: Out << "na"; break;
  //              ::= dl        # delete
  case OO_Delete: Out << "dl"; break;
  //              ::= da        # delete[]
  case OO_Array_Delete: Out << "da"; break;
  //              ::= ps        # + (unary)
  //              ::= pl        # + (binary or unknown)
  case OO_Plus:
    Out << (Arity == 1? "ps" : "pl"); break;
  //              ::= ng        # - (unary)
  //              ::= mi        # - (binary or unknown)
  case OO_Minus:
    Out << (Arity == 1? "ng" : "mi"); break;
  //              ::= ad        # & (unary)
  //              ::= an        # & (binary or unknown)
  case OO_Amp:
    Out << (Arity == 1? "ad" : "an"); break;
  //              ::= de        # * (unary)
  //              ::= ml        # * (binary or unknown)
  case OO_Star:
    // Use binary when unknown.
    Out << (Arity == 1? "de" : "ml"); break;
  //              ::= co        # ~
  case OO_Tilde: Out << "co"; break;
  //              ::= dv        # /
  case OO_Slash: Out << "dv"; break;
  //              ::= rm        # %
  case OO_Percent: Out << "rm"; break;
  //              ::= or        # |
  case OO_Pipe: Out << "or"; break;
  //              ::= eo        # ^
  case OO_Caret: Out << "eo"; break;
  //              ::= aS        # =
  case OO_Equal: Out << "aS"; break;
  //              ::= pL        # +=
  case OO_PlusEqual: Out << "pL"; break;
  //              ::= mI        # -=
  case OO_MinusEqual: Out << "mI"; break;
  //              ::= mL        # *=
  case OO_StarEqual: Out << "mL"; break;
  //              ::= dV        # /=
  case OO_SlashEqual: Out << "dV"; break;
  //              ::= rM        # %=
  case OO_PercentEqual: Out << "rM"; break;
  //              ::= aN        # &=
  case OO_AmpEqual: Out << "aN"; break;
  //              ::= oR        # |=
  case OO_PipeEqual: Out << "oR"; break;
  //              ::= eO        # ^=
  case OO_CaretEqual: Out << "eO"; break;
  //              ::= ls        # <<
  case OO_LessLess: Out << "ls"; break;
  //              ::= rs        # >>
  case OO_GreaterGreater: Out << "rs"; break;
  //              ::= lS        # <<=
  case OO_LessLessEqual: Out << "lS"; break;
  //              ::= rS        # >>=
  case OO_GreaterGreaterEqual: Out << "rS"; break;
  //              ::= eq        # ==
  case OO_EqualEqual: Out << "eq"; break;
  //              ::= ne        # !=
  case OO_ExclaimEqual: Out << "ne"; break;
  //              ::= lt        # <
  case OO_Less: Out << "lt"; break;
  //              ::= gt        # >
  case OO_Greater: Out << "gt"; break;
  //              ::= le        # <=
  case OO_LessEqual: Out << "le"; break;
  //              ::= ge        # >=
  case OO_GreaterEqual: Out << "ge"; break;
  //              ::= nt        # !
  case OO_Exclaim: Out << "nt"; break;
  //              ::= aa        # &&
  case OO_AmpAmp: Out << "aa"; break;
  //              ::= oo        # ||
  case OO_PipePipe: Out << "oo"; break;
  //              ::= pp        # ++
  case OO_PlusPlus: Out << "pp"; break;
  //              ::= mm        # --
  case OO_MinusMinus: Out << "mm"; break;
  //              ::= cm        # ,
  case OO_Comma: Out << "cm"; break;
  //              ::= pm        # ->*
  case OO_ArrowStar: Out << "pm"; break;
  //              ::= pt        # ->
  case OO_Arrow: Out << "pt"; break;
  //              ::= cl        # ()
  case OO_Call: Out << "cl"; break;
  //              ::= ix        # []
  case OO_Subscript: Out << "ix"; break;

  //              ::= qu        # ?
  // The conditional operator can't be overloaded, but we still handle it when
  // mangling expressions.
  case OO_Conditional: Out << "qu"; break;
  // Proposal on cxx-abi-dev, 2015-10-21.
  //              ::= aw        # co_await
  case OO_Coawait: Out << "aw"; break;

  case OO_None:
  case NUM_OVERLOADED_OPERATORS:
    llvm_unreachable("Not an overloaded operator");
  }
}

void CXXNameMangler::mangleQualifiers(Qualifiers Quals) {
  // Vendor qualifiers come first.

  // Address space qualifiers start with an ordinary letter.
  if (Quals.hasAddressSpace()) {
    // Address space extension:
    //
    //   <type> ::= U <target-addrspace>
    //   <type> ::= U <OpenCL-addrspace>
    //   <type> ::= U <CUDA-addrspace>

    SmallString<64> ASString;
    unsigned AS = Quals.getAddressSpace();

    if (Context.getASTContext().addressSpaceMapManglingFor(AS)) {
      //  <target-addrspace> ::= "AS" <address-space-number>
      unsigned TargetAS = Context.getASTContext().getTargetAddressSpace(AS);
      if (TargetAS != 0)
        ASString = "AS" + llvm::utostr(TargetAS);
    } else {
      switch (AS) {
      default: llvm_unreachable("Not a language specific address space");
<<<<<<< HEAD
      //  <OpenCL-addrspace> ::= "CL" [ "global" | "local" | "constant |
      //                                "generic" ]
      case LangAS::opencl_global:   ASString = "CLglobal";   break;
      case LangAS::opencl_local:    ASString = "CLlocal";    break;
      case LangAS::opencl_constant: ASString = "CLconstant"; break;
=======
      //  <OpenCL-addrspace> ::= "CL" [ "global" | "local" | "constant" |
      //                                "private"| "generic" ]
      case LangAS::opencl_global:   ASString = "CLglobal";   break;
      case LangAS::opencl_local:    ASString = "CLlocal";    break;
      case LangAS::opencl_constant: ASString = "CLconstant"; break;
      case LangAS::opencl_private:  ASString = "CLprivate";  break;
>>>>>>> b3e1cbe1
      case LangAS::opencl_generic:  ASString = "CLgeneric";  break;
      //  <CUDA-addrspace> ::= "CU" [ "device" | "constant" | "shared" ]
      case LangAS::cuda_device:     ASString = "CUdevice";   break;
      case LangAS::cuda_constant:   ASString = "CUconstant"; break;
      case LangAS::cuda_shared:     ASString = "CUshared";   break;
      }
    }
    if (!ASString.empty())
      mangleVendorQualifier(ASString);
  }

  // The ARC ownership qualifiers start with underscores.
  switch (Quals.getObjCLifetime()) {
  // Objective-C ARC Extension:
  //
  //   <type> ::= U "__strong"
  //   <type> ::= U "__weak"
  //   <type> ::= U "__autoreleasing"
  case Qualifiers::OCL_None:
    break;
    
  case Qualifiers::OCL_Weak:
    mangleVendorQualifier("__weak");
    break;
    
  case Qualifiers::OCL_Strong:
    mangleVendorQualifier("__strong");
    break;
    
  case Qualifiers::OCL_Autoreleasing:
    mangleVendorQualifier("__autoreleasing");
    break;
    
  case Qualifiers::OCL_ExplicitNone:
    // The __unsafe_unretained qualifier is *not* mangled, so that
    // __unsafe_unretained types in ARC produce the same manglings as the
    // equivalent (but, naturally, unqualified) types in non-ARC, providing
    // better ABI compatibility.
    //
    // It's safe to do this because unqualified 'id' won't show up
    // in any type signatures that need to be mangled.
    break;
  }

  // <CV-qualifiers> ::= [r] [V] [K]    # restrict (C99), volatile, const
  if (Quals.hasRestrict())
    Out << 'r';
  if (Quals.hasVolatile())
    Out << 'V';
  if (Quals.hasConst())
    Out << 'K';
}

void CXXNameMangler::mangleVendorQualifier(StringRef name) {
  Out << 'U' << name.size() << name;
}

void CXXNameMangler::mangleRefQualifier(RefQualifierKind RefQualifier) {
  // <ref-qualifier> ::= R                # lvalue reference
  //                 ::= O                # rvalue-reference
  switch (RefQualifier) {
  case RQ_None:
    break;
      
  case RQ_LValue:
    Out << 'R';
    break;
      
  case RQ_RValue:
    Out << 'O';
    break;
  }
}

void CXXNameMangler::mangleObjCMethodName(const ObjCMethodDecl *MD) {
  Context.mangleObjCMethodName(MD, Out);
}

static bool isTypeSubstitutable(Qualifiers Quals, const Type *Ty) {
  if (Quals)
    return true;
  if (Ty->isSpecificBuiltinType(BuiltinType::ObjCSel))
    return true;
  if (Ty->isOpenCLSpecificType())
    return true;
  if (Ty->isBuiltinType())
    return false;

  return true;
}

void CXXNameMangler::mangleType(QualType T) {
  // If our type is instantiation-dependent but not dependent, we mangle
  // it as it was written in the source, removing any top-level sugar. 
  // Otherwise, use the canonical type.
  //
  // FIXME: This is an approximation of the instantiation-dependent name 
  // mangling rules, since we should really be using the type as written and
  // augmented via semantic analysis (i.e., with implicit conversions and
  // default template arguments) for any instantiation-dependent type. 
  // Unfortunately, that requires several changes to our AST:
  //   - Instantiation-dependent TemplateSpecializationTypes will need to be 
  //     uniqued, so that we can handle substitutions properly
  //   - Default template arguments will need to be represented in the
  //     TemplateSpecializationType, since they need to be mangled even though
  //     they aren't written.
  //   - Conversions on non-type template arguments need to be expressed, since
  //     they can affect the mangling of sizeof/alignof.
  //
  // FIXME: This is wrong when mapping to the canonical type for a dependent
  // type discards instantiation-dependent portions of the type, such as for:
  //
  //   template<typename T, int N> void f(T (&)[sizeof(N)]);
  //   template<typename T> void f(T() throw(typename T::type)); (pre-C++17)
  //
  // It's also wrong in the opposite direction when instantiation-dependent,
  // canonically-equivalent types differ in some irrelevant portion of inner
  // type sugar. In such cases, we fail to form correct substitutions, eg:
  //
  //   template<int N> void f(A<sizeof(N)> *, A<sizeof(N)> (*));
  //
  // We should instead canonicalize the non-instantiation-dependent parts,
  // regardless of whether the type as a whole is dependent or instantiation
  // dependent.
  if (!T->isInstantiationDependentType() || T->isDependentType())
    T = T.getCanonicalType();
  else {
    // Desugar any types that are purely sugar.
    do {
      // Don't desugar through template specialization types that aren't
      // type aliases. We need to mangle the template arguments as written.
      if (const TemplateSpecializationType *TST 
                                      = dyn_cast<TemplateSpecializationType>(T))
        if (!TST->isTypeAlias())
          break;

      QualType Desugared 
        = T.getSingleStepDesugaredType(Context.getASTContext());
      if (Desugared == T)
        break;
      
      T = Desugared;
    } while (true);
  }
  SplitQualType split = T.split();
  Qualifiers quals = split.Quals;
  const Type *ty = split.Ty;

  bool isSubstitutable = isTypeSubstitutable(quals, ty);
  if (isSubstitutable && mangleSubstitution(T))
    return;

  // If we're mangling a qualified array type, push the qualifiers to
  // the element type.
  if (quals && isa<ArrayType>(T)) {
    ty = Context.getASTContext().getAsArrayType(T);
    quals = Qualifiers();

    // Note that we don't update T: we want to add the
    // substitution at the original type.
  }

  if (quals) {
    mangleQualifiers(quals);
    // Recurse:  even if the qualified type isn't yet substitutable,
    // the unqualified type might be.
    mangleType(QualType(ty, 0));
  } else {
    switch (ty->getTypeClass()) {
#define ABSTRACT_TYPE(CLASS, PARENT)
#define NON_CANONICAL_TYPE(CLASS, PARENT) \
    case Type::CLASS: \
      llvm_unreachable("can't mangle non-canonical type " #CLASS "Type"); \
      return;
#define TYPE(CLASS, PARENT) \
    case Type::CLASS: \
      mangleType(static_cast<const CLASS##Type*>(ty)); \
      break;
#include "clang/AST/TypeNodes.def"
    }
  }

  // Add the substitution.
  if (isSubstitutable)
    addSubstitution(T);
}

void CXXNameMangler::mangleNameOrStandardSubstitution(const NamedDecl *ND) {
  if (!mangleStandardSubstitution(ND))
    mangleName(ND);
}

void CXXNameMangler::mangleType(const BuiltinType *T) {
  //  <type>         ::= <builtin-type>
  //  <builtin-type> ::= v  # void
  //                 ::= w  # wchar_t
  //                 ::= b  # bool
  //                 ::= c  # char
  //                 ::= a  # signed char
  //                 ::= h  # unsigned char
  //                 ::= s  # short
  //                 ::= t  # unsigned short
  //                 ::= i  # int
  //                 ::= j  # unsigned int
  //                 ::= l  # long
  //                 ::= m  # unsigned long
  //                 ::= x  # long long, __int64
  //                 ::= y  # unsigned long long, __int64
  //                 ::= n  # __int128
  //                 ::= o  # unsigned __int128
  //                 ::= f  # float
  //                 ::= d  # double
  //                 ::= e  # long double, __float80
  //                 ::= g  # __float128
  // UNSUPPORTED:    ::= Dd # IEEE 754r decimal floating point (64 bits)
  // UNSUPPORTED:    ::= De # IEEE 754r decimal floating point (128 bits)
  // UNSUPPORTED:    ::= Df # IEEE 754r decimal floating point (32 bits)
  //                 ::= Dh # IEEE 754r half-precision floating point (16 bits)
  //                 ::= Di # char32_t
  //                 ::= Ds # char16_t
  //                 ::= Dn # std::nullptr_t (i.e., decltype(nullptr))
  //                 ::= u <source-name>    # vendor extended type
  std::string type_name;
  switch (T->getKind()) {
  case BuiltinType::Void:
    Out << 'v';
    break;
  case BuiltinType::Bool:
    Out << 'b';
    break;
  case BuiltinType::Char_U:
  case BuiltinType::Char_S:
    Out << 'c';
    break;
  case BuiltinType::UChar:
    Out << 'h';
    break;
  case BuiltinType::UShort:
    Out << 't';
    break;
  case BuiltinType::UInt:
    Out << 'j';
    break;
  case BuiltinType::ULong:
    Out << 'm';
    break;
  case BuiltinType::ULongLong:
    Out << 'y';
    break;
  case BuiltinType::UInt128:
    Out << 'o';
    break;
  case BuiltinType::SChar:
    Out << 'a';
    break;
  case BuiltinType::WChar_S:
  case BuiltinType::WChar_U:
    Out << 'w';
    break;
  case BuiltinType::Char16:
    Out << "Ds";
    break;
  case BuiltinType::Char32:
    Out << "Di";
    break;
  case BuiltinType::Short:
    Out << 's';
    break;
  case BuiltinType::Int:
    Out << 'i';
    break;
  case BuiltinType::Long:
    Out << 'l';
    break;
  case BuiltinType::LongLong:
    Out << 'x';
    break;
  case BuiltinType::Int128:
    Out << 'n';
    break;
  case BuiltinType::Half:
    Out << "Dh";
    break;
  case BuiltinType::Float:
    Out << 'f';
    break;
  case BuiltinType::Double:
    Out << 'd';
    break;
  case BuiltinType::LongDouble:
    Out << (getASTContext().getTargetInfo().useFloat128ManglingForLongDouble()
                ? 'g'
                : 'e');
    break;
  case BuiltinType::Float128:
    if (getASTContext().getTargetInfo().useFloat128ManglingForLongDouble())
      Out << "U10__float128"; // Match the GCC mangling
    else
      Out << 'g';
    break;
  case BuiltinType::NullPtr:
    Out << "Dn";
    break;

#define BUILTIN_TYPE(Id, SingletonId)
#define PLACEHOLDER_TYPE(Id, SingletonId) \
  case BuiltinType::Id:
#include "clang/AST/BuiltinTypes.def"
  case BuiltinType::Dependent:
    if (!NullOut)
      llvm_unreachable("mangling a placeholder type");
    break;
  case BuiltinType::ObjCId:
    Out << "11objc_object";
    break;
  case BuiltinType::ObjCClass:
    Out << "10objc_class";
    break;
  case BuiltinType::ObjCSel:
    Out << "13objc_selector";
    break;
#define IMAGE_TYPE(ImgType, Id, SingletonId, Access, Suffix) \
  case BuiltinType::Id: \
    type_name = "ocl_" #ImgType "_" #Suffix; \
    Out << type_name.size() << type_name; \
    break;
#include "clang/Basic/OpenCLImageTypes.def"
  case BuiltinType::OCLSampler:
    Out << "11ocl_sampler";
    break;
  case BuiltinType::OCLEvent:
    Out << "9ocl_event";
    break;
  case BuiltinType::OCLClkEvent:
    Out << "12ocl_clkevent";
    break;
  case BuiltinType::OCLQueue:
    Out << "9ocl_queue";
    break;
  case BuiltinType::OCLReserveID:
    Out << "13ocl_reserveid";
    break;
  }
}

StringRef CXXNameMangler::getCallingConvQualifierName(CallingConv CC) {
  switch (CC) {
  case CC_C:
    return "";

  case CC_X86StdCall:
  case CC_X86FastCall:
  case CC_X86ThisCall:
  case CC_X86VectorCall:
  case CC_X86Pascal:
  case CC_X86_64Win64:
  case CC_X86_64SysV:
  case CC_X86RegCall:
  case CC_AAPCS:
  case CC_AAPCS_VFP:
  case CC_IntelOclBicc:
  case CC_SpirFunction:
  case CC_OpenCLKernel:
  case CC_PreserveMost:
  case CC_PreserveAll:
    // FIXME: we should be mangling all of the above.
    return "";

  case CC_Swift:
    return "swiftcall";
  }
  llvm_unreachable("bad calling convention");
}

void CXXNameMangler::mangleExtFunctionInfo(const FunctionType *T) {
  // Fast path.
  if (T->getExtInfo() == FunctionType::ExtInfo())
    return;

  // Vendor-specific qualifiers are emitted in reverse alphabetical order.
  // This will get more complicated in the future if we mangle other
  // things here; but for now, since we mangle ns_returns_retained as
  // a qualifier on the result type, we can get away with this:
  StringRef CCQualifier = getCallingConvQualifierName(T->getExtInfo().getCC());
  if (!CCQualifier.empty())
    mangleVendorQualifier(CCQualifier);

  // FIXME: regparm
  // FIXME: noreturn
}

void
CXXNameMangler::mangleExtParameterInfo(FunctionProtoType::ExtParameterInfo PI) {
  // Vendor-specific qualifiers are emitted in reverse alphabetical order.

  // Note that these are *not* substitution candidates.  Demanglers might
  // have trouble with this if the parameter type is fully substituted.

  switch (PI.getABI()) {
  case ParameterABI::Ordinary:
    break;

  // All of these start with "swift", so they come before "ns_consumed".
  case ParameterABI::SwiftContext:
  case ParameterABI::SwiftErrorResult:
  case ParameterABI::SwiftIndirectResult:
    mangleVendorQualifier(getParameterABISpelling(PI.getABI()));
    break;
  }

  if (PI.isConsumed())
    mangleVendorQualifier("ns_consumed");
}

// <type>          ::= <function-type>
// <function-type> ::= [<CV-qualifiers>] F [Y]
//                      <bare-function-type> [<ref-qualifier>] E
void CXXNameMangler::mangleType(const FunctionProtoType *T) {
  mangleExtFunctionInfo(T);

  // Mangle CV-qualifiers, if present.  These are 'this' qualifiers,
  // e.g. "const" in "int (A::*)() const".
  mangleQualifiers(Qualifiers::fromCVRMask(T->getTypeQuals()));

  // Mangle instantiation-dependent exception-specification, if present,
  // per cxx-abi-dev proposal on 2016-10-11.
  if (T->hasInstantiationDependentExceptionSpec()) {
    if (T->getExceptionSpecType() == EST_ComputedNoexcept) {
      Out << "DO";
      mangleExpression(T->getNoexceptExpr());
      Out << "E";
    } else {
      assert(T->getExceptionSpecType() == EST_Dynamic);
      Out << "Dw";
      for (auto ExceptTy : T->exceptions())
        mangleType(ExceptTy);
      Out << "E";
    }
  } else if (T->isNothrow(getASTContext())) {
    Out << "Do";
  }

  Out << 'F';

  // FIXME: We don't have enough information in the AST to produce the 'Y'
  // encoding for extern "C" function types.
  mangleBareFunctionType(T, /*MangleReturnType=*/true);

  // Mangle the ref-qualifier, if present.
  mangleRefQualifier(T->getRefQualifier());

  Out << 'E';
}

void CXXNameMangler::mangleType(const FunctionNoProtoType *T) {
  // Function types without prototypes can arise when mangling a function type
  // within an overloadable function in C. We mangle these as the absence of any
  // parameter types (not even an empty parameter list).
  Out << 'F';

  FunctionTypeDepthState saved = FunctionTypeDepth.push();

  FunctionTypeDepth.enterResultType();
  mangleType(T->getReturnType());
  FunctionTypeDepth.leaveResultType();

  FunctionTypeDepth.pop(saved);
  Out << 'E';
}

void CXXNameMangler::mangleBareFunctionType(const FunctionProtoType *Proto,
                                            bool MangleReturnType,
                                            const FunctionDecl *FD) {
  // Record that we're in a function type.  See mangleFunctionParam
  // for details on what we're trying to achieve here.
  FunctionTypeDepthState saved = FunctionTypeDepth.push();

  // <bare-function-type> ::= <signature type>+
  if (MangleReturnType) {
    FunctionTypeDepth.enterResultType();

    // Mangle ns_returns_retained as an order-sensitive qualifier here.
    if (Proto->getExtInfo().getProducesResult() && FD == nullptr)
      mangleVendorQualifier("ns_returns_retained");

    // Mangle the return type without any direct ARC ownership qualifiers.
    QualType ReturnTy = Proto->getReturnType();
    if (ReturnTy.getObjCLifetime()) {
      auto SplitReturnTy = ReturnTy.split();
      SplitReturnTy.Quals.removeObjCLifetime();
      ReturnTy = getASTContext().getQualifiedType(SplitReturnTy);
    }
    mangleType(ReturnTy);

    FunctionTypeDepth.leaveResultType();
  }

  if (Proto->getNumParams() == 0 && !Proto->isVariadic()) {
    //   <builtin-type> ::= v   # void
    Out << 'v';

    FunctionTypeDepth.pop(saved);
    return;
  }

  assert(!FD || FD->getNumParams() == Proto->getNumParams());
  for (unsigned I = 0, E = Proto->getNumParams(); I != E; ++I) {
    // Mangle extended parameter info as order-sensitive qualifiers here.
    if (Proto->hasExtParameterInfos() && FD == nullptr) {
      mangleExtParameterInfo(Proto->getExtParameterInfo(I));
    }

    // Mangle the type.
    QualType ParamTy = Proto->getParamType(I);
    mangleType(Context.getASTContext().getSignatureParameterType(ParamTy));

    if (FD) {
      if (auto *Attr = FD->getParamDecl(I)->getAttr<PassObjectSizeAttr>()) {
        // Attr can only take 1 character, so we can hardcode the length below.
        assert(Attr->getType() <= 9 && Attr->getType() >= 0);
        Out << "U17pass_object_size" << Attr->getType();
      }
    }
  }

  FunctionTypeDepth.pop(saved);

  // <builtin-type>      ::= z  # ellipsis
  if (Proto->isVariadic())
    Out << 'z';
}

// <type>            ::= <class-enum-type>
// <class-enum-type> ::= <name>
void CXXNameMangler::mangleType(const UnresolvedUsingType *T) {
  mangleName(T->getDecl());
}

// <type>            ::= <class-enum-type>
// <class-enum-type> ::= <name>
void CXXNameMangler::mangleType(const EnumType *T) {
  mangleType(static_cast<const TagType*>(T));
}
void CXXNameMangler::mangleType(const RecordType *T) {
  mangleType(static_cast<const TagType*>(T));
}
void CXXNameMangler::mangleType(const TagType *T) {
  mangleName(T->getDecl());
}

// <type>       ::= <array-type>
// <array-type> ::= A <positive dimension number> _ <element type>
//              ::= A [<dimension expression>] _ <element type>
void CXXNameMangler::mangleType(const ConstantArrayType *T) {
  Out << 'A' << T->getSize() << '_';
  mangleType(T->getElementType());
}
void CXXNameMangler::mangleType(const VariableArrayType *T) {
  Out << 'A';
  // decayed vla types (size 0) will just be skipped.
  if (T->getSizeExpr())
    mangleExpression(T->getSizeExpr());
  Out << '_';
  mangleType(T->getElementType());
}
void CXXNameMangler::mangleType(const DependentSizedArrayType *T) {
  Out << 'A';
  mangleExpression(T->getSizeExpr());
  Out << '_';
  mangleType(T->getElementType());
}
void CXXNameMangler::mangleType(const IncompleteArrayType *T) {
  Out << "A_";
  mangleType(T->getElementType());
}

// <type>                   ::= <pointer-to-member-type>
// <pointer-to-member-type> ::= M <class type> <member type>
void CXXNameMangler::mangleType(const MemberPointerType *T) {
  Out << 'M';
  mangleType(QualType(T->getClass(), 0));
  QualType PointeeType = T->getPointeeType();
  if (const FunctionProtoType *FPT = dyn_cast<FunctionProtoType>(PointeeType)) {
    mangleType(FPT);
    
    // Itanium C++ ABI 5.1.8:
    //
    //   The type of a non-static member function is considered to be different,
    //   for the purposes of substitution, from the type of a namespace-scope or
    //   static member function whose type appears similar. The types of two
    //   non-static member functions are considered to be different, for the
    //   purposes of substitution, if the functions are members of different
    //   classes. In other words, for the purposes of substitution, the class of 
    //   which the function is a member is considered part of the type of 
    //   function.

    // Given that we already substitute member function pointers as a
    // whole, the net effect of this rule is just to unconditionally
    // suppress substitution on the function type in a member pointer.
    // We increment the SeqID here to emulate adding an entry to the
    // substitution table.
    ++SeqID;
  } else
    mangleType(PointeeType);
}

// <type>           ::= <template-param>
void CXXNameMangler::mangleType(const TemplateTypeParmType *T) {
  mangleTemplateParameter(T->getIndex());
}

// <type>           ::= <template-param>
void CXXNameMangler::mangleType(const SubstTemplateTypeParmPackType *T) {
  // FIXME: not clear how to mangle this!
  // template <class T...> class A {
  //   template <class U...> void foo(T(*)(U) x...);
  // };
  Out << "_SUBSTPACK_";
}

// <type> ::= P <type>   # pointer-to
void CXXNameMangler::mangleType(const PointerType *T) {
  Out << 'P';
  mangleType(T->getPointeeType());
}
void CXXNameMangler::mangleType(const ObjCObjectPointerType *T) {
  Out << 'P';
  mangleType(T->getPointeeType());
}

// <type> ::= R <type>   # reference-to
void CXXNameMangler::mangleType(const LValueReferenceType *T) {
  Out << 'R';
  mangleType(T->getPointeeType());
}

// <type> ::= O <type>   # rvalue reference-to (C++0x)
void CXXNameMangler::mangleType(const RValueReferenceType *T) {
  Out << 'O';
  mangleType(T->getPointeeType());
}

// <type> ::= C <type>   # complex pair (C 2000)
void CXXNameMangler::mangleType(const ComplexType *T) {
  Out << 'C';
  mangleType(T->getElementType());
}

// ARM's ABI for Neon vector types specifies that they should be mangled as
// if they are structs (to match ARM's initial implementation).  The
// vector type must be one of the special types predefined by ARM.
void CXXNameMangler::mangleNeonVectorType(const VectorType *T) {
  QualType EltType = T->getElementType();
  assert(EltType->isBuiltinType() && "Neon vector element not a BuiltinType");
  const char *EltName = nullptr;
  if (T->getVectorKind() == VectorType::NeonPolyVector) {
    switch (cast<BuiltinType>(EltType)->getKind()) {
    case BuiltinType::SChar:
    case BuiltinType::UChar:
      EltName = "poly8_t";
      break;
    case BuiltinType::Short:
    case BuiltinType::UShort:
      EltName = "poly16_t";
      break;
    case BuiltinType::ULongLong:
      EltName = "poly64_t";
      break;
    default: llvm_unreachable("unexpected Neon polynomial vector element type");
    }
  } else {
    switch (cast<BuiltinType>(EltType)->getKind()) {
    case BuiltinType::SChar:     EltName = "int8_t"; break;
    case BuiltinType::UChar:     EltName = "uint8_t"; break;
    case BuiltinType::Short:     EltName = "int16_t"; break;
    case BuiltinType::UShort:    EltName = "uint16_t"; break;
    case BuiltinType::Int:       EltName = "int32_t"; break;
    case BuiltinType::UInt:      EltName = "uint32_t"; break;
    case BuiltinType::LongLong:  EltName = "int64_t"; break;
    case BuiltinType::ULongLong: EltName = "uint64_t"; break;
    case BuiltinType::Double:    EltName = "float64_t"; break;
    case BuiltinType::Float:     EltName = "float32_t"; break;
    case BuiltinType::Half:      EltName = "float16_t";break;
    default:
      llvm_unreachable("unexpected Neon vector element type");
    }
  }
  const char *BaseName = nullptr;
  unsigned BitSize = (T->getNumElements() *
                      getASTContext().getTypeSize(EltType));
  if (BitSize == 64)
    BaseName = "__simd64_";
  else {
    assert(BitSize == 128 && "Neon vector type not 64 or 128 bits");
    BaseName = "__simd128_";
  }
  Out << strlen(BaseName) + strlen(EltName);
  Out << BaseName << EltName;
}

static StringRef mangleAArch64VectorBase(const BuiltinType *EltType) {
  switch (EltType->getKind()) {
  case BuiltinType::SChar:
    return "Int8";
  case BuiltinType::Short:
    return "Int16";
  case BuiltinType::Int:
    return "Int32";
  case BuiltinType::Long:
  case BuiltinType::LongLong:
    return "Int64";
  case BuiltinType::UChar:
    return "Uint8";
  case BuiltinType::UShort:
    return "Uint16";
  case BuiltinType::UInt:
    return "Uint32";
  case BuiltinType::ULong:
  case BuiltinType::ULongLong:
    return "Uint64";
  case BuiltinType::Half:
    return "Float16";
  case BuiltinType::Float:
    return "Float32";
  case BuiltinType::Double:
    return "Float64";
  default:
    llvm_unreachable("Unexpected vector element base type");
  }
}

// AArch64's ABI for Neon vector types specifies that they should be mangled as
// the equivalent internal name. The vector type must be one of the special
// types predefined by ARM.
void CXXNameMangler::mangleAArch64NeonVectorType(const VectorType *T) {
  QualType EltType = T->getElementType();
  assert(EltType->isBuiltinType() && "Neon vector element not a BuiltinType");
  unsigned BitSize =
      (T->getNumElements() * getASTContext().getTypeSize(EltType));
  (void)BitSize; // Silence warning.

  assert((BitSize == 64 || BitSize == 128) &&
         "Neon vector type not 64 or 128 bits");

  StringRef EltName;
  if (T->getVectorKind() == VectorType::NeonPolyVector) {
    switch (cast<BuiltinType>(EltType)->getKind()) {
    case BuiltinType::UChar:
      EltName = "Poly8";
      break;
    case BuiltinType::UShort:
      EltName = "Poly16";
      break;
    case BuiltinType::ULong:
    case BuiltinType::ULongLong:
      EltName = "Poly64";
      break;
    default:
      llvm_unreachable("unexpected Neon polynomial vector element type");
    }
  } else
    EltName = mangleAArch64VectorBase(cast<BuiltinType>(EltType));

  std::string TypeName =
      ("__" + EltName + "x" + Twine(T->getNumElements()) + "_t").str();
  Out << TypeName.length() << TypeName;
}

// GNU extension: vector types
// <type>                  ::= <vector-type>
// <vector-type>           ::= Dv <positive dimension number> _
//                                    <extended element type>
//                         ::= Dv [<dimension expression>] _ <element type>
// <extended element type> ::= <element type>
//                         ::= p # AltiVec vector pixel
//                         ::= b # Altivec vector bool
void CXXNameMangler::mangleType(const VectorType *T) {
  if ((T->getVectorKind() == VectorType::NeonVector ||
       T->getVectorKind() == VectorType::NeonPolyVector)) {
    llvm::Triple Target = getASTContext().getTargetInfo().getTriple();
    llvm::Triple::ArchType Arch =
        getASTContext().getTargetInfo().getTriple().getArch();
    if ((Arch == llvm::Triple::aarch64 ||
         Arch == llvm::Triple::aarch64_be) && !Target.isOSDarwin())
      mangleAArch64NeonVectorType(T);
    else
      mangleNeonVectorType(T);
    return;
  }
  Out << "Dv" << T->getNumElements() << '_';
  if (T->getVectorKind() == VectorType::AltiVecPixel)
    Out << 'p';
  else if (T->getVectorKind() == VectorType::AltiVecBool)
    Out << 'b';
  else
    mangleType(T->getElementType());
}
void CXXNameMangler::mangleType(const ExtVectorType *T) {
  mangleType(static_cast<const VectorType*>(T));
}
void CXXNameMangler::mangleType(const DependentSizedExtVectorType *T) {
  Out << "Dv";
  mangleExpression(T->getSizeExpr());
  Out << '_';
  mangleType(T->getElementType());
}

void CXXNameMangler::mangleType(const PackExpansionType *T) {
  // <type>  ::= Dp <type>          # pack expansion (C++0x)
  Out << "Dp";
  mangleType(T->getPattern());
}

void CXXNameMangler::mangleType(const ObjCInterfaceType *T) {
  mangleSourceName(T->getDecl()->getIdentifier());
}

void CXXNameMangler::mangleType(const ObjCObjectType *T) {
  // Treat __kindof as a vendor extended type qualifier.
  if (T->isKindOfType())
    Out << "U8__kindof";

  if (!T->qual_empty()) {
    // Mangle protocol qualifiers.
    SmallString<64> QualStr;
    llvm::raw_svector_ostream QualOS(QualStr);
    QualOS << "objcproto";
    for (const auto *I : T->quals()) {
      StringRef name = I->getName();
      QualOS << name.size() << name;
    }
    Out << 'U' << QualStr.size() << QualStr;
  }

  mangleType(T->getBaseType());

  if (T->isSpecialized()) {
    // Mangle type arguments as I <type>+ E
    Out << 'I';
    for (auto typeArg : T->getTypeArgs())
      mangleType(typeArg);
    Out << 'E';
  }
}

void CXXNameMangler::mangleType(const BlockPointerType *T) {
  Out << "U13block_pointer";
  mangleType(T->getPointeeType());
}

void CXXNameMangler::mangleType(const InjectedClassNameType *T) {
  // Mangle injected class name types as if the user had written the
  // specialization out fully.  It may not actually be possible to see
  // this mangling, though.
  mangleType(T->getInjectedSpecializationType());
}

void CXXNameMangler::mangleType(const TemplateSpecializationType *T) {
  if (TemplateDecl *TD = T->getTemplateName().getAsTemplateDecl()) {
    mangleTemplateName(TD, T->getArgs(), T->getNumArgs());
  } else {
    if (mangleSubstitution(QualType(T, 0)))
      return;
    
    mangleTemplatePrefix(T->getTemplateName());
    
    // FIXME: GCC does not appear to mangle the template arguments when
    // the template in question is a dependent template name. Should we
    // emulate that badness?
    mangleTemplateArgs(T->getArgs(), T->getNumArgs());
    addSubstitution(QualType(T, 0));
  }
}

void CXXNameMangler::mangleType(const DependentNameType *T) {
  // Proposal by cxx-abi-dev, 2014-03-26
  // <class-enum-type> ::= <name>    # non-dependent or dependent type name or
  //                                 # dependent elaborated type specifier using
  //                                 # 'typename'
  //                   ::= Ts <name> # dependent elaborated type specifier using
  //                                 # 'struct' or 'class'
  //                   ::= Tu <name> # dependent elaborated type specifier using
  //                                 # 'union'
  //                   ::= Te <name> # dependent elaborated type specifier using
  //                                 # 'enum'
  switch (T->getKeyword()) {
    case ETK_None:
    case ETK_Typename:
      break;
    case ETK_Struct:
    case ETK_Class:
    case ETK_Interface:
      Out << "Ts";
      break;
    case ETK_Union:
      Out << "Tu";
      break;
    case ETK_Enum:
      Out << "Te";
      break;
  }
  // Typename types are always nested
  Out << 'N';
  manglePrefix(T->getQualifier());
  mangleSourceName(T->getIdentifier());
  Out << 'E';
}

void CXXNameMangler::mangleType(const DependentTemplateSpecializationType *T) {
  // Dependently-scoped template types are nested if they have a prefix.
  Out << 'N';

  // TODO: avoid making this TemplateName.
  TemplateName Prefix =
    getASTContext().getDependentTemplateName(T->getQualifier(),
                                             T->getIdentifier());
  mangleTemplatePrefix(Prefix);

  // FIXME: GCC does not appear to mangle the template arguments when
  // the template in question is a dependent template name. Should we
  // emulate that badness?
  mangleTemplateArgs(T->getArgs(), T->getNumArgs());    
  Out << 'E';
}

void CXXNameMangler::mangleType(const TypeOfType *T) {
  // FIXME: this is pretty unsatisfactory, but there isn't an obvious
  // "extension with parameters" mangling.
  Out << "u6typeof";
}

void CXXNameMangler::mangleType(const TypeOfExprType *T) {
  // FIXME: this is pretty unsatisfactory, but there isn't an obvious
  // "extension with parameters" mangling.
  Out << "u6typeof";
}

void CXXNameMangler::mangleType(const DecltypeType *T) {
  Expr *E = T->getUnderlyingExpr();

  // type ::= Dt <expression> E  # decltype of an id-expression
  //                             #   or class member access
  //      ::= DT <expression> E  # decltype of an expression

  // This purports to be an exhaustive list of id-expressions and
  // class member accesses.  Note that we do not ignore parentheses;
  // parentheses change the semantics of decltype for these
  // expressions (and cause the mangler to use the other form).
  if (isa<DeclRefExpr>(E) ||
      isa<MemberExpr>(E) ||
      isa<UnresolvedLookupExpr>(E) ||
      isa<DependentScopeDeclRefExpr>(E) ||
      isa<CXXDependentScopeMemberExpr>(E) ||
      isa<UnresolvedMemberExpr>(E))
    Out << "Dt";
  else
    Out << "DT";
  mangleExpression(E);
  Out << 'E';
}

void CXXNameMangler::mangleType(const UnaryTransformType *T) {
  // If this is dependent, we need to record that. If not, we simply
  // mangle it as the underlying type since they are equivalent.
  if (T->isDependentType()) {
    Out << 'U';
    
    switch (T->getUTTKind()) {
      case UnaryTransformType::EnumUnderlyingType:
        Out << "3eut";
        break;
    }
  }

  mangleType(T->getBaseType());
}

void CXXNameMangler::mangleType(const AutoType *T) {
  QualType D = T->getDeducedType();
  // <builtin-type> ::= Da  # dependent auto
  if (D.isNull()) {
    assert(T->getKeyword() != AutoTypeKeyword::GNUAutoType &&
           "shouldn't need to mangle __auto_type!");
    Out << (T->isDecltypeAuto() ? "Dc" : "Da");
  } else
    mangleType(D);
}

void CXXNameMangler::mangleType(const DeducedTemplateSpecializationType *T) {
  // FIXME: This is not the right mangling. We also need to include a scope
  // here in some cases.
  QualType D = T->getDeducedType();
  if (D.isNull())
    mangleUnscopedTemplateName(T->getTemplateName(), nullptr);
  else
    mangleType(D);
}

void CXXNameMangler::mangleType(const AtomicType *T) {
  // <type> ::= U <source-name> <type>  # vendor extended type qualifier
  // (Until there's a standardized mangling...)
  Out << "U7_Atomic";
  mangleType(T->getValueType());
}

void CXXNameMangler::mangleType(const PipeType *T) {
  // Pipe type mangling rules are described in SPIR 2.0 specification
  // A.1 Data types and A.3 Summary of changes
  // <type> ::= 8ocl_pipe
  Out << "8ocl_pipe";
}

void CXXNameMangler::mangleIntegerLiteral(QualType T,
                                          const llvm::APSInt &Value) {
  //  <expr-primary> ::= L <type> <value number> E # integer literal
  Out << 'L';

  mangleType(T);
  if (T->isBooleanType()) {
    // Boolean values are encoded as 0/1.
    Out << (Value.getBoolValue() ? '1' : '0');
  } else {
    mangleNumber(Value);
  }
  Out << 'E';

}

void CXXNameMangler::mangleMemberExprBase(const Expr *Base, bool IsArrow) {
  // Ignore member expressions involving anonymous unions.
  while (const auto *RT = Base->getType()->getAs<RecordType>()) {
    if (!RT->getDecl()->isAnonymousStructOrUnion())
      break;
    const auto *ME = dyn_cast<MemberExpr>(Base);
    if (!ME)
      break;
    Base = ME->getBase();
    IsArrow = ME->isArrow();
  }

  if (Base->isImplicitCXXThis()) {
    // Note: GCC mangles member expressions to the implicit 'this' as
    // *this., whereas we represent them as this->. The Itanium C++ ABI
    // does not specify anything here, so we follow GCC.
    Out << "dtdefpT";
  } else {
    Out << (IsArrow ? "pt" : "dt");
    mangleExpression(Base);
  }
}

/// Mangles a member expression.
void CXXNameMangler::mangleMemberExpr(const Expr *base,
                                      bool isArrow,
                                      NestedNameSpecifier *qualifier,
                                      NamedDecl *firstQualifierLookup,
                                      DeclarationName member,
                                      const TemplateArgumentLoc *TemplateArgs,
                                      unsigned NumTemplateArgs,
                                      unsigned arity) {
  // <expression> ::= dt <expression> <unresolved-name>
  //              ::= pt <expression> <unresolved-name>
  if (base)
    mangleMemberExprBase(base, isArrow);
  mangleUnresolvedName(qualifier, member, TemplateArgs, NumTemplateArgs, arity);
}

/// Look at the callee of the given call expression and determine if
/// it's a parenthesized id-expression which would have triggered ADL
/// otherwise.
static bool isParenthesizedADLCallee(const CallExpr *call) {
  const Expr *callee = call->getCallee();
  const Expr *fn = callee->IgnoreParens();

  // Must be parenthesized.  IgnoreParens() skips __extension__ nodes,
  // too, but for those to appear in the callee, it would have to be
  // parenthesized.
  if (callee == fn) return false;

  // Must be an unresolved lookup.
  const UnresolvedLookupExpr *lookup = dyn_cast<UnresolvedLookupExpr>(fn);
  if (!lookup) return false;

  assert(!lookup->requiresADL());

  // Must be an unqualified lookup.
  if (lookup->getQualifier()) return false;

  // Must not have found a class member.  Note that if one is a class
  // member, they're all class members.
  if (lookup->getNumDecls() > 0 &&
      (*lookup->decls_begin())->isCXXClassMember())
    return false;

  // Otherwise, ADL would have been triggered.
  return true;
}

void CXXNameMangler::mangleCastExpression(const Expr *E, StringRef CastEncoding) {
  const ExplicitCastExpr *ECE = cast<ExplicitCastExpr>(E);
  Out << CastEncoding;
  mangleType(ECE->getType());
  mangleExpression(ECE->getSubExpr());
}

void CXXNameMangler::mangleInitListElements(const InitListExpr *InitList) {
  if (auto *Syntactic = InitList->getSyntacticForm())
    InitList = Syntactic;
  for (unsigned i = 0, e = InitList->getNumInits(); i != e; ++i)
    mangleExpression(InitList->getInit(i));
}

void CXXNameMangler::mangleExpression(const Expr *E, unsigned Arity) {
  // <expression> ::= <unary operator-name> <expression>
  //              ::= <binary operator-name> <expression> <expression>
  //              ::= <trinary operator-name> <expression> <expression> <expression>
  //              ::= cv <type> expression           # conversion with one argument
  //              ::= cv <type> _ <expression>* E # conversion with a different number of arguments
  //              ::= dc <type> <expression>         # dynamic_cast<type> (expression)
  //              ::= sc <type> <expression>         # static_cast<type> (expression)
  //              ::= cc <type> <expression>         # const_cast<type> (expression)
  //              ::= rc <type> <expression>         # reinterpret_cast<type> (expression)
  //              ::= st <type>                      # sizeof (a type)
  //              ::= at <type>                      # alignof (a type)
  //              ::= <template-param>
  //              ::= <function-param>
  //              ::= sr <type> <unqualified-name>                   # dependent name
  //              ::= sr <type> <unqualified-name> <template-args>   # dependent template-id
  //              ::= ds <expression> <expression>                   # expr.*expr
  //              ::= sZ <template-param>                            # size of a parameter pack
  //              ::= sZ <function-param>    # size of a function parameter pack
  //              ::= <expr-primary>
  // <expr-primary> ::= L <type> <value number> E    # integer literal
  //                ::= L <type <value float> E      # floating literal
  //                ::= L <mangled-name> E           # external name
  //                ::= fpT                          # 'this' expression
  QualType ImplicitlyConvertedToType;
  
recurse:
  switch (E->getStmtClass()) {
  case Expr::NoStmtClass:
#define ABSTRACT_STMT(Type)
#define EXPR(Type, Base)
#define STMT(Type, Base) \
  case Expr::Type##Class:
#include "clang/AST/StmtNodes.inc"
    // fallthrough

  // These all can only appear in local or variable-initialization
  // contexts and so should never appear in a mangling.
  case Expr::AddrLabelExprClass:
  case Expr::DesignatedInitUpdateExprClass:
  case Expr::ImplicitValueInitExprClass:
  case Expr::ArrayInitLoopExprClass:
  case Expr::ArrayInitIndexExprClass:
  case Expr::NoInitExprClass:
  case Expr::ParenListExprClass:
  case Expr::LambdaExprClass:
  case Expr::MSPropertyRefExprClass:
  case Expr::MSPropertySubscriptExprClass:
  case Expr::TypoExprClass:  // This should no longer exist in the AST by now.
  case Expr::OMPArraySectionExprClass:
  case Expr::CXXInheritedCtorInitExprClass:
    llvm_unreachable("unexpected statement kind");

  // FIXME: invent manglings for all these.
  case Expr::BlockExprClass:
  case Expr::ChooseExprClass:
  case Expr::CompoundLiteralExprClass:
  case Expr::DesignatedInitExprClass:
  case Expr::ExtVectorElementExprClass:
  case Expr::GenericSelectionExprClass:
  case Expr::ObjCEncodeExprClass:
  case Expr::ObjCIsaExprClass:
  case Expr::ObjCIvarRefExprClass:
  case Expr::ObjCMessageExprClass:
  case Expr::ObjCPropertyRefExprClass:
  case Expr::ObjCProtocolExprClass:
  case Expr::ObjCSelectorExprClass:
  case Expr::ObjCStringLiteralClass:
  case Expr::ObjCBoxedExprClass:
  case Expr::ObjCArrayLiteralClass:
  case Expr::ObjCDictionaryLiteralClass:
  case Expr::ObjCSubscriptRefExprClass:
  case Expr::ObjCIndirectCopyRestoreExprClass:
  case Expr::ObjCAvailabilityCheckExprClass:
  case Expr::OffsetOfExprClass:
  case Expr::PredefinedExprClass:
  case Expr::ShuffleVectorExprClass:
  case Expr::ConvertVectorExprClass:
  case Expr::StmtExprClass:
  case Expr::TypeTraitExprClass:
  case Expr::ArrayTypeTraitExprClass:
  case Expr::ExpressionTraitExprClass:
  case Expr::VAArgExprClass:
  case Expr::CUDAKernelCallExprClass:
  case Expr::AsTypeExprClass:
  case Expr::PseudoObjectExprClass:
  case Expr::AtomicExprClass:
  {
    if (!NullOut) {
      // As bad as this diagnostic is, it's better than crashing.
      DiagnosticsEngine &Diags = Context.getDiags();
      unsigned DiagID = Diags.getCustomDiagID(DiagnosticsEngine::Error,
                                       "cannot yet mangle expression type %0");
      Diags.Report(E->getExprLoc(), DiagID)
        << E->getStmtClassName() << E->getSourceRange();
    }
    break;
  }

  case Expr::CXXUuidofExprClass: {
    const CXXUuidofExpr *UE = cast<CXXUuidofExpr>(E);
    if (UE->isTypeOperand()) {
      QualType UuidT = UE->getTypeOperand(Context.getASTContext());
      Out << "u8__uuidoft";
      mangleType(UuidT);
    } else {
      Expr *UuidExp = UE->getExprOperand();
      Out << "u8__uuidofz";
      mangleExpression(UuidExp, Arity);
    }
    break;
  }

  // Even gcc-4.5 doesn't mangle this.
  case Expr::BinaryConditionalOperatorClass: {
    DiagnosticsEngine &Diags = Context.getDiags();
    unsigned DiagID =
      Diags.getCustomDiagID(DiagnosticsEngine::Error,
                "?: operator with omitted middle operand cannot be mangled");
    Diags.Report(E->getExprLoc(), DiagID)
      << E->getStmtClassName() << E->getSourceRange();
    break;
  }

  // These are used for internal purposes and cannot be meaningfully mangled.
  case Expr::OpaqueValueExprClass:
    llvm_unreachable("cannot mangle opaque value; mangling wrong thing?");

  case Expr::InitListExprClass: {
    Out << "il";
    mangleInitListElements(cast<InitListExpr>(E));
    Out << "E";
    break;
  }

  case Expr::CXXDefaultArgExprClass:
    mangleExpression(cast<CXXDefaultArgExpr>(E)->getExpr(), Arity);
    break;

  case Expr::CXXDefaultInitExprClass:
    mangleExpression(cast<CXXDefaultInitExpr>(E)->getExpr(), Arity);
    break;

  case Expr::CXXStdInitializerListExprClass:
    mangleExpression(cast<CXXStdInitializerListExpr>(E)->getSubExpr(), Arity);
    break;

  case Expr::SubstNonTypeTemplateParmExprClass:
    mangleExpression(cast<SubstNonTypeTemplateParmExpr>(E)->getReplacement(),
                     Arity);
    break;

  case Expr::UserDefinedLiteralClass:
    // We follow g++'s approach of mangling a UDL as a call to the literal
    // operator.
  case Expr::CXXMemberCallExprClass: // fallthrough
  case Expr::CallExprClass: {
    const CallExpr *CE = cast<CallExpr>(E);

    // <expression> ::= cp <simple-id> <expression>* E
    // We use this mangling only when the call would use ADL except
    // for being parenthesized.  Per discussion with David
    // Vandervoorde, 2011.04.25.
    if (isParenthesizedADLCallee(CE)) {
      Out << "cp";
      // The callee here is a parenthesized UnresolvedLookupExpr with
      // no qualifier and should always get mangled as a <simple-id>
      // anyway.

    // <expression> ::= cl <expression>* E
    } else {
      Out << "cl";
    }

    unsigned CallArity = CE->getNumArgs();
    for (const Expr *Arg : CE->arguments())
      if (isa<PackExpansionExpr>(Arg))
        CallArity = UnknownArity;

    mangleExpression(CE->getCallee(), CallArity);
    for (const Expr *Arg : CE->arguments())
      mangleExpression(Arg);
    Out << 'E';
    break;
  }

  case Expr::CXXNewExprClass: {
    const CXXNewExpr *New = cast<CXXNewExpr>(E);
    if (New->isGlobalNew()) Out << "gs";
    Out << (New->isArray() ? "na" : "nw");
    for (CXXNewExpr::const_arg_iterator I = New->placement_arg_begin(),
           E = New->placement_arg_end(); I != E; ++I)
      mangleExpression(*I);
    Out << '_';
    mangleType(New->getAllocatedType());
    if (New->hasInitializer()) {
      if (New->getInitializationStyle() == CXXNewExpr::ListInit)
        Out << "il";
      else
        Out << "pi";
      const Expr *Init = New->getInitializer();
      if (const CXXConstructExpr *CCE = dyn_cast<CXXConstructExpr>(Init)) {
        // Directly inline the initializers.
        for (CXXConstructExpr::const_arg_iterator I = CCE->arg_begin(),
                                                  E = CCE->arg_end();
             I != E; ++I)
          mangleExpression(*I);
      } else if (const ParenListExpr *PLE = dyn_cast<ParenListExpr>(Init)) {
        for (unsigned i = 0, e = PLE->getNumExprs(); i != e; ++i)
          mangleExpression(PLE->getExpr(i));
      } else if (New->getInitializationStyle() == CXXNewExpr::ListInit &&
                 isa<InitListExpr>(Init)) {
        // Only take InitListExprs apart for list-initialization.
        mangleInitListElements(cast<InitListExpr>(Init));
      } else
        mangleExpression(Init);
    }
    Out << 'E';
    break;
  }

  case Expr::CXXPseudoDestructorExprClass: {
    const auto *PDE = cast<CXXPseudoDestructorExpr>(E);
    if (const Expr *Base = PDE->getBase())
      mangleMemberExprBase(Base, PDE->isArrow());
    NestedNameSpecifier *Qualifier = PDE->getQualifier();
    QualType ScopeType;
    if (TypeSourceInfo *ScopeInfo = PDE->getScopeTypeInfo()) {
      if (Qualifier) {
        mangleUnresolvedPrefix(Qualifier,
                               /*Recursive=*/true);
        mangleUnresolvedTypeOrSimpleId(ScopeInfo->getType());
        Out << 'E';
      } else {
        Out << "sr";
        if (!mangleUnresolvedTypeOrSimpleId(ScopeInfo->getType()))
          Out << 'E';
      }
    } else if (Qualifier) {
      mangleUnresolvedPrefix(Qualifier);
    }
    // <base-unresolved-name> ::= dn <destructor-name>
    Out << "dn";
    QualType DestroyedType = PDE->getDestroyedType();
    mangleUnresolvedTypeOrSimpleId(DestroyedType);
    break;
  }

  case Expr::MemberExprClass: {
    const MemberExpr *ME = cast<MemberExpr>(E);
    mangleMemberExpr(ME->getBase(), ME->isArrow(),
                     ME->getQualifier(), nullptr,
                     ME->getMemberDecl()->getDeclName(),
                     ME->getTemplateArgs(), ME->getNumTemplateArgs(),
                     Arity);
    break;
  }

  case Expr::UnresolvedMemberExprClass: {
    const UnresolvedMemberExpr *ME = cast<UnresolvedMemberExpr>(E);
    mangleMemberExpr(ME->isImplicitAccess() ? nullptr : ME->getBase(),
                     ME->isArrow(), ME->getQualifier(), nullptr,
                     ME->getMemberName(),
                     ME->getTemplateArgs(), ME->getNumTemplateArgs(),
                     Arity);
    break;
  }

  case Expr::CXXDependentScopeMemberExprClass: {
    const CXXDependentScopeMemberExpr *ME
      = cast<CXXDependentScopeMemberExpr>(E);
    mangleMemberExpr(ME->isImplicitAccess() ? nullptr : ME->getBase(),
                     ME->isArrow(), ME->getQualifier(),
                     ME->getFirstQualifierFoundInScope(),
                     ME->getMember(),
                     ME->getTemplateArgs(), ME->getNumTemplateArgs(),
                     Arity);
    break;
  }

  case Expr::UnresolvedLookupExprClass: {
    const UnresolvedLookupExpr *ULE = cast<UnresolvedLookupExpr>(E);
    mangleUnresolvedName(ULE->getQualifier(), ULE->getName(),
                         ULE->getTemplateArgs(), ULE->getNumTemplateArgs(),
                         Arity);
    break;
  }

  case Expr::CXXUnresolvedConstructExprClass: {
    const CXXUnresolvedConstructExpr *CE = cast<CXXUnresolvedConstructExpr>(E);
    unsigned N = CE->arg_size();

    Out << "cv";
    mangleType(CE->getType());
    if (N != 1) Out << '_';
    for (unsigned I = 0; I != N; ++I) mangleExpression(CE->getArg(I));
    if (N != 1) Out << 'E';
    break;
  }

  case Expr::CXXConstructExprClass: {
    const auto *CE = cast<CXXConstructExpr>(E);
    if (!CE->isListInitialization() || CE->isStdInitListInitialization()) {
      assert(
          CE->getNumArgs() >= 1 &&
          (CE->getNumArgs() == 1 || isa<CXXDefaultArgExpr>(CE->getArg(1))) &&
          "implicit CXXConstructExpr must have one argument");
      return mangleExpression(cast<CXXConstructExpr>(E)->getArg(0));
    }
    Out << "il";
    for (auto *E : CE->arguments())
      mangleExpression(E);
    Out << "E";
    break;
  }

  case Expr::CXXTemporaryObjectExprClass: {
    const auto *CE = cast<CXXTemporaryObjectExpr>(E);
    unsigned N = CE->getNumArgs();
    bool List = CE->isListInitialization();

    if (List)
      Out << "tl";
    else
      Out << "cv";
    mangleType(CE->getType());
    if (!List && N != 1)
      Out << '_';
    if (CE->isStdInitListInitialization()) {
      // We implicitly created a std::initializer_list<T> for the first argument
      // of a constructor of type U in an expression of the form U{a, b, c}.
      // Strip all the semantic gunk off the initializer list.
      auto *SILE =
          cast<CXXStdInitializerListExpr>(CE->getArg(0)->IgnoreImplicit());
      auto *ILE = cast<InitListExpr>(SILE->getSubExpr()->IgnoreImplicit());
      mangleInitListElements(ILE);
    } else {
      for (auto *E : CE->arguments())
        mangleExpression(E);
    }
    if (List || N != 1)
      Out << 'E';
    break;
  }

  case Expr::CXXScalarValueInitExprClass:
    Out << "cv";
    mangleType(E->getType());
    Out << "_E";
    break;

  case Expr::CXXNoexceptExprClass:
    Out << "nx";
    mangleExpression(cast<CXXNoexceptExpr>(E)->getOperand());
    break;

  case Expr::UnaryExprOrTypeTraitExprClass: {
    const UnaryExprOrTypeTraitExpr *SAE = cast<UnaryExprOrTypeTraitExpr>(E);
    
    if (!SAE->isInstantiationDependent()) {
      // Itanium C++ ABI:
      //   If the operand of a sizeof or alignof operator is not 
      //   instantiation-dependent it is encoded as an integer literal 
      //   reflecting the result of the operator.
      //
      //   If the result of the operator is implicitly converted to a known 
      //   integer type, that type is used for the literal; otherwise, the type 
      //   of std::size_t or std::ptrdiff_t is used.
      QualType T = (ImplicitlyConvertedToType.isNull() || 
                    !ImplicitlyConvertedToType->isIntegerType())? SAE->getType()
                                                    : ImplicitlyConvertedToType;
      llvm::APSInt V = SAE->EvaluateKnownConstInt(Context.getASTContext());
      mangleIntegerLiteral(T, V);
      break;
    }
    
    switch(SAE->getKind()) {
    case UETT_SizeOf:
      Out << 's';
      break;
    case UETT_AlignOf:
      Out << 'a';
      break;
    case UETT_VecStep: {
      DiagnosticsEngine &Diags = Context.getDiags();
      unsigned DiagID = Diags.getCustomDiagID(DiagnosticsEngine::Error,
                                     "cannot yet mangle vec_step expression");
      Diags.Report(DiagID);
      return;
    }
    case UETT_OpenMPRequiredSimdAlign:
      DiagnosticsEngine &Diags = Context.getDiags();
      unsigned DiagID = Diags.getCustomDiagID(
          DiagnosticsEngine::Error,
          "cannot yet mangle __builtin_omp_required_simd_align expression");
      Diags.Report(DiagID);
      return;
    }
    if (SAE->isArgumentType()) {
      Out << 't';
      mangleType(SAE->getArgumentType());
    } else {
      Out << 'z';
      mangleExpression(SAE->getArgumentExpr());
    }
    break;
  }

  case Expr::CXXThrowExprClass: {
    const CXXThrowExpr *TE = cast<CXXThrowExpr>(E);
    //  <expression> ::= tw <expression>  # throw expression
    //               ::= tr               # rethrow
    if (TE->getSubExpr()) {
      Out << "tw";
      mangleExpression(TE->getSubExpr());
    } else {
      Out << "tr";
    }
    break;
  }

  case Expr::CXXTypeidExprClass: {
    const CXXTypeidExpr *TIE = cast<CXXTypeidExpr>(E);
    //  <expression> ::= ti <type>        # typeid (type)
    //               ::= te <expression>  # typeid (expression)
    if (TIE->isTypeOperand()) {
      Out << "ti";
      mangleType(TIE->getTypeOperand(Context.getASTContext()));
    } else {
      Out << "te";
      mangleExpression(TIE->getExprOperand());
    }
    break;
  }

  case Expr::CXXDeleteExprClass: {
    const CXXDeleteExpr *DE = cast<CXXDeleteExpr>(E);
    //  <expression> ::= [gs] dl <expression>  # [::] delete expr
    //               ::= [gs] da <expression>  # [::] delete [] expr
    if (DE->isGlobalDelete()) Out << "gs";
    Out << (DE->isArrayForm() ? "da" : "dl");
    mangleExpression(DE->getArgument());
    break;
  }

  case Expr::UnaryOperatorClass: {
    const UnaryOperator *UO = cast<UnaryOperator>(E);
    mangleOperatorName(UnaryOperator::getOverloadedOperator(UO->getOpcode()),
                       /*Arity=*/1);
    mangleExpression(UO->getSubExpr());
    break;
  }

  case Expr::ArraySubscriptExprClass: {
    const ArraySubscriptExpr *AE = cast<ArraySubscriptExpr>(E);

    // Array subscript is treated as a syntactically weird form of
    // binary operator.
    Out << "ix";
    mangleExpression(AE->getLHS());
    mangleExpression(AE->getRHS());
    break;
  }

  case Expr::CompoundAssignOperatorClass: // fallthrough
  case Expr::BinaryOperatorClass: {
    const BinaryOperator *BO = cast<BinaryOperator>(E);
    if (BO->getOpcode() == BO_PtrMemD)
      Out << "ds";
    else
      mangleOperatorName(BinaryOperator::getOverloadedOperator(BO->getOpcode()),
                         /*Arity=*/2);
    mangleExpression(BO->getLHS());
    mangleExpression(BO->getRHS());
    break;
  }

  case Expr::ConditionalOperatorClass: {
    const ConditionalOperator *CO = cast<ConditionalOperator>(E);
    mangleOperatorName(OO_Conditional, /*Arity=*/3);
    mangleExpression(CO->getCond());
    mangleExpression(CO->getLHS(), Arity);
    mangleExpression(CO->getRHS(), Arity);
    break;
  }

  case Expr::ImplicitCastExprClass: {
    ImplicitlyConvertedToType = E->getType();
    E = cast<ImplicitCastExpr>(E)->getSubExpr();
    goto recurse;
  }
      
  case Expr::ObjCBridgedCastExprClass: {
    // Mangle ownership casts as a vendor extended operator __bridge, 
    // __bridge_transfer, or __bridge_retain.
    StringRef Kind = cast<ObjCBridgedCastExpr>(E)->getBridgeKindName();
    Out << "v1U" << Kind.size() << Kind;
  }
  // Fall through to mangle the cast itself.
      
  case Expr::CStyleCastExprClass:
    mangleCastExpression(E, "cv");
    break;

  case Expr::CXXFunctionalCastExprClass: {
    auto *Sub = cast<ExplicitCastExpr>(E)->getSubExpr()->IgnoreImplicit();
    // FIXME: Add isImplicit to CXXConstructExpr.
    if (auto *CCE = dyn_cast<CXXConstructExpr>(Sub))
      if (CCE->getParenOrBraceRange().isInvalid())
        Sub = CCE->getArg(0)->IgnoreImplicit();
    if (auto *StdInitList = dyn_cast<CXXStdInitializerListExpr>(Sub))
      Sub = StdInitList->getSubExpr()->IgnoreImplicit();
    if (auto *IL = dyn_cast<InitListExpr>(Sub)) {
      Out << "tl";
      mangleType(E->getType());
      mangleInitListElements(IL);
      Out << "E";
    } else {
      mangleCastExpression(E, "cv");
    }
    break;
  }

  case Expr::CXXStaticCastExprClass:
    mangleCastExpression(E, "sc");
    break;
  case Expr::CXXDynamicCastExprClass:
    mangleCastExpression(E, "dc");
    break;
  case Expr::CXXReinterpretCastExprClass:
    mangleCastExpression(E, "rc");
    break;
  case Expr::CXXConstCastExprClass:
    mangleCastExpression(E, "cc");
    break;

  case Expr::CXXOperatorCallExprClass: {
    const CXXOperatorCallExpr *CE = cast<CXXOperatorCallExpr>(E);
    unsigned NumArgs = CE->getNumArgs();
    // A CXXOperatorCallExpr for OO_Arrow models only semantics, not syntax
    // (the enclosing MemberExpr covers the syntactic portion).
    if (CE->getOperator() != OO_Arrow)
      mangleOperatorName(CE->getOperator(), /*Arity=*/NumArgs);
    // Mangle the arguments.
    for (unsigned i = 0; i != NumArgs; ++i)
      mangleExpression(CE->getArg(i));
    break;
  }

  case Expr::ParenExprClass:
    mangleExpression(cast<ParenExpr>(E)->getSubExpr(), Arity);
    break;

  case Expr::DeclRefExprClass: {
    const NamedDecl *D = cast<DeclRefExpr>(E)->getDecl();

    switch (D->getKind()) {
    default:
      //  <expr-primary> ::= L <mangled-name> E # external name
      Out << 'L';
      mangle(D);
      Out << 'E';
      break;

    case Decl::ParmVar:
      mangleFunctionParam(cast<ParmVarDecl>(D));
      break;

    case Decl::EnumConstant: {
      const EnumConstantDecl *ED = cast<EnumConstantDecl>(D);
      mangleIntegerLiteral(ED->getType(), ED->getInitVal());
      break;
    }

    case Decl::NonTypeTemplateParm: {
      const NonTypeTemplateParmDecl *PD = cast<NonTypeTemplateParmDecl>(D);
      mangleTemplateParameter(PD->getIndex());
      break;
    }

    }

    break;
  }

  case Expr::SubstNonTypeTemplateParmPackExprClass:
    // FIXME: not clear how to mangle this!
    // template <unsigned N...> class A {
    //   template <class U...> void foo(U (&x)[N]...);
    // };
    Out << "_SUBSTPACK_";
    break;

  case Expr::FunctionParmPackExprClass: {
    // FIXME: not clear how to mangle this!
    const FunctionParmPackExpr *FPPE = cast<FunctionParmPackExpr>(E);
    Out << "v110_SUBSTPACK";
    mangleFunctionParam(FPPE->getParameterPack());
    break;
  }

  case Expr::DependentScopeDeclRefExprClass: {
    const DependentScopeDeclRefExpr *DRE = cast<DependentScopeDeclRefExpr>(E);
    mangleUnresolvedName(DRE->getQualifier(), DRE->getDeclName(),
                         DRE->getTemplateArgs(), DRE->getNumTemplateArgs(),
                         Arity);
    break;
  }

  case Expr::CXXBindTemporaryExprClass:
    mangleExpression(cast<CXXBindTemporaryExpr>(E)->getSubExpr());
    break;

  case Expr::ExprWithCleanupsClass:
    mangleExpression(cast<ExprWithCleanups>(E)->getSubExpr(), Arity);
    break;

  case Expr::FloatingLiteralClass: {
    const FloatingLiteral *FL = cast<FloatingLiteral>(E);
    Out << 'L';
    mangleType(FL->getType());
    mangleFloat(FL->getValue());
    Out << 'E';
    break;
  }

  case Expr::CharacterLiteralClass:
    Out << 'L';
    mangleType(E->getType());
    Out << cast<CharacterLiteral>(E)->getValue();
    Out << 'E';
    break;

  // FIXME. __objc_yes/__objc_no are mangled same as true/false
  case Expr::ObjCBoolLiteralExprClass:
    Out << "Lb";
    Out << (cast<ObjCBoolLiteralExpr>(E)->getValue() ? '1' : '0');
    Out << 'E';
    break;
  
  case Expr::CXXBoolLiteralExprClass:
    Out << "Lb";
    Out << (cast<CXXBoolLiteralExpr>(E)->getValue() ? '1' : '0');
    Out << 'E';
    break;

  case Expr::IntegerLiteralClass: {
    llvm::APSInt Value(cast<IntegerLiteral>(E)->getValue());
    if (E->getType()->isSignedIntegerType())
      Value.setIsSigned(true);
    mangleIntegerLiteral(E->getType(), Value);
    break;
  }

  case Expr::ImaginaryLiteralClass: {
    const ImaginaryLiteral *IE = cast<ImaginaryLiteral>(E);
    // Mangle as if a complex literal.
    // Proposal from David Vandevoorde, 2010.06.30.
    Out << 'L';
    mangleType(E->getType());
    if (const FloatingLiteral *Imag =
          dyn_cast<FloatingLiteral>(IE->getSubExpr())) {
      // Mangle a floating-point zero of the appropriate type.
      mangleFloat(llvm::APFloat(Imag->getValue().getSemantics()));
      Out << '_';
      mangleFloat(Imag->getValue());
    } else {
      Out << "0_";
      llvm::APSInt Value(cast<IntegerLiteral>(IE->getSubExpr())->getValue());
      if (IE->getSubExpr()->getType()->isSignedIntegerType())
        Value.setIsSigned(true);
      mangleNumber(Value);
    }
    Out << 'E';
    break;
  }

  case Expr::StringLiteralClass: {
    // Revised proposal from David Vandervoorde, 2010.07.15.
    Out << 'L';
    assert(isa<ConstantArrayType>(E->getType()));
    mangleType(E->getType());
    Out << 'E';
    break;
  }

  case Expr::GNUNullExprClass:
    // FIXME: should this really be mangled the same as nullptr?
    // fallthrough

  case Expr::CXXNullPtrLiteralExprClass: {
    Out << "LDnE";
    break;
  }
      
  case Expr::PackExpansionExprClass:
    Out << "sp";
    mangleExpression(cast<PackExpansionExpr>(E)->getPattern());
    break;
      
  case Expr::SizeOfPackExprClass: {
    auto *SPE = cast<SizeOfPackExpr>(E);
    if (SPE->isPartiallySubstituted()) {
      Out << "sP";
      for (const auto &A : SPE->getPartialArguments())
        mangleTemplateArg(A);
      Out << "E";
      break;
    }

    Out << "sZ";
    const NamedDecl *Pack = SPE->getPack();
    if (const TemplateTypeParmDecl *TTP = dyn_cast<TemplateTypeParmDecl>(Pack))
      mangleTemplateParameter(TTP->getIndex());
    else if (const NonTypeTemplateParmDecl *NTTP
                = dyn_cast<NonTypeTemplateParmDecl>(Pack))
      mangleTemplateParameter(NTTP->getIndex());
    else if (const TemplateTemplateParmDecl *TempTP
                                    = dyn_cast<TemplateTemplateParmDecl>(Pack))
      mangleTemplateParameter(TempTP->getIndex());
    else
      mangleFunctionParam(cast<ParmVarDecl>(Pack));
    break;
  }

  case Expr::MaterializeTemporaryExprClass: {
    mangleExpression(cast<MaterializeTemporaryExpr>(E)->GetTemporaryExpr());
    break;
  }

  case Expr::CXXFoldExprClass: {
    auto *FE = cast<CXXFoldExpr>(E);
    if (FE->isLeftFold())
      Out << (FE->getInit() ? "fL" : "fl");
    else
      Out << (FE->getInit() ? "fR" : "fr");

    if (FE->getOperator() == BO_PtrMemD)
      Out << "ds";
    else
      mangleOperatorName(
          BinaryOperator::getOverloadedOperator(FE->getOperator()),
          /*Arity=*/2);

    if (FE->getLHS())
      mangleExpression(FE->getLHS());
    if (FE->getRHS())
      mangleExpression(FE->getRHS());
    break;
  }

  case Expr::CXXThisExprClass:
    Out << "fpT";
    break;

  case Expr::CoawaitExprClass:
    // FIXME: Propose a non-vendor mangling.
    Out << "v18co_await";
    mangleExpression(cast<CoawaitExpr>(E)->getOperand());
    break;

  case Expr::DependentCoawaitExprClass:
    // FIXME: Propose a non-vendor mangling.
    Out << "v18co_await";
    mangleExpression(cast<DependentCoawaitExpr>(E)->getOperand());
    break;

  case Expr::CoyieldExprClass:
    // FIXME: Propose a non-vendor mangling.
    Out << "v18co_yield";
    mangleExpression(cast<CoawaitExpr>(E)->getOperand());
    break;
  }
}

/// Mangle an expression which refers to a parameter variable.
///
/// <expression>     ::= <function-param>
/// <function-param> ::= fp <top-level CV-qualifiers> _      # L == 0, I == 0
/// <function-param> ::= fp <top-level CV-qualifiers>
///                      <parameter-2 non-negative number> _ # L == 0, I > 0
/// <function-param> ::= fL <L-1 non-negative number>
///                      p <top-level CV-qualifiers> _       # L > 0, I == 0
/// <function-param> ::= fL <L-1 non-negative number>
///                      p <top-level CV-qualifiers>
///                      <I-1 non-negative number> _         # L > 0, I > 0
///
/// L is the nesting depth of the parameter, defined as 1 if the
/// parameter comes from the innermost function prototype scope
/// enclosing the current context, 2 if from the next enclosing
/// function prototype scope, and so on, with one special case: if
/// we've processed the full parameter clause for the innermost
/// function type, then L is one less.  This definition conveniently
/// makes it irrelevant whether a function's result type was written
/// trailing or leading, but is otherwise overly complicated; the
/// numbering was first designed without considering references to
/// parameter in locations other than return types, and then the
/// mangling had to be generalized without changing the existing
/// manglings.
///
/// I is the zero-based index of the parameter within its parameter
/// declaration clause.  Note that the original ABI document describes
/// this using 1-based ordinals.
void CXXNameMangler::mangleFunctionParam(const ParmVarDecl *parm) {
  unsigned parmDepth = parm->getFunctionScopeDepth();
  unsigned parmIndex = parm->getFunctionScopeIndex();

  // Compute 'L'.
  // parmDepth does not include the declaring function prototype.
  // FunctionTypeDepth does account for that.
  assert(parmDepth < FunctionTypeDepth.getDepth());
  unsigned nestingDepth = FunctionTypeDepth.getDepth() - parmDepth;
  if (FunctionTypeDepth.isInResultType())
    nestingDepth--;

  if (nestingDepth == 0) {
    Out << "fp";
  } else {
    Out << "fL" << (nestingDepth - 1) << 'p';
  }

  // Top-level qualifiers.  We don't have to worry about arrays here,
  // because parameters declared as arrays should already have been
  // transformed to have pointer type. FIXME: apparently these don't
  // get mangled if used as an rvalue of a known non-class type?
  assert(!parm->getType()->isArrayType()
         && "parameter's type is still an array type?");
  mangleQualifiers(parm->getType().getQualifiers());

  // Parameter index.
  if (parmIndex != 0) {
    Out << (parmIndex - 1);
  }
  Out << '_';
}

void CXXNameMangler::mangleCXXCtorType(CXXCtorType T,
                                       const CXXRecordDecl *InheritedFrom) {
  // <ctor-dtor-name> ::= C1  # complete object constructor
  //                  ::= C2  # base object constructor
  //                  ::= CI1 <type> # complete inheriting constructor
  //                  ::= CI2 <type> # base inheriting constructor
  //
  // In addition, C5 is a comdat name with C1 and C2 in it.
  Out << 'C';
  if (InheritedFrom)
    Out << 'I';
  switch (T) {
  case Ctor_Complete:
    Out << '1';
    break;
  case Ctor_Base:
    Out << '2';
    break;
  case Ctor_Comdat:
    Out << '5';
    break;
  case Ctor_DefaultClosure:
  case Ctor_CopyingClosure:
    llvm_unreachable("closure constructors don't exist for the Itanium ABI!");
  }
  if (InheritedFrom)
    mangleName(InheritedFrom);
}

void CXXNameMangler::mangleCXXDtorType(CXXDtorType T) {
  // <ctor-dtor-name> ::= D0  # deleting destructor
  //                  ::= D1  # complete object destructor
  //                  ::= D2  # base object destructor
  //
  // In addition, D5 is a comdat name with D1, D2 and, if virtual, D0 in it.
  switch (T) {
  case Dtor_Deleting:
    Out << "D0";
    break;
  case Dtor_Complete:
    Out << "D1";
    break;
  case Dtor_Base:
    Out << "D2";
    break;
  case Dtor_Comdat:
    Out << "D5";
    break;
  }
}

void CXXNameMangler::mangleTemplateArgs(const TemplateArgumentLoc *TemplateArgs,
                                        unsigned NumTemplateArgs) {
  // <template-args> ::= I <template-arg>+ E
  Out << 'I';
  for (unsigned i = 0; i != NumTemplateArgs; ++i)
    mangleTemplateArg(TemplateArgs[i].getArgument());
  Out << 'E';
}

void CXXNameMangler::mangleTemplateArgs(const TemplateArgumentList &AL) {
  // <template-args> ::= I <template-arg>+ E
  Out << 'I';
  for (unsigned i = 0, e = AL.size(); i != e; ++i)
    mangleTemplateArg(AL[i]);
  Out << 'E';
}

void CXXNameMangler::mangleTemplateArgs(const TemplateArgument *TemplateArgs,
                                        unsigned NumTemplateArgs) {
  // <template-args> ::= I <template-arg>+ E
  Out << 'I';
  for (unsigned i = 0; i != NumTemplateArgs; ++i)
    mangleTemplateArg(TemplateArgs[i]);
  Out << 'E';
}

void CXXNameMangler::mangleTemplateArg(TemplateArgument A) {
  // <template-arg> ::= <type>              # type or template
  //                ::= X <expression> E    # expression
  //                ::= <expr-primary>      # simple expressions
  //                ::= J <template-arg>* E # argument pack
  if (!A.isInstantiationDependent() || A.isDependent())
    A = Context.getASTContext().getCanonicalTemplateArgument(A);
  
  switch (A.getKind()) {
  case TemplateArgument::Null:
    llvm_unreachable("Cannot mangle NULL template argument");
      
  case TemplateArgument::Type:
    mangleType(A.getAsType());
    break;
  case TemplateArgument::Template:
    // This is mangled as <type>.
    mangleType(A.getAsTemplate());
    break;
  case TemplateArgument::TemplateExpansion:
    // <type>  ::= Dp <type>          # pack expansion (C++0x)
    Out << "Dp";
    mangleType(A.getAsTemplateOrTemplatePattern());
    break;
  case TemplateArgument::Expression: {
    // It's possible to end up with a DeclRefExpr here in certain
    // dependent cases, in which case we should mangle as a
    // declaration.
    const Expr *E = A.getAsExpr()->IgnoreParens();
    if (const DeclRefExpr *DRE = dyn_cast<DeclRefExpr>(E)) {
      const ValueDecl *D = DRE->getDecl();
      if (isa<VarDecl>(D) || isa<FunctionDecl>(D)) {
        Out << 'L';
        mangle(D);
        Out << 'E';
        break;
      }
    }
    
    Out << 'X';
    mangleExpression(E);
    Out << 'E';
    break;
  }
  case TemplateArgument::Integral:
    mangleIntegerLiteral(A.getIntegralType(), A.getAsIntegral());
    break;
  case TemplateArgument::Declaration: {
    //  <expr-primary> ::= L <mangled-name> E # external name
    // Clang produces AST's where pointer-to-member-function expressions
    // and pointer-to-function expressions are represented as a declaration not
    // an expression. We compensate for it here to produce the correct mangling.
    ValueDecl *D = A.getAsDecl();
    bool compensateMangling = !A.getParamTypeForDecl()->isReferenceType();
    if (compensateMangling) {
      Out << 'X';
      mangleOperatorName(OO_Amp, 1);
    }

    Out << 'L';
    // References to external entities use the mangled name; if the name would
    // not normally be mangled then mangle it as unqualified.
    mangle(D);
    Out << 'E';

    if (compensateMangling)
      Out << 'E';

    break;
  }
  case TemplateArgument::NullPtr: {
    //  <expr-primary> ::= L <type> 0 E
    Out << 'L';
    mangleType(A.getNullPtrType());
    Out << "0E";
    break;
  }
  case TemplateArgument::Pack: {
    //  <template-arg> ::= J <template-arg>* E
    Out << 'J';
    for (const auto &P : A.pack_elements())
      mangleTemplateArg(P);
    Out << 'E';
  }
  }
}

void CXXNameMangler::mangleTemplateParameter(unsigned Index) {
  // <template-param> ::= T_    # first template parameter
  //                  ::= T <parameter-2 non-negative number> _
  if (Index == 0)
    Out << "T_";
  else
    Out << 'T' << (Index - 1) << '_';
}

void CXXNameMangler::mangleSeqID(unsigned SeqID) {
  if (SeqID == 1)
    Out << '0';
  else if (SeqID > 1) {
    SeqID--;

    // <seq-id> is encoded in base-36, using digits and upper case letters.
    char Buffer[7]; // log(2**32) / log(36) ~= 7
    MutableArrayRef<char> BufferRef(Buffer);
    MutableArrayRef<char>::reverse_iterator I = BufferRef.rbegin();

    for (; SeqID != 0; SeqID /= 36) {
      unsigned C = SeqID % 36;
      *I++ = (C < 10 ? '0' + C : 'A' + C - 10);
    }

    Out.write(I.base(), I - BufferRef.rbegin());
  }
  Out << '_';
}

void CXXNameMangler::mangleExistingSubstitution(TemplateName tname) {
  bool result = mangleSubstitution(tname);
  assert(result && "no existing substitution for template name");
  (void) result;
}

// <substitution> ::= S <seq-id> _
//                ::= S_
bool CXXNameMangler::mangleSubstitution(const NamedDecl *ND) {
  // Try one of the standard substitutions first.
  if (mangleStandardSubstitution(ND))
    return true;

  ND = cast<NamedDecl>(ND->getCanonicalDecl());
  return mangleSubstitution(reinterpret_cast<uintptr_t>(ND));
}

/// Determine whether the given type has any qualifiers that are relevant for
/// substitutions.
static bool hasMangledSubstitutionQualifiers(QualType T) {
  Qualifiers Qs = T.getQualifiers();
  return Qs.getCVRQualifiers() || Qs.hasAddressSpace();
}

bool CXXNameMangler::mangleSubstitution(QualType T) {
  if (!hasMangledSubstitutionQualifiers(T)) {
    if (const RecordType *RT = T->getAs<RecordType>())
      return mangleSubstitution(RT->getDecl());
  }

  uintptr_t TypePtr = reinterpret_cast<uintptr_t>(T.getAsOpaquePtr());

  return mangleSubstitution(TypePtr);
}

bool CXXNameMangler::mangleSubstitution(TemplateName Template) {
  if (TemplateDecl *TD = Template.getAsTemplateDecl())
    return mangleSubstitution(TD);
  
  Template = Context.getASTContext().getCanonicalTemplateName(Template);
  return mangleSubstitution(
                      reinterpret_cast<uintptr_t>(Template.getAsVoidPointer()));
}

bool CXXNameMangler::mangleSubstitution(uintptr_t Ptr) {
  llvm::DenseMap<uintptr_t, unsigned>::iterator I = Substitutions.find(Ptr);
  if (I == Substitutions.end())
    return false;

  unsigned SeqID = I->second;
  Out << 'S';
  mangleSeqID(SeqID);

  return true;
}

static bool isCharType(QualType T) {
  if (T.isNull())
    return false;

  return T->isSpecificBuiltinType(BuiltinType::Char_S) ||
    T->isSpecificBuiltinType(BuiltinType::Char_U);
}

/// Returns whether a given type is a template specialization of a given name
/// with a single argument of type char.
static bool isCharSpecialization(QualType T, const char *Name) {
  if (T.isNull())
    return false;

  const RecordType *RT = T->getAs<RecordType>();
  if (!RT)
    return false;

  const ClassTemplateSpecializationDecl *SD =
    dyn_cast<ClassTemplateSpecializationDecl>(RT->getDecl());
  if (!SD)
    return false;

  if (!isStdNamespace(getEffectiveDeclContext(SD)))
    return false;

  const TemplateArgumentList &TemplateArgs = SD->getTemplateArgs();
  if (TemplateArgs.size() != 1)
    return false;

  if (!isCharType(TemplateArgs[0].getAsType()))
    return false;

  return SD->getIdentifier()->getName() == Name;
}

template <std::size_t StrLen>
static bool isStreamCharSpecialization(const ClassTemplateSpecializationDecl*SD,
                                       const char (&Str)[StrLen]) {
  if (!SD->getIdentifier()->isStr(Str))
    return false;

  const TemplateArgumentList &TemplateArgs = SD->getTemplateArgs();
  if (TemplateArgs.size() != 2)
    return false;

  if (!isCharType(TemplateArgs[0].getAsType()))
    return false;

  if (!isCharSpecialization(TemplateArgs[1].getAsType(), "char_traits"))
    return false;

  return true;
}

bool CXXNameMangler::mangleStandardSubstitution(const NamedDecl *ND) {
  // <substitution> ::= St # ::std::
  if (const NamespaceDecl *NS = dyn_cast<NamespaceDecl>(ND)) {
    if (isStd(NS)) {
      Out << "St";
      return true;
    }
  }

  if (const ClassTemplateDecl *TD = dyn_cast<ClassTemplateDecl>(ND)) {
    if (!isStdNamespace(getEffectiveDeclContext(TD)))
      return false;

    // <substitution> ::= Sa # ::std::allocator
    if (TD->getIdentifier()->isStr("allocator")) {
      Out << "Sa";
      return true;
    }

    // <<substitution> ::= Sb # ::std::basic_string
    if (TD->getIdentifier()->isStr("basic_string")) {
      Out << "Sb";
      return true;
    }
  }

  if (const ClassTemplateSpecializationDecl *SD =
        dyn_cast<ClassTemplateSpecializationDecl>(ND)) {
    if (!isStdNamespace(getEffectiveDeclContext(SD)))
      return false;

    //    <substitution> ::= Ss # ::std::basic_string<char,
    //                            ::std::char_traits<char>,
    //                            ::std::allocator<char> >
    if (SD->getIdentifier()->isStr("basic_string")) {
      const TemplateArgumentList &TemplateArgs = SD->getTemplateArgs();

      if (TemplateArgs.size() != 3)
        return false;

      if (!isCharType(TemplateArgs[0].getAsType()))
        return false;

      if (!isCharSpecialization(TemplateArgs[1].getAsType(), "char_traits"))
        return false;

      if (!isCharSpecialization(TemplateArgs[2].getAsType(), "allocator"))
        return false;

      Out << "Ss";
      return true;
    }

    //    <substitution> ::= Si # ::std::basic_istream<char,
    //                            ::std::char_traits<char> >
    if (isStreamCharSpecialization(SD, "basic_istream")) {
      Out << "Si";
      return true;
    }

    //    <substitution> ::= So # ::std::basic_ostream<char,
    //                            ::std::char_traits<char> >
    if (isStreamCharSpecialization(SD, "basic_ostream")) {
      Out << "So";
      return true;
    }

    //    <substitution> ::= Sd # ::std::basic_iostream<char,
    //                            ::std::char_traits<char> >
    if (isStreamCharSpecialization(SD, "basic_iostream")) {
      Out << "Sd";
      return true;
    }
  }
  return false;
}

void CXXNameMangler::addSubstitution(QualType T) {
  if (!hasMangledSubstitutionQualifiers(T)) {
    if (const RecordType *RT = T->getAs<RecordType>()) {
      addSubstitution(RT->getDecl());
      return;
    }
  }

  uintptr_t TypePtr = reinterpret_cast<uintptr_t>(T.getAsOpaquePtr());
  addSubstitution(TypePtr);
}

void CXXNameMangler::addSubstitution(TemplateName Template) {
  if (TemplateDecl *TD = Template.getAsTemplateDecl())
    return addSubstitution(TD);
  
  Template = Context.getASTContext().getCanonicalTemplateName(Template);
  addSubstitution(reinterpret_cast<uintptr_t>(Template.getAsVoidPointer()));
}

void CXXNameMangler::addSubstitution(uintptr_t Ptr) {
  assert(!Substitutions.count(Ptr) && "Substitution already exists!");
  Substitutions[Ptr] = SeqID++;
}

void CXXNameMangler::extendSubstitutions(CXXNameMangler* Other) {
  assert(Other->SeqID >= SeqID && "Must be superset of substitutions!");
  if (Other->SeqID > SeqID) {
    Substitutions.swap(Other->Substitutions);
    SeqID = Other->SeqID;
  }
}

CXXNameMangler::AbiTagList
CXXNameMangler::makeFunctionReturnTypeTags(const FunctionDecl *FD) {
  // When derived abi tags are disabled there is no need to make any list.
  if (DisableDerivedAbiTags)
    return AbiTagList();

  llvm::raw_null_ostream NullOutStream;
  CXXNameMangler TrackReturnTypeTags(*this, NullOutStream);
  TrackReturnTypeTags.disableDerivedAbiTags();

  const FunctionProtoType *Proto =
      cast<FunctionProtoType>(FD->getType()->getAs<FunctionType>());
  TrackReturnTypeTags.FunctionTypeDepth.enterResultType();
  TrackReturnTypeTags.mangleType(Proto->getReturnType());
  TrackReturnTypeTags.FunctionTypeDepth.leaveResultType();

  return TrackReturnTypeTags.AbiTagsRoot.getSortedUniqueUsedAbiTags();
}

CXXNameMangler::AbiTagList
CXXNameMangler::makeVariableTypeTags(const VarDecl *VD) {
  // When derived abi tags are disabled there is no need to make any list.
  if (DisableDerivedAbiTags)
    return AbiTagList();

  llvm::raw_null_ostream NullOutStream;
  CXXNameMangler TrackVariableType(*this, NullOutStream);
  TrackVariableType.disableDerivedAbiTags();

  TrackVariableType.mangleType(VD->getType());

  return TrackVariableType.AbiTagsRoot.getSortedUniqueUsedAbiTags();
}

bool CXXNameMangler::shouldHaveAbiTags(ItaniumMangleContextImpl &C,
                                       const VarDecl *VD) {
  llvm::raw_null_ostream NullOutStream;
  CXXNameMangler TrackAbiTags(C, NullOutStream, nullptr, true);
  TrackAbiTags.mangle(VD);
  return TrackAbiTags.AbiTagsRoot.getUsedAbiTags().size();
}

//

/// Mangles the name of the declaration D and emits that name to the given
/// output stream.
///
/// If the declaration D requires a mangled name, this routine will emit that
/// mangled name to \p os and return true. Otherwise, \p os will be unchanged
/// and this routine will return false. In this case, the caller should just
/// emit the identifier of the declaration (\c D->getIdentifier()) as its
/// name.
void ItaniumMangleContextImpl::mangleCXXName(const NamedDecl *D,
                                             raw_ostream &Out) {
  assert((isa<FunctionDecl>(D) || isa<VarDecl>(D)) &&
          "Invalid mangleName() call, argument is not a variable or function!");
  assert(!isa<CXXConstructorDecl>(D) && !isa<CXXDestructorDecl>(D) &&
         "Invalid mangleName() call on 'structor decl!");

  PrettyStackTraceDecl CrashInfo(D, SourceLocation(),
                                 getASTContext().getSourceManager(),
                                 "Mangling declaration");

  CXXNameMangler Mangler(*this, Out, D);
  Mangler.mangle(D);
}

void ItaniumMangleContextImpl::mangleCXXCtor(const CXXConstructorDecl *D,
                                             CXXCtorType Type,
                                             raw_ostream &Out) {
  CXXNameMangler Mangler(*this, Out, D, Type);
  Mangler.mangle(D);
}

void ItaniumMangleContextImpl::mangleCXXDtor(const CXXDestructorDecl *D,
                                             CXXDtorType Type,
                                             raw_ostream &Out) {
  CXXNameMangler Mangler(*this, Out, D, Type);
  Mangler.mangle(D);
}

void ItaniumMangleContextImpl::mangleCXXCtorComdat(const CXXConstructorDecl *D,
                                                   raw_ostream &Out) {
  CXXNameMangler Mangler(*this, Out, D, Ctor_Comdat);
  Mangler.mangle(D);
}

void ItaniumMangleContextImpl::mangleCXXDtorComdat(const CXXDestructorDecl *D,
                                                   raw_ostream &Out) {
  CXXNameMangler Mangler(*this, Out, D, Dtor_Comdat);
  Mangler.mangle(D);
}

void ItaniumMangleContextImpl::mangleThunk(const CXXMethodDecl *MD,
                                           const ThunkInfo &Thunk,
                                           raw_ostream &Out) {
  //  <special-name> ::= T <call-offset> <base encoding>
  //                      # base is the nominal target function of thunk
  //  <special-name> ::= Tc <call-offset> <call-offset> <base encoding>
  //                      # base is the nominal target function of thunk
  //                      # first call-offset is 'this' adjustment
  //                      # second call-offset is result adjustment
  
  assert(!isa<CXXDestructorDecl>(MD) &&
         "Use mangleCXXDtor for destructor decls!");
  CXXNameMangler Mangler(*this, Out);
  Mangler.getStream() << "_ZT";
  if (!Thunk.Return.isEmpty())
    Mangler.getStream() << 'c';
  
  // Mangle the 'this' pointer adjustment.
  Mangler.mangleCallOffset(Thunk.This.NonVirtual,
                           Thunk.This.Virtual.Itanium.VCallOffsetOffset);

  // Mangle the return pointer adjustment if there is one.
  if (!Thunk.Return.isEmpty())
    Mangler.mangleCallOffset(Thunk.Return.NonVirtual,
                             Thunk.Return.Virtual.Itanium.VBaseOffsetOffset);

  Mangler.mangleFunctionEncoding(MD);
}

void ItaniumMangleContextImpl::mangleCXXDtorThunk(
    const CXXDestructorDecl *DD, CXXDtorType Type,
    const ThisAdjustment &ThisAdjustment, raw_ostream &Out) {
  //  <special-name> ::= T <call-offset> <base encoding>
  //                      # base is the nominal target function of thunk
  CXXNameMangler Mangler(*this, Out, DD, Type);
  Mangler.getStream() << "_ZT";

  // Mangle the 'this' pointer adjustment.
  Mangler.mangleCallOffset(ThisAdjustment.NonVirtual, 
                           ThisAdjustment.Virtual.Itanium.VCallOffsetOffset);

  Mangler.mangleFunctionEncoding(DD);
}

/// Returns the mangled name for a guard variable for the passed in VarDecl.
void ItaniumMangleContextImpl::mangleStaticGuardVariable(const VarDecl *D,
                                                         raw_ostream &Out) {
  //  <special-name> ::= GV <object name>       # Guard variable for one-time
  //                                            # initialization
  CXXNameMangler Mangler(*this, Out);
  // GCC 5.3.0 doesn't emit derived ABI tags for local names but that seems to
  // be a bug that is fixed in trunk.
  Mangler.getStream() << "_ZGV";
  Mangler.mangleName(D);
}

void ItaniumMangleContextImpl::mangleDynamicInitializer(const VarDecl *MD,
                                                        raw_ostream &Out) {
  // These symbols are internal in the Itanium ABI, so the names don't matter.
  // Clang has traditionally used this symbol and allowed LLVM to adjust it to
  // avoid duplicate symbols.
  Out << "__cxx_global_var_init";
}

void ItaniumMangleContextImpl::mangleDynamicAtExitDestructor(const VarDecl *D,
                                                             raw_ostream &Out) {
  // Prefix the mangling of D with __dtor_.
  CXXNameMangler Mangler(*this, Out);
  Mangler.getStream() << "__dtor_";
  if (shouldMangleDeclName(D))
    Mangler.mangle(D);
  else
    Mangler.getStream() << D->getName();
}

void ItaniumMangleContextImpl::mangleSEHFilterExpression(
    const NamedDecl *EnclosingDecl, raw_ostream &Out) {
  CXXNameMangler Mangler(*this, Out);
  Mangler.getStream() << "__filt_";
  if (shouldMangleDeclName(EnclosingDecl))
    Mangler.mangle(EnclosingDecl);
  else
    Mangler.getStream() << EnclosingDecl->getName();
}

void ItaniumMangleContextImpl::mangleSEHFinallyBlock(
    const NamedDecl *EnclosingDecl, raw_ostream &Out) {
  CXXNameMangler Mangler(*this, Out);
  Mangler.getStream() << "__fin_";
  if (shouldMangleDeclName(EnclosingDecl))
    Mangler.mangle(EnclosingDecl);
  else
    Mangler.getStream() << EnclosingDecl->getName();
}

void ItaniumMangleContextImpl::mangleItaniumThreadLocalInit(const VarDecl *D,
                                                            raw_ostream &Out) {
  //  <special-name> ::= TH <object name>
  CXXNameMangler Mangler(*this, Out);
  Mangler.getStream() << "_ZTH";
  Mangler.mangleName(D);
}

void
ItaniumMangleContextImpl::mangleItaniumThreadLocalWrapper(const VarDecl *D,
                                                          raw_ostream &Out) {
  //  <special-name> ::= TW <object name>
  CXXNameMangler Mangler(*this, Out);
  Mangler.getStream() << "_ZTW";
  Mangler.mangleName(D);
}

void ItaniumMangleContextImpl::mangleReferenceTemporary(const VarDecl *D,
                                                        unsigned ManglingNumber,
                                                        raw_ostream &Out) {
  // We match the GCC mangling here.
  //  <special-name> ::= GR <object name>
  CXXNameMangler Mangler(*this, Out);
  Mangler.getStream() << "_ZGR";
  Mangler.mangleName(D);
  assert(ManglingNumber > 0 && "Reference temporary mangling number is zero!");
  Mangler.mangleSeqID(ManglingNumber - 1);
}

void ItaniumMangleContextImpl::mangleCXXVTable(const CXXRecordDecl *RD,
                                               raw_ostream &Out) {
  // <special-name> ::= TV <type>  # virtual table
  CXXNameMangler Mangler(*this, Out);
  Mangler.getStream() << "_ZTV";
  Mangler.mangleNameOrStandardSubstitution(RD);
}

void ItaniumMangleContextImpl::mangleCXXVTT(const CXXRecordDecl *RD,
                                            raw_ostream &Out) {
  // <special-name> ::= TT <type>  # VTT structure
  CXXNameMangler Mangler(*this, Out);
  Mangler.getStream() << "_ZTT";
  Mangler.mangleNameOrStandardSubstitution(RD);
}

void ItaniumMangleContextImpl::mangleCXXCtorVTable(const CXXRecordDecl *RD,
                                                   int64_t Offset,
                                                   const CXXRecordDecl *Type,
                                                   raw_ostream &Out) {
  // <special-name> ::= TC <type> <offset number> _ <base type>
  CXXNameMangler Mangler(*this, Out);
  Mangler.getStream() << "_ZTC";
  Mangler.mangleNameOrStandardSubstitution(RD);
  Mangler.getStream() << Offset;
  Mangler.getStream() << '_';
  Mangler.mangleNameOrStandardSubstitution(Type);
}

void ItaniumMangleContextImpl::mangleCXXRTTI(QualType Ty, raw_ostream &Out) {
  // <special-name> ::= TI <type>  # typeinfo structure
  assert(!Ty.hasQualifiers() && "RTTI info cannot have top-level qualifiers");
  CXXNameMangler Mangler(*this, Out);
  Mangler.getStream() << "_ZTI";
  Mangler.mangleType(Ty);
}

void ItaniumMangleContextImpl::mangleCXXRTTIName(QualType Ty,
                                                 raw_ostream &Out) {
  // <special-name> ::= TS <type>  # typeinfo name (null terminated byte string)
  CXXNameMangler Mangler(*this, Out);
  Mangler.getStream() << "_ZTS";
  Mangler.mangleType(Ty);
}

void ItaniumMangleContextImpl::mangleTypeName(QualType Ty, raw_ostream &Out) {
  mangleCXXRTTIName(Ty, Out);
}

void ItaniumMangleContextImpl::mangleStringLiteral(const StringLiteral *, raw_ostream &) {
  llvm_unreachable("Can't mangle string literals");
}

ItaniumMangleContext *
ItaniumMangleContext::create(ASTContext &Context, DiagnosticsEngine &Diags) {
  return new ItaniumMangleContextImpl(Context, Diags);
}<|MERGE_RESOLUTION|>--- conflicted
+++ resolved
@@ -2160,20 +2160,12 @@
     } else {
       switch (AS) {
       default: llvm_unreachable("Not a language specific address space");
-<<<<<<< HEAD
-      //  <OpenCL-addrspace> ::= "CL" [ "global" | "local" | "constant |
-      //                                "generic" ]
-      case LangAS::opencl_global:   ASString = "CLglobal";   break;
-      case LangAS::opencl_local:    ASString = "CLlocal";    break;
-      case LangAS::opencl_constant: ASString = "CLconstant"; break;
-=======
       //  <OpenCL-addrspace> ::= "CL" [ "global" | "local" | "constant" |
       //                                "private"| "generic" ]
       case LangAS::opencl_global:   ASString = "CLglobal";   break;
       case LangAS::opencl_local:    ASString = "CLlocal";    break;
       case LangAS::opencl_constant: ASString = "CLconstant"; break;
       case LangAS::opencl_private:  ASString = "CLprivate";  break;
->>>>>>> b3e1cbe1
       case LangAS::opencl_generic:  ASString = "CLgeneric";  break;
       //  <CUDA-addrspace> ::= "CU" [ "device" | "constant" | "shared" ]
       case LangAS::cuda_device:     ASString = "CUdevice";   break;
