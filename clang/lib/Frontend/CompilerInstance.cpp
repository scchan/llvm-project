--- conflicted
+++ resolved
@@ -917,15 +917,10 @@
   if (!hasTarget())
     return false;
 
-<<<<<<< HEAD
-  // Create TargetInfo for the other side of CUDA and HCC compilation.
-  if ((getLangOpts().CUDA || getLangOpts().CPlusPlusAMP) && !getFrontendOpts().AuxTriple.empty()) {
-=======
-  // Create TargetInfo for the other side of CUDA/OpenMP/SYCL compilation.
-  if ((getLangOpts().CUDA || getLangOpts().OpenMPIsDevice ||
+  // Create TargetInfo for the other side of CUDA/OpenMP/SYCL/HCC compilation.
+  if ((getLangOpts().CUDA || getLangOpts().OpenMPIsDevice || getLangOpts().CPlusPlusAMP ||
        getLangOpts().SYCLIsDevice) &&
       !getFrontendOpts().AuxTriple.empty()) {
->>>>>>> 05f138e8
     auto TO = std::make_shared<TargetOptions>();
     TO->Triple = llvm::Triple::normalize(getFrontendOpts().AuxTriple);
     TO->HostTriple = getTarget().getTriple().str();
