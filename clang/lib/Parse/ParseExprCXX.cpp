--- conflicted
+++ resolved
@@ -686,16 +686,9 @@
 ExprResult Parser::ParseLambdaExpression() {
   // Parse lambda-introducer.
   LambdaIntroducer Intro;
-<<<<<<< HEAD
-
   ParsedAttributes AttrIntro(AttrFactory);
 
-  Optional<unsigned> DiagID = ParseLambdaIntroducer(Intro, AttrIntro);
-  if (DiagID) {
-    Diag(Tok, DiagID.getValue());
-=======
-  if (ParseLambdaIntroducer(Intro)) {
->>>>>>> e43226b6
+  if (ParseLambdaIntroducer(Intro, AttrIntro)) {
     SkipUntil(tok::r_square, StopAtSemi);
     SkipUntil(tok::l_brace, StopAtSemi);
     SkipUntil(tok::r_brace, StopAtSemi);
@@ -744,15 +737,16 @@
   // writing two routines to parse a lambda introducer, just try to parse
   // a lambda introducer first, and fall back if that fails.
   LambdaIntroducer Intro;
-<<<<<<< HEAD
   ParsedAttributes AttrIntro(AttrFactory);
-  if (TryParseLambdaIntroducer(Intro, AttrIntro))
-    return ExprEmpty();
-=======
+  if (getLangOpts().CPlusPlusAMP) {
+    if (TryParseLambdaIntroducer(Intro, AttrIntro))
+      return ExprEmpty();
+  }
+
   {
     TentativeParsingAction TPA(*this);
     LambdaIntroducerTentativeParse Tentative;
-    if (ParseLambdaIntroducer(Intro, &Tentative)) {
+    if (ParseLambdaIntroducer(Intro, AttrIntro, &Tentative)) {
       TPA.Commit();
       return ExprError();
     }
@@ -767,7 +761,7 @@
       // non-tentative parse.
       TPA.Revert();
       Intro = LambdaIntroducer();
-      if (ParseLambdaIntroducer(Intro))
+      if (ParseLambdaIntroducer(Intro, AttrIntro))
         return ExprError();
       break;
 
@@ -778,7 +772,6 @@
       return ExprEmpty();
     }
   }
->>>>>>> e43226b6
 
   return ParseLambdaExpressionAfterIntroducer(Intro, AttrIntro);
 }
@@ -786,18 +779,6 @@
 /// Parse a lambda introducer.
 /// \param Intro A LambdaIntroducer filled in with information about the
 ///        contents of the lambda-introducer.
-<<<<<<< HEAD
-/// \param SkippedInits If non-null, we are disambiguating between an Obj-C
-///        message send and a lambda expression. In this mode, we will
-///        sometimes skip the initializers for init-captures and not fully
-///        populate \p Intro. This flag will be set to \c true if we do so.
-/// \return A DiagnosticID if it hit something unexpected. The location for
-///         the diagnostic is that of the current token.
-Optional<unsigned> Parser::ParseLambdaIntroducer(LambdaIntroducer &Intro,
-                                                 ParsedAttributes &AttrIntro,
-                                                 bool *SkippedInits) {
-  typedef Optional<unsigned> DiagResult;
-=======
 /// \param Tentative If non-null, we are disambiguating between a
 ///        lambda-introducer and some other construct. In this mode, we do not
 ///        produce any diagnostics or take any other irreversible action unless
@@ -805,16 +786,18 @@
 /// \return \c true if parsing (or disambiguation) failed with a diagnostic and
 ///         the caller should bail out / recover.
 bool Parser::ParseLambdaIntroducer(LambdaIntroducer &Intro,
+		                           ParsedAttributes &AttrIntro,
                                    LambdaIntroducerTentativeParse *Tentative) {
   if (Tentative)
     *Tentative = LambdaIntroducerTentativeParse::Success;
->>>>>>> e43226b6
+
 
   // try parse attributes before parameter list
-  SourceLocation DeclEndLoc = Intro.Range.getEnd();
   if (getLangOpts().CPlusPlusAMP) {
+	SourceLocation DeclEndLoc = Intro.Range.getEnd();
     MaybeParseGNUAttributes(AttrIntro, &DeclEndLoc);
   }
+
 
 #if 0
   assert(Tok.is(tok::l_square) && "Lambda expressions begin with '['.");
@@ -1134,30 +1117,19 @@
 
   T.consumeClose();
   Intro.Range.setEnd(T.getCloseLocation());
-<<<<<<< HEAD
-  return DiagResult();
+  return false;
 }
 
 /// TryParseLambdaIntroducer - Tentatively parse a lambda introducer.
 ///
 /// Returns true if it hit something unexpected.
 bool Parser::TryParseLambdaIntroducer(LambdaIntroducer &Intro, ParsedAttributes &AttrIntro) {
-  {
-    bool SkippedInits = false;
     TentativeParsingAction PA1(*this);
 
-    if (ParseLambdaIntroducer(Intro, AttrIntro, &SkippedInits)) {
+    if (ParseLambdaIntroducer(Intro, AttrIntro)){
       PA1.Revert();
       return true;
     }
-
-    if (!SkippedInits) {
-      PA1.Commit();
-      return false;
-    }
-
-    PA1.Revert();
-  }
 
   // Try to parse it again, but this time parse the init-captures too.
   Intro = LambdaIntroducer();
@@ -1171,9 +1143,6 @@
 
   PA2.Revert();
   return true;
-=======
-  return false;
->>>>>>> e43226b6
 }
 
 static void
@@ -1232,7 +1201,7 @@
 /// expression.
 ExprResult Parser::ParseLambdaExpressionAfterIntroducer(
                      LambdaIntroducer &Intro,
-                     ParsedAttributes &AttrIntro) {
+                     ParsedAttributes &AttrIntro ) {
   SourceLocation LambdaBeginLoc = Intro.Range.getBegin();
   Diag(LambdaBeginLoc, diag::warn_cxx98_compat_lambda);
 
