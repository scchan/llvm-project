--- conflicted
+++ resolved
@@ -74,21 +74,11 @@
   // cast alloca to the default address space when necessary.
   if (CastToDefaultAddrSpace && getASTAllocaAddressSpace() != LangAS::Default) {
     auto DestAddrSpace = getContext().getTargetAddressSpace(LangAS::Default);
-<<<<<<< HEAD
-    auto CurIP = Builder.saveIP();
-    auto DbgLoc = Builder.getCurrentDebugLocation();
-=======
     llvm::IRBuilderBase::InsertPointGuard IPG(Builder);
->>>>>>> c0950c3e
     Builder.SetInsertPoint(AllocaInsertPt);
     V = getTargetHooks().performAddrSpaceCast(
         *this, V, getASTAllocaAddressSpace(), LangAS::Default,
         Ty->getPointerTo(DestAddrSpace), /*non-null*/ true);
-<<<<<<< HEAD
-    Builder.restoreIP(CurIP);
-    Builder.SetCurrentDebugLocation(DbgLoc);
-=======
->>>>>>> c0950c3e
   }
 
   return Address(V, Align);
@@ -3114,16 +3104,11 @@
   // to the pointee object as if it had no any base lvalue specified.
   // TODO: Support TBAA for member arrays.
   QualType EltType = E->getType()->castAsArrayTypeUnsafe()->getElementType();
-<<<<<<< HEAD
+  if (BaseInfo) *BaseInfo = LV.getBaseInfo();
+  if (TBAAInfo) *TBAAInfo = CGM.getTBAAAccessInfo(EltType);
   return Builder.CreatePointerBitCastOrAddrSpaceCast(Addr,
       ConvertTypeForMem(EltType)->getPointerTo(getContext().
           getTargetAddressSpace(E->getType())));
-=======
-  if (BaseInfo) *BaseInfo = LV.getBaseInfo();
-  if (TBAAInfo) *TBAAInfo = CGM.getTBAAAccessInfo(EltType);
-
-  return Builder.CreateElementBitCast(Addr, ConvertTypeForMem(EltType));
->>>>>>> c0950c3e
 }
 
 /// isSimpleArrayDecayOperand - If the specified expr is a simple decay from an
