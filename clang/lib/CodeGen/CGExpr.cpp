--- conflicted
+++ resolved
@@ -3468,11 +3468,7 @@
     Address VecMem = CreateMemTemp(E->getBase()->getType());
     Builder.CreateStore(Vec, VecMem);
     Base = MakeAddrLValue(VecMem, E->getBase()->getType(),
-<<<<<<< HEAD
-        AlignmentSource::Decl);
-=======
                           LValueBaseInfo(AlignmentSource::Decl, false));
->>>>>>> a0d44065
   }
 
   QualType type =
