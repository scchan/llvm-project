--- conflicted
+++ resolved
@@ -920,13 +920,8 @@
 /// `EmitAssembly` at some point in the future when the default switches.
 void EmitAssemblyHelper::EmitAssemblyWithNewPassManager(
     BackendAction Action, std::unique_ptr<raw_pwrite_stream> OS) {
-<<<<<<< HEAD
-  TimeRegion Region(llvm::TimePassesIsEnabled ? &CodeGenerationTime : nullptr);
-  setCommandLineOpts(CodeGenOpts, LangOpts);
-=======
   TimeRegion Region(FrontendTimesIsEnabled ? &CodeGenerationTime : nullptr);
   setCommandLineOpts(CodeGenOpts);
->>>>>>> 0d938724
 
   // The new pass manager always makes a target machine available to passes
   // during construction.
