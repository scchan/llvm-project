//===--- BackendUtil.cpp - LLVM Backend Utilities -------------------------===//
//
//                     The LLVM Compiler Infrastructure
//
// This file is distributed under the University of Illinois Open Source
// License. See LICENSE.TXT for details.
//
//===----------------------------------------------------------------------===//

#include "clang/CodeGen/BackendUtil.h"
#include "clang/Basic/Diagnostic.h"
#include "clang/Basic/LangOptions.h"
#include "clang/Basic/TargetOptions.h"
#include "clang/Frontend/CodeGenOptions.h"
#include "clang/Frontend/FrontendDiagnostic.h"
#include "clang/Frontend/Utils.h"
#include "clang/Lex/HeaderSearchOptions.h"
#include "llvm/ADT/SmallSet.h"
#include "llvm/ADT/StringExtras.h"
#include "llvm/ADT/StringSwitch.h"
#include "llvm/ADT/Triple.h"
#include "llvm/Analysis/TargetLibraryInfo.h"
#include "llvm/Analysis/TargetTransformInfo.h"
#include "llvm/Bitcode/BitcodeReader.h"
#include "llvm/Bitcode/BitcodeWriter.h"
#include "llvm/Bitcode/BitcodeWriterPass.h"
#include "llvm/CodeGen/RegAllocRegistry.h"
#include "llvm/CodeGen/SchedulerRegistry.h"
#include "llvm/CodeGen/TargetSubtargetInfo.h"
#include "llvm/IR/DataLayout.h"
#include "llvm/IR/IRPrintingPasses.h"
#include "llvm/IR/LegacyPassManager.h"
#include "llvm/IR/Module.h"
#include "llvm/IR/ModuleSummaryIndex.h"
#include "llvm/IR/Verifier.h"
#include "llvm/LTO/LTOBackend.h"
#include "llvm/MC/MCAsmInfo.h"
#include "llvm/MC/SubtargetFeature.h"
#include "llvm/Passes/PassBuilder.h"
#include "llvm/Support/CommandLine.h"
#include "llvm/Support/MemoryBuffer.h"
#include "llvm/Support/PrettyStackTrace.h"
#include "llvm/Support/TargetRegistry.h"
#include "llvm/Support/Timer.h"
#include "llvm/Support/raw_ostream.h"
#include "llvm/Target/TargetMachine.h"
#include "llvm/Target/TargetOptions.h"
#include "llvm/Transforms/Coroutines.h"
#include "llvm/Transforms/IPO.h"
#include "llvm/Transforms/IPO/AlwaysInliner.h"
#include "llvm/Transforms/IPO/PassManagerBuilder.h"
#include "llvm/Transforms/IPO/ThinLTOBitcodeWriter.h"
#include "llvm/Transforms/Instrumentation.h"
#include "llvm/Transforms/Instrumentation/BoundsChecking.h"
#include "llvm/Transforms/Instrumentation/GCOVProfiler.h"
#include "llvm/Transforms/ObjCARC.h"
#include "llvm/Transforms/Scalar.h"
#include "llvm/Transforms/Scalar/GVN.h"
#include "llvm/Transforms/Utils.h"
#include "llvm/Transforms/Utils/NameAnonGlobals.h"
#include "llvm/Transforms/Utils/SymbolRewriter.h"
#include <memory>
using namespace clang;
using namespace llvm;

namespace {

// Default filename used for profile generation.
static constexpr StringLiteral DefaultProfileGenName = "default_%m.profraw";

class EmitAssemblyHelper {
  DiagnosticsEngine &Diags;
  const HeaderSearchOptions &HSOpts;
  const CodeGenOptions &CodeGenOpts;
  const clang::TargetOptions &TargetOpts;
  const LangOptions &LangOpts;
  Module *TheModule;

  Timer PreLinkTime;
  Timer CodeGenerationTime;

  mutable legacy::PassManager *PreLinkPasses;
  std::unique_ptr<raw_pwrite_stream> OS;

  TargetIRAnalysis getTargetIRAnalysis() const {
    if (TM)
      return TM->getTargetIRAnalysis();

    return TargetIRAnalysis();
  }

  legacy::PassManager *getPreLinkPasses() const {
    if (!PreLinkPasses) {
      PreLinkPasses = new legacy::PassManager();
      PreLinkPasses->add(
          createTargetTransformInfoWrapperPass(getTargetIRAnalysis()));
    }
    return PreLinkPasses;
  }

  void CreatePasses(legacy::PassManager &MPM, legacy::FunctionPassManager &FPM);

  /// Generates the TargetMachine.
  /// Leaves TM unchanged if it is unable to create the target machine.
  /// Some of our clang tests specify triples which are not built
  /// into clang. This is okay because these tests check the generated
  /// IR, and they require DataLayout which depends on the triple.
  /// In this case, we allow this method to fail and not report an error.
  /// When MustCreateTM is used, we print an error if we are unable to load
  /// the requested target.
  void CreateTargetMachine(bool MustCreateTM);

  /// Add passes necessary to emit assembly or LLVM IR.
  ///
  /// \return True on success.
  bool AddEmitPasses(legacy::PassManager &CodeGenPasses, BackendAction Action,
                     raw_pwrite_stream &OS);

  /// Add target specific pre-linking passes.
  void AddPreLinkPasses();

public:
  EmitAssemblyHelper(DiagnosticsEngine &_Diags,
                     const HeaderSearchOptions &HeaderSearchOpts,
                     const CodeGenOptions &CGOpts,
                     const clang::TargetOptions &TOpts,
                     const LangOptions &LOpts, Module *M)
      : Diags(_Diags), HSOpts(HeaderSearchOpts), CodeGenOpts(CGOpts),
        TargetOpts(TOpts), LangOpts(LOpts), TheModule(M),
        PreLinkTime("prelink", "Pre-Linking Passes Time"),
        CodeGenerationTime("codegen", "Code Generation Time"),
        PreLinkPasses(nullptr) {}

  ~EmitAssemblyHelper() {
    delete PreLinkPasses;
    if (CodeGenOpts.DisableFree)
      BuryPointer(std::move(TM));
  }

  std::unique_ptr<TargetMachine> TM;

  void EmitAssembly(BackendAction Action,
                    std::unique_ptr<raw_pwrite_stream> OS);

  void EmitAssemblyWithNewPassManager(BackendAction Action,
                                      std::unique_ptr<raw_pwrite_stream> OS);

  void DoPreLinkPasses();

  /// Set up target for target specific pre-linking passes and LLVM code
  /// generation.
  void setTarget(BackendAction Action);
};

// We need this wrapper to access LangOpts and CGOpts from extension functions
// that we add to the PassManagerBuilder.
class PassManagerBuilderWrapper : public PassManagerBuilder {
public:
  PassManagerBuilderWrapper(const Triple &TargetTriple,
                            const CodeGenOptions &CGOpts,
                            const LangOptions &LangOpts)
      : PassManagerBuilder(), TargetTriple(TargetTriple), CGOpts(CGOpts),
        LangOpts(LangOpts) {}
  const Triple &getTargetTriple() const { return TargetTriple; }
  const CodeGenOptions &getCGOpts() const { return CGOpts; }
  const LangOptions &getLangOpts() const { return LangOpts; }

private:
  const Triple &TargetTriple;
  const CodeGenOptions &CGOpts;
  const LangOptions &LangOpts;
};
}

static void addObjCARCAPElimPass(const PassManagerBuilder &Builder, PassManagerBase &PM) {
  if (Builder.OptLevel > 0)
    PM.add(createObjCARCAPElimPass());
}

static void addObjCARCExpandPass(const PassManagerBuilder &Builder, PassManagerBase &PM) {
  if (Builder.OptLevel > 0)
    PM.add(createObjCARCExpandPass());
}

static void addObjCARCOptPass(const PassManagerBuilder &Builder, PassManagerBase &PM) {
  if (Builder.OptLevel > 0)
    PM.add(createObjCARCOptPass());
}

static void addAddDiscriminatorsPass(const PassManagerBuilder &Builder,
                                     legacy::PassManagerBase &PM) {
  PM.add(createAddDiscriminatorsPass());
}

static void addBoundsCheckingPass(const PassManagerBuilder &Builder,
                                  legacy::PassManagerBase &PM) {
  PM.add(createBoundsCheckingLegacyPass());
}

static void addSanitizerCoveragePass(const PassManagerBuilder &Builder,
                                     legacy::PassManagerBase &PM) {
  const PassManagerBuilderWrapper &BuilderWrapper =
      static_cast<const PassManagerBuilderWrapper&>(Builder);
  const CodeGenOptions &CGOpts = BuilderWrapper.getCGOpts();
  SanitizerCoverageOptions Opts;
  Opts.CoverageType =
      static_cast<SanitizerCoverageOptions::Type>(CGOpts.SanitizeCoverageType);
  Opts.IndirectCalls = CGOpts.SanitizeCoverageIndirectCalls;
  Opts.TraceBB = CGOpts.SanitizeCoverageTraceBB;
  Opts.TraceCmp = CGOpts.SanitizeCoverageTraceCmp;
  Opts.TraceDiv = CGOpts.SanitizeCoverageTraceDiv;
  Opts.TraceGep = CGOpts.SanitizeCoverageTraceGep;
  Opts.Use8bitCounters = CGOpts.SanitizeCoverage8bitCounters;
  Opts.TracePC = CGOpts.SanitizeCoverageTracePC;
  Opts.TracePCGuard = CGOpts.SanitizeCoverageTracePCGuard;
  Opts.NoPrune = CGOpts.SanitizeCoverageNoPrune;
  Opts.Inline8bitCounters = CGOpts.SanitizeCoverageInline8bitCounters;
  Opts.PCTable = CGOpts.SanitizeCoveragePCTable;
  Opts.StackDepth = CGOpts.SanitizeCoverageStackDepth;
  PM.add(createSanitizerCoverageModulePass(Opts));
}

// Check if ASan should use GC-friendly instrumentation for globals.
// First of all, there is no point if -fdata-sections is off (expect for MachO,
// where this is not a factor). Also, on ELF this feature requires an assembler
// extension that only works with -integrated-as at the moment.
static bool asanUseGlobalsGC(const Triple &T, const CodeGenOptions &CGOpts) {
  if (!CGOpts.SanitizeAddressGlobalsDeadStripping)
    return false;
  switch (T.getObjectFormat()) {
  case Triple::MachO:
  case Triple::COFF:
    return true;
  case Triple::ELF:
    return CGOpts.DataSections && !CGOpts.DisableIntegratedAS;
  default:
    return false;
  }
}

static void addAddressSanitizerPasses(const PassManagerBuilder &Builder,
                                      legacy::PassManagerBase &PM) {
  const PassManagerBuilderWrapper &BuilderWrapper =
      static_cast<const PassManagerBuilderWrapper&>(Builder);
  const Triple &T = BuilderWrapper.getTargetTriple();
  const CodeGenOptions &CGOpts = BuilderWrapper.getCGOpts();
  bool Recover = CGOpts.SanitizeRecover.has(SanitizerKind::Address);
  bool UseAfterScope = CGOpts.SanitizeAddressUseAfterScope;
  bool UseGlobalsGC = asanUseGlobalsGC(T, CGOpts);
  PM.add(createAddressSanitizerFunctionPass(/*CompileKernel*/ false, Recover,
                                            UseAfterScope));
  PM.add(createAddressSanitizerModulePass(/*CompileKernel*/ false, Recover,
                                          UseGlobalsGC));
}

static void addKernelAddressSanitizerPasses(const PassManagerBuilder &Builder,
                                            legacy::PassManagerBase &PM) {
  PM.add(createAddressSanitizerFunctionPass(
      /*CompileKernel*/ true, /*Recover*/ true, /*UseAfterScope*/ false));
  PM.add(createAddressSanitizerModulePass(
      /*CompileKernel*/ true, /*Recover*/ true));
}

static void addHWAddressSanitizerPasses(const PassManagerBuilder &Builder,
                                            legacy::PassManagerBase &PM) {
  const PassManagerBuilderWrapper &BuilderWrapper =
      static_cast<const PassManagerBuilderWrapper &>(Builder);
  const CodeGenOptions &CGOpts = BuilderWrapper.getCGOpts();
  bool Recover = CGOpts.SanitizeRecover.has(SanitizerKind::HWAddress);
  PM.add(createHWAddressSanitizerPass(/*CompileKernel*/ false, Recover));
}

static void addKernelHWAddressSanitizerPasses(const PassManagerBuilder &Builder,
                                            legacy::PassManagerBase &PM) {
  PM.add(createHWAddressSanitizerPass(
      /*CompileKernel*/ true, /*Recover*/ true));
}

static void addMemorySanitizerPass(const PassManagerBuilder &Builder,
                                   legacy::PassManagerBase &PM) {
  const PassManagerBuilderWrapper &BuilderWrapper =
      static_cast<const PassManagerBuilderWrapper&>(Builder);
  const CodeGenOptions &CGOpts = BuilderWrapper.getCGOpts();
  int TrackOrigins = CGOpts.SanitizeMemoryTrackOrigins;
  bool Recover = CGOpts.SanitizeRecover.has(SanitizerKind::Memory);
  PM.add(createMemorySanitizerPass(TrackOrigins, Recover));

  // MemorySanitizer inserts complex instrumentation that mostly follows
  // the logic of the original code, but operates on "shadow" values.
  // It can benefit from re-running some general purpose optimization passes.
  if (Builder.OptLevel > 0) {
    PM.add(createEarlyCSEPass());
    PM.add(createReassociatePass());
    PM.add(createLICMPass());
    PM.add(createGVNPass());
    PM.add(createInstructionCombiningPass());
    PM.add(createDeadStoreEliminationPass());
  }
}

static void addThreadSanitizerPass(const PassManagerBuilder &Builder,
                                   legacy::PassManagerBase &PM) {
  PM.add(createThreadSanitizerPass());
}

static void addDataFlowSanitizerPass(const PassManagerBuilder &Builder,
                                     legacy::PassManagerBase &PM) {
  const PassManagerBuilderWrapper &BuilderWrapper =
      static_cast<const PassManagerBuilderWrapper&>(Builder);
  const LangOptions &LangOpts = BuilderWrapper.getLangOpts();
  PM.add(createDataFlowSanitizerPass(LangOpts.SanitizerBlacklistFiles));
}

static void addEfficiencySanitizerPass(const PassManagerBuilder &Builder,
                                       legacy::PassManagerBase &PM) {
  const PassManagerBuilderWrapper &BuilderWrapper =
      static_cast<const PassManagerBuilderWrapper&>(Builder);
  const LangOptions &LangOpts = BuilderWrapper.getLangOpts();
  EfficiencySanitizerOptions Opts;
  if (LangOpts.Sanitize.has(SanitizerKind::EfficiencyCacheFrag))
    Opts.ToolType = EfficiencySanitizerOptions::ESAN_CacheFrag;
  else if (LangOpts.Sanitize.has(SanitizerKind::EfficiencyWorkingSet))
    Opts.ToolType = EfficiencySanitizerOptions::ESAN_WorkingSet;
  PM.add(createEfficiencySanitizerPass(Opts));
}

static TargetLibraryInfoImpl *createTLII(llvm::Triple &TargetTriple,
                                         const CodeGenOptions &CodeGenOpts) {
  TargetLibraryInfoImpl *TLII = new TargetLibraryInfoImpl(TargetTriple);
  if (!CodeGenOpts.SimplifyLibCalls)
    TLII->disableAllFunctions();
  else {
    // Disable individual libc/libm calls in TargetLibraryInfo.
    LibFunc F;
    for (auto &FuncName : CodeGenOpts.getNoBuiltinFuncs())
      if (TLII->getLibFunc(FuncName, F))
        TLII->setUnavailable(F);
  }

  switch (CodeGenOpts.getVecLib()) {
  case CodeGenOptions::Accelerate:
    TLII->addVectorizableFunctionsFromVecLib(TargetLibraryInfoImpl::Accelerate);
    break;
  case CodeGenOptions::SVML:
    TLII->addVectorizableFunctionsFromVecLib(TargetLibraryInfoImpl::SVML);
    break;
  default:
    break;
  }
  return TLII;
}

static void addSymbolRewriterPass(const CodeGenOptions &Opts,
                                  legacy::PassManager *MPM) {
  llvm::SymbolRewriter::RewriteDescriptorList DL;

  llvm::SymbolRewriter::RewriteMapParser MapParser;
  for (const auto &MapFile : Opts.RewriteMapFiles)
    MapParser.parse(MapFile, &DL);

  MPM->add(createRewriteSymbolsPass(DL));
}

static CodeGenOpt::Level getCGOptLevel(const CodeGenOptions &CodeGenOpts) {
  switch (CodeGenOpts.OptimizationLevel) {
  default:
    llvm_unreachable("Invalid optimization level!");
  case 0:
    return CodeGenOpt::None;
  case 1:
    return CodeGenOpt::Less;
  case 2:
    return CodeGenOpt::Default; // O2/Os/Oz
  case 3:
    return CodeGenOpt::Aggressive;
  }
}

static Optional<llvm::CodeModel::Model>
getCodeModel(const CodeGenOptions &CodeGenOpts) {
  unsigned CodeModel = llvm::StringSwitch<unsigned>(CodeGenOpts.CodeModel)
                           .Case("small", llvm::CodeModel::Small)
                           .Case("kernel", llvm::CodeModel::Kernel)
                           .Case("medium", llvm::CodeModel::Medium)
                           .Case("large", llvm::CodeModel::Large)
                           .Case("default", ~1u)
                           .Default(~0u);
  assert(CodeModel != ~0u && "invalid code model!");
  if (CodeModel == ~1u)
    return None;
  return static_cast<llvm::CodeModel::Model>(CodeModel);
}

static TargetMachine::CodeGenFileType getCodeGenFileType(BackendAction Action) {
  if (Action == Backend_EmitObj)
    return TargetMachine::CGFT_ObjectFile;
  else if (Action == Backend_EmitMCNull)
    return TargetMachine::CGFT_Null;
  else {
    assert(Action == Backend_EmitAssembly && "Invalid action!");
    return TargetMachine::CGFT_AssemblyFile;
  }
}

static void initTargetOptions(llvm::TargetOptions &Options,
                              const CodeGenOptions &CodeGenOpts,
                              const clang::TargetOptions &TargetOpts,
                              const LangOptions &LangOpts,
                              const HeaderSearchOptions &HSOpts) {
  Options.ThreadModel =
      llvm::StringSwitch<llvm::ThreadModel::Model>(CodeGenOpts.ThreadModel)
          .Case("posix", llvm::ThreadModel::POSIX)
          .Case("single", llvm::ThreadModel::Single);

  // Set float ABI type.
  assert((CodeGenOpts.FloatABI == "soft" || CodeGenOpts.FloatABI == "softfp" ||
          CodeGenOpts.FloatABI == "hard" || CodeGenOpts.FloatABI.empty()) &&
         "Invalid Floating Point ABI!");
  Options.FloatABIType =
      llvm::StringSwitch<llvm::FloatABI::ABIType>(CodeGenOpts.FloatABI)
          .Case("soft", llvm::FloatABI::Soft)
          .Case("softfp", llvm::FloatABI::Soft)
          .Case("hard", llvm::FloatABI::Hard)
          .Default(llvm::FloatABI::Default);

  // Set FP fusion mode.
  switch (LangOpts.getDefaultFPContractMode()) {
  case LangOptions::FPC_Off:
    // Preserve any contraction performed by the front-end.  (Strict performs
    // splitting of the muladd instrinsic in the backend.)
    Options.AllowFPOpFusion = llvm::FPOpFusion::Standard;
    break;
  case LangOptions::FPC_On:
    Options.AllowFPOpFusion = llvm::FPOpFusion::Standard;
    break;
  case LangOptions::FPC_Fast:
    Options.AllowFPOpFusion = llvm::FPOpFusion::Fast;
    break;
  }

  Options.UseInitArray = CodeGenOpts.UseInitArray;
  Options.DisableIntegratedAS = CodeGenOpts.DisableIntegratedAS;
  Options.CompressDebugSections = CodeGenOpts.getCompressDebugSections();
  Options.RelaxELFRelocations = CodeGenOpts.RelaxELFRelocations;

  // Set EABI version.
  Options.EABIVersion = TargetOpts.EABIVersion;

  if (LangOpts.SjLjExceptions)
    Options.ExceptionModel = llvm::ExceptionHandling::SjLj;
  if (LangOpts.SEHExceptions)
    Options.ExceptionModel = llvm::ExceptionHandling::WinEH;
  if (LangOpts.DWARFExceptions)
    Options.ExceptionModel = llvm::ExceptionHandling::DwarfCFI;

  Options.NoInfsFPMath = CodeGenOpts.NoInfsFPMath;
  Options.NoNaNsFPMath = CodeGenOpts.NoNaNsFPMath;
  Options.NoZerosInBSS = CodeGenOpts.NoZeroInitializedInBSS;
  Options.UnsafeFPMath = CodeGenOpts.UnsafeFPMath;
  Options.StackAlignmentOverride = CodeGenOpts.StackAlignment;
  Options.FunctionSections = CodeGenOpts.FunctionSections;
  Options.DataSections = CodeGenOpts.DataSections;
  Options.UniqueSectionNames = CodeGenOpts.UniqueSectionNames;
  Options.EmulatedTLS = CodeGenOpts.EmulatedTLS;
  Options.ExplicitEmulatedTLS = CodeGenOpts.ExplicitEmulatedTLS;
  Options.DebuggerTuning = CodeGenOpts.getDebuggerTuning();
  Options.EmitStackSizeSection = CodeGenOpts.StackSizeSection;

  if (CodeGenOpts.EnableSplitDwarf)
    Options.MCOptions.SplitDwarfFile = CodeGenOpts.SplitDwarfFile;
  Options.MCOptions.MCRelaxAll = CodeGenOpts.RelaxAll;
  Options.MCOptions.MCSaveTempLabels = CodeGenOpts.SaveTempLabels;
  Options.MCOptions.MCUseDwarfDirectory = !CodeGenOpts.NoDwarfDirectoryAsm;
  Options.MCOptions.MCNoExecStack = CodeGenOpts.NoExecStack;
  Options.MCOptions.MCIncrementalLinkerCompatible =
      CodeGenOpts.IncrementalLinkerCompatible;
  Options.MCOptions.MCPIECopyRelocations = CodeGenOpts.PIECopyRelocations;
  Options.MCOptions.MCFatalWarnings = CodeGenOpts.FatalWarnings;
  Options.MCOptions.AsmVerbose = CodeGenOpts.AsmVerbose;
  Options.MCOptions.PreserveAsmComments = CodeGenOpts.PreserveAsmComments;
  Options.MCOptions.ABIName = TargetOpts.ABI;
  for (const auto &Entry : HSOpts.UserEntries)
    if (!Entry.IsFramework &&
        (Entry.Group == frontend::IncludeDirGroup::Quoted ||
         Entry.Group == frontend::IncludeDirGroup::Angled ||
         Entry.Group == frontend::IncludeDirGroup::System))
      Options.MCOptions.IASSearchPaths.push_back(
          Entry.IgnoreSysRoot ? Entry.Path : HSOpts.Sysroot + Entry.Path);
}
static Optional<GCOVOptions> getGCOVOptions(const CodeGenOptions &CodeGenOpts) {
  if (CodeGenOpts.DisableGCov)
    return None;
  if (!CodeGenOpts.EmitGcovArcs && !CodeGenOpts.EmitGcovNotes)
    return None;
  // Not using 'GCOVOptions::getDefault' allows us to avoid exiting if
  // LLVM's -default-gcov-version flag is set to something invalid.
  GCOVOptions Options;
  Options.EmitNotes = CodeGenOpts.EmitGcovNotes;
  Options.EmitData = CodeGenOpts.EmitGcovArcs;
  llvm::copy(CodeGenOpts.CoverageVersion, std::begin(Options.Version));
  Options.UseCfgChecksum = CodeGenOpts.CoverageExtraChecksum;
  Options.NoRedZone = CodeGenOpts.DisableRedZone;
  Options.FunctionNamesInData = !CodeGenOpts.CoverageNoFunctionNamesInData;
  Options.ExitBlockBeforeBody = CodeGenOpts.CoverageExitBlockBeforeBody;
  return Options;
}

void EmitAssemblyHelper::CreatePasses(legacy::PassManager &MPM,
                                      legacy::FunctionPassManager &FPM) {
  // Handle disabling of all LLVM passes, where we want to preserve the
  // internal module before any optimization.
  if (CodeGenOpts.DisableLLVMPasses)
    return;

  // Figure out TargetLibraryInfo.  This needs to be added to MPM and FPM
  // manually (and not via PMBuilder), since some passes (eg. InstrProfiling)
  // are inserted before PMBuilder ones - they'd get the default-constructed
  // TLI with an unknown target otherwise.
  Triple TargetTriple(TheModule->getTargetTriple());
  std::unique_ptr<TargetLibraryInfoImpl> TLII(
      createTLII(TargetTriple, CodeGenOpts));

  PassManagerBuilderWrapper PMBuilder(TargetTriple, CodeGenOpts, LangOpts);

  // At O0 and O1 we only run the always inliner which is more efficient. At
  // higher optimization levels we run the normal inliner.
  if (CodeGenOpts.OptimizationLevel <= 1) {
    bool InsertLifetimeIntrinsics = (CodeGenOpts.OptimizationLevel != 0 &&
                                     !CodeGenOpts.DisableLifetimeMarkers);
    PMBuilder.Inliner = createAlwaysInlinerLegacyPass(InsertLifetimeIntrinsics);
  } else {
    // We do not want to inline hot callsites for SamplePGO module-summary build
    // because profile annotation will happen again in ThinLTO backend, and we
    // want the IR of the hot path to match the profile.
    PMBuilder.Inliner = createFunctionInliningPass(
        CodeGenOpts.OptimizationLevel, CodeGenOpts.OptimizeSize,
        (!CodeGenOpts.SampleProfileFile.empty() &&
         CodeGenOpts.EmitSummaryIndex));
  }

  PMBuilder.OptLevel = CodeGenOpts.OptimizationLevel;
  PMBuilder.SizeLevel = CodeGenOpts.OptimizeSize;
  PMBuilder.SLPVectorize = CodeGenOpts.VectorizeSLP;
  PMBuilder.LoopVectorize = CodeGenOpts.VectorizeLoop;

  PMBuilder.DisableUnrollLoops = !CodeGenOpts.UnrollLoops;
  PMBuilder.MergeFunctions = CodeGenOpts.MergeFunctions;
  PMBuilder.PrepareForThinLTO = CodeGenOpts.EmitSummaryIndex;
  PMBuilder.PrepareForLTO = CodeGenOpts.PrepareForLTO;
  PMBuilder.RerollLoops = CodeGenOpts.RerollLoops;

  MPM.add(new TargetLibraryInfoWrapperPass(*TLII));

  if (TM)
    TM->adjustPassManager(PMBuilder);

  if (CodeGenOpts.DebugInfoForProfiling ||
      !CodeGenOpts.SampleProfileFile.empty())
    PMBuilder.addExtension(PassManagerBuilder::EP_EarlyAsPossible,
                           addAddDiscriminatorsPass);

  // In ObjC ARC mode, add the main ARC optimization passes.
  if (LangOpts.ObjCAutoRefCount) {
    PMBuilder.addExtension(PassManagerBuilder::EP_EarlyAsPossible,
                           addObjCARCExpandPass);
    PMBuilder.addExtension(PassManagerBuilder::EP_ModuleOptimizerEarly,
                           addObjCARCAPElimPass);
    PMBuilder.addExtension(PassManagerBuilder::EP_ScalarOptimizerLate,
                           addObjCARCOptPass);
  }

  if (LangOpts.CoroutinesTS)
    addCoroutinePassesToExtensionPoints(PMBuilder);

  if (LangOpts.Sanitize.has(SanitizerKind::LocalBounds)) {
    PMBuilder.addExtension(PassManagerBuilder::EP_ScalarOptimizerLate,
                           addBoundsCheckingPass);
    PMBuilder.addExtension(PassManagerBuilder::EP_EnabledOnOptLevel0,
                           addBoundsCheckingPass);
  }

  if (CodeGenOpts.SanitizeCoverageType ||
      CodeGenOpts.SanitizeCoverageIndirectCalls ||
      CodeGenOpts.SanitizeCoverageTraceCmp) {
    PMBuilder.addExtension(PassManagerBuilder::EP_OptimizerLast,
                           addSanitizerCoveragePass);
    PMBuilder.addExtension(PassManagerBuilder::EP_EnabledOnOptLevel0,
                           addSanitizerCoveragePass);
  }

  if (LangOpts.Sanitize.has(SanitizerKind::Address)) {
    PMBuilder.addExtension(PassManagerBuilder::EP_OptimizerLast,
                           addAddressSanitizerPasses);
    PMBuilder.addExtension(PassManagerBuilder::EP_EnabledOnOptLevel0,
                           addAddressSanitizerPasses);
  }

  if (LangOpts.Sanitize.has(SanitizerKind::KernelAddress)) {
    PMBuilder.addExtension(PassManagerBuilder::EP_OptimizerLast,
                           addKernelAddressSanitizerPasses);
    PMBuilder.addExtension(PassManagerBuilder::EP_EnabledOnOptLevel0,
                           addKernelAddressSanitizerPasses);
  }

  if (LangOpts.Sanitize.has(SanitizerKind::HWAddress)) {
    PMBuilder.addExtension(PassManagerBuilder::EP_OptimizerLast,
                           addHWAddressSanitizerPasses);
    PMBuilder.addExtension(PassManagerBuilder::EP_EnabledOnOptLevel0,
                           addHWAddressSanitizerPasses);
  }

  if (LangOpts.Sanitize.has(SanitizerKind::KernelHWAddress)) {
    PMBuilder.addExtension(PassManagerBuilder::EP_OptimizerLast,
                           addKernelHWAddressSanitizerPasses);
    PMBuilder.addExtension(PassManagerBuilder::EP_EnabledOnOptLevel0,
                           addKernelHWAddressSanitizerPasses);
  }

  if (LangOpts.Sanitize.has(SanitizerKind::Memory)) {
    PMBuilder.addExtension(PassManagerBuilder::EP_OptimizerLast,
                           addMemorySanitizerPass);
    PMBuilder.addExtension(PassManagerBuilder::EP_EnabledOnOptLevel0,
                           addMemorySanitizerPass);
  }

  if (LangOpts.Sanitize.has(SanitizerKind::Thread)) {
    PMBuilder.addExtension(PassManagerBuilder::EP_OptimizerLast,
                           addThreadSanitizerPass);
    PMBuilder.addExtension(PassManagerBuilder::EP_EnabledOnOptLevel0,
                           addThreadSanitizerPass);
  }

  if (LangOpts.Sanitize.has(SanitizerKind::DataFlow)) {
    PMBuilder.addExtension(PassManagerBuilder::EP_OptimizerLast,
                           addDataFlowSanitizerPass);
    PMBuilder.addExtension(PassManagerBuilder::EP_EnabledOnOptLevel0,
                           addDataFlowSanitizerPass);
  }

  if (LangOpts.Sanitize.hasOneOf(SanitizerKind::Efficiency)) {
    PMBuilder.addExtension(PassManagerBuilder::EP_OptimizerLast,
                           addEfficiencySanitizerPass);
    PMBuilder.addExtension(PassManagerBuilder::EP_EnabledOnOptLevel0,
                           addEfficiencySanitizerPass);
  }

  // Set up the per-function pass manager.
  FPM.add(new TargetLibraryInfoWrapperPass(*TLII));
  if (CodeGenOpts.VerifyModule)
    FPM.add(createVerifierPass());

  // Set up the per-module pass manager.
  if (!CodeGenOpts.RewriteMapFiles.empty())
    addSymbolRewriterPass(CodeGenOpts, &MPM);

  if (Optional<GCOVOptions> Options = getGCOVOptions(CodeGenOpts)) {
    MPM.add(createGCOVProfilerPass(*Options));
    if (CodeGenOpts.getDebugInfo() == codegenoptions::NoDebugInfo)
      MPM.add(createStripSymbolsPass(true));
  }

  if (CodeGenOpts.hasProfileClangInstr()) {
    InstrProfOptions Options;
    Options.NoRedZone = CodeGenOpts.DisableRedZone;
    Options.InstrProfileOutput = CodeGenOpts.InstrProfileOutput;
    MPM.add(createInstrProfilingLegacyPass(Options));
  }
  if (CodeGenOpts.hasProfileIRInstr()) {
    PMBuilder.EnablePGOInstrGen = true;
    if (!CodeGenOpts.InstrProfileOutput.empty())
      PMBuilder.PGOInstrGen = CodeGenOpts.InstrProfileOutput;
    else
      PMBuilder.PGOInstrGen = DefaultProfileGenName;
  }
  if (CodeGenOpts.hasProfileIRUse())
    PMBuilder.PGOInstrUse = CodeGenOpts.ProfileInstrumentUsePath;

  if (!CodeGenOpts.SampleProfileFile.empty())
    PMBuilder.PGOSampleUse = CodeGenOpts.SampleProfileFile;

  PMBuilder.populateFunctionPassManager(FPM);
  PMBuilder.populateModulePassManager(MPM);
}

static void setCommandLineOpts(const CodeGenOptions &CodeGenOpts,
                               const LangOptions &LangOpts) {
  SmallVector<const char *, 16> BackendArgs;
  BackendArgs.push_back("clang"); // Fake program name.
  if (!CodeGenOpts.DebugPass.empty()) {
    BackendArgs.push_back("-debug-pass");
    BackendArgs.push_back(CodeGenOpts.DebugPass.c_str());
  }
  if (!CodeGenOpts.LimitFloatPrecision.empty()) {
    BackendArgs.push_back("-limit-float-precision");
    BackendArgs.push_back(CodeGenOpts.LimitFloatPrecision.c_str());
  }
<<<<<<< HEAD
  for (const std::string &BackendOption : CodeGenOpts.BackendOptions)
    BackendArgs.push_back(BackendOption.c_str());
  // Disable loop vectorization in HCC kernel compilation path
  if (LangOpts.CPlusPlusAMP && CodeGenOpts.AMPIsDevice) {
    for (unsigned i = 0, e = BackendArgs.size(); i != e; ++i)
      if (strcmp(BackendArgs[i], "-vectorize-loops") == 0) {
          BackendArgs.erase(BackendArgs.begin() + i);
          break;
      }
  }
=======
>>>>>>> b5307bcf
  BackendArgs.push_back(nullptr);
  llvm::cl::ParseCommandLineOptions(BackendArgs.size() - 1,
                                    BackendArgs.data());
}

void EmitAssemblyHelper::setTarget(BackendAction Action) {
  bool UsesCodeGen = (Action != Backend_EmitNothing &&
                      Action != Backend_EmitBC &&
                      Action != Backend_EmitLL);
  if (!TM)
    CreateTargetMachine(UsesCodeGen);
}

void EmitAssemblyHelper::CreateTargetMachine(bool MustCreateTM) {
  // Create the TargetMachine for generating code.
  std::string Error;
  std::string Triple = TheModule->getTargetTriple();
  const llvm::Target *TheTarget = TargetRegistry::lookupTarget(Triple, Error);
  if (!TheTarget) {
    if (MustCreateTM)
      Diags.Report(diag::err_fe_unable_to_create_target) << Error;
    return;
  }

  Optional<llvm::CodeModel::Model> CM = getCodeModel(CodeGenOpts);
  std::string FeaturesStr =
      llvm::join(TargetOpts.Features.begin(), TargetOpts.Features.end(), ",");
  llvm::Reloc::Model RM = CodeGenOpts.RelocationModel;
  CodeGenOpt::Level OptLevel = getCGOptLevel(CodeGenOpts);

  llvm::TargetOptions Options;
  initTargetOptions(Options, CodeGenOpts, TargetOpts, LangOpts, HSOpts);
  TM.reset(TheTarget->createTargetMachine(Triple, TargetOpts.CPU, FeaturesStr,
                                          Options, RM, CM, OptLevel));
}

bool EmitAssemblyHelper::AddEmitPasses(legacy::PassManager &CodeGenPasses,
                                       BackendAction Action,
                                       raw_pwrite_stream &OS) {
  // Add LibraryInfo.
  llvm::Triple TargetTriple(TheModule->getTargetTriple());
  std::unique_ptr<TargetLibraryInfoImpl> TLII(
      createTLII(TargetTriple, CodeGenOpts));
  CodeGenPasses.add(new TargetLibraryInfoWrapperPass(*TLII));

  // Normal mode, emit a .s or .o file by running the code generator. Note,
  // this also adds codegenerator level optimization passes.
  TargetMachine::CodeGenFileType CGFT = getCodeGenFileType(Action);

  // Add ObjC ARC final-cleanup optimizations. This is done as part of the
  // "codegen" passes so that it isn't run multiple times when there is
  // inlining happening.
  if (CodeGenOpts.OptimizationLevel > 0)
    CodeGenPasses.add(createObjCARCContractPass());

  if (TM->addPassesToEmitFile(CodeGenPasses, OS, CGFT,
                              /*DisableVerify=*/!CodeGenOpts.VerifyModule)) {
    Diags.Report(diag::err_fe_unable_to_interface_with_target);
    return false;
  }

  return true;
}

void EmitAssemblyHelper::AddPreLinkPasses() {
  legacy::PassManager *PM = getPreLinkPasses();
  TM->addPreLinkPasses(*PM);
}

void EmitAssemblyHelper::EmitAssembly(BackendAction Action,
                                      std::unique_ptr<raw_pwrite_stream> OS) {
  TimeRegion Region(llvm::TimePassesIsEnabled ? &CodeGenerationTime : nullptr);

  setCommandLineOpts(CodeGenOpts, LangOpts);

  bool UsesCodeGen = (Action != Backend_EmitNothing &&
                      Action != Backend_EmitBC &&
                      Action != Backend_EmitLL);

  if (UsesCodeGen && !TM)
    return;
  if (TM)
    TheModule->setDataLayout(TM->createDataLayout());

  legacy::PassManager PerModulePasses;
  PerModulePasses.add(
      createTargetTransformInfoWrapperPass(getTargetIRAnalysis()));

  legacy::FunctionPassManager PerFunctionPasses(TheModule);
  PerFunctionPasses.add(
      createTargetTransformInfoWrapperPass(getTargetIRAnalysis()));

  CreatePasses(PerModulePasses, PerFunctionPasses);

  legacy::PassManager CodeGenPasses;
  CodeGenPasses.add(
      createTargetTransformInfoWrapperPass(getTargetIRAnalysis()));

  std::unique_ptr<raw_fd_ostream> ThinLinkOS;

  switch (Action) {
  case Backend_EmitNothing:
    break;

  case Backend_EmitBC:
    if (CodeGenOpts.EmitSummaryIndex) {
      if (!CodeGenOpts.ThinLinkBitcodeFile.empty()) {
        std::error_code EC;
        ThinLinkOS.reset(new llvm::raw_fd_ostream(
            CodeGenOpts.ThinLinkBitcodeFile, EC,
            llvm::sys::fs::F_None));
        if (EC) {
          Diags.Report(diag::err_fe_unable_to_open_output) << CodeGenOpts.ThinLinkBitcodeFile
                                                           << EC.message();
          return;
        }
      }
      PerModulePasses.add(
          createWriteThinLTOBitcodePass(*OS, ThinLinkOS.get()));
    }
    else
      PerModulePasses.add(
          createBitcodeWriterPass(*OS, CodeGenOpts.EmitLLVMUseLists));
    break;

  case Backend_EmitLL:
    PerModulePasses.add(
        createPrintModulePass(*OS, "", CodeGenOpts.EmitLLVMUseLists));
    break;

  default:
    if (!AddEmitPasses(CodeGenPasses, Action, *OS))
      return;
  }

  // Before executing passes, print the final values of the LLVM options.
  cl::PrintOptionValues();

  // Run passes. For now we do all passes at once, but eventually we
  // would like to have the option of streaming code generation.

  {
    PrettyStackTraceString CrashInfo("Per-function optimization");

    PerFunctionPasses.doInitialization();
    for (Function &F : *TheModule)
      if (!F.isDeclaration())
        PerFunctionPasses.run(F);
    PerFunctionPasses.doFinalization();
  }

  {
    PrettyStackTraceString CrashInfo("Per-module optimization passes");
    PerModulePasses.run(*TheModule);
  }

  {
    PrettyStackTraceString CrashInfo("Code generation");
    CodeGenPasses.run(*TheModule);
  }
}

void EmitAssemblyHelper::DoPreLinkPasses() {
  TimeRegion Region(llvm::TimePassesIsEnabled ? &PreLinkTime : nullptr);

  if (!TM)
    return;

  AddPreLinkPasses();

  // Before executing passes, print the final values of the LLVM options.
  cl::PrintOptionValues();

  if (PreLinkPasses) {
    PrettyStackTraceString CrashInfo("Pre-linking passes");
    PreLinkPasses->run(*TheModule);
  }
}

static PassBuilder::OptimizationLevel mapToLevel(const CodeGenOptions &Opts) {
  switch (Opts.OptimizationLevel) {
  default:
    llvm_unreachable("Invalid optimization level!");

  case 1:
    return PassBuilder::O1;

  case 2:
    switch (Opts.OptimizeSize) {
    default:
      llvm_unreachable("Invalid optimization level for size!");

    case 0:
      return PassBuilder::O2;

    case 1:
      return PassBuilder::Os;

    case 2:
      return PassBuilder::Oz;
    }

  case 3:
    return PassBuilder::O3;
  }
}

/// A clean version of `EmitAssembly` that uses the new pass manager.
///
/// Not all features are currently supported in this system, but where
/// necessary it falls back to the legacy pass manager to at least provide
/// basic functionality.
///
/// This API is planned to have its functionality finished and then to replace
/// `EmitAssembly` at some point in the future when the default switches.
void EmitAssemblyHelper::EmitAssemblyWithNewPassManager(
    BackendAction Action, std::unique_ptr<raw_pwrite_stream> OS) {
  TimeRegion Region(llvm::TimePassesIsEnabled ? &CodeGenerationTime : nullptr);
  setCommandLineOpts(CodeGenOpts, LangOpts);

  // The new pass manager always makes a target machine available to passes
  // during construction.
  CreateTargetMachine(/*MustCreateTM*/ true);
  if (!TM)
    // This will already be diagnosed, just bail.
    return;
  TheModule->setDataLayout(TM->createDataLayout());

  Optional<PGOOptions> PGOOpt;

  if (CodeGenOpts.hasProfileIRInstr())
    // -fprofile-generate.
    PGOOpt = PGOOptions(CodeGenOpts.InstrProfileOutput.empty()
                            ? DefaultProfileGenName
                            : CodeGenOpts.InstrProfileOutput,
                        "", "", true, CodeGenOpts.DebugInfoForProfiling);
  else if (CodeGenOpts.hasProfileIRUse())
    // -fprofile-use.
    PGOOpt = PGOOptions("", CodeGenOpts.ProfileInstrumentUsePath, "", false,
                        CodeGenOpts.DebugInfoForProfiling);
  else if (!CodeGenOpts.SampleProfileFile.empty())
    // -fprofile-sample-use
    PGOOpt = PGOOptions("", "", CodeGenOpts.SampleProfileFile, false,
                        CodeGenOpts.DebugInfoForProfiling);
  else if (CodeGenOpts.DebugInfoForProfiling)
    // -fdebug-info-for-profiling
    PGOOpt = PGOOptions("", "", "", false, true);

  PassBuilder PB(TM.get(), PGOOpt);

  LoopAnalysisManager LAM(CodeGenOpts.DebugPassManager);
  FunctionAnalysisManager FAM(CodeGenOpts.DebugPassManager);
  CGSCCAnalysisManager CGAM(CodeGenOpts.DebugPassManager);
  ModuleAnalysisManager MAM(CodeGenOpts.DebugPassManager);

  // Register the AA manager first so that our version is the one used.
  FAM.registerPass([&] { return PB.buildDefaultAAPipeline(); });

  // Register the target library analysis directly and give it a customized
  // preset TLI.
  Triple TargetTriple(TheModule->getTargetTriple());
  std::unique_ptr<TargetLibraryInfoImpl> TLII(
      createTLII(TargetTriple, CodeGenOpts));
  FAM.registerPass([&] { return TargetLibraryAnalysis(*TLII); });
  MAM.registerPass([&] { return TargetLibraryAnalysis(*TLII); });

  // Register all the basic analyses with the managers.
  PB.registerModuleAnalyses(MAM);
  PB.registerCGSCCAnalyses(CGAM);
  PB.registerFunctionAnalyses(FAM);
  PB.registerLoopAnalyses(LAM);
  PB.crossRegisterProxies(LAM, FAM, CGAM, MAM);

  ModulePassManager MPM(CodeGenOpts.DebugPassManager);

  if (!CodeGenOpts.DisableLLVMPasses) {
    bool IsThinLTO = CodeGenOpts.EmitSummaryIndex;
    bool IsLTO = CodeGenOpts.PrepareForLTO;

    if (CodeGenOpts.OptimizationLevel == 0) {
      if (Optional<GCOVOptions> Options = getGCOVOptions(CodeGenOpts))
        MPM.addPass(GCOVProfilerPass(*Options));

      // Build a minimal pipeline based on the semantics required by Clang,
      // which is just that always inlining occurs.
      MPM.addPass(AlwaysInlinerPass());

      // At -O0 we directly run necessary sanitizer passes.
      if (LangOpts.Sanitize.has(SanitizerKind::LocalBounds))
        MPM.addPass(createModuleToFunctionPassAdaptor(BoundsCheckingPass()));

      // Lastly, add a semantically necessary pass for ThinLTO.
      if (IsThinLTO)
        MPM.addPass(NameAnonGlobalPass());
    } else {
      // Map our optimization levels into one of the distinct levels used to
      // configure the pipeline.
      PassBuilder::OptimizationLevel Level = mapToLevel(CodeGenOpts);

      // Register callbacks to schedule sanitizer passes at the appropriate part of
      // the pipeline.
      if (LangOpts.Sanitize.has(SanitizerKind::LocalBounds))
        PB.registerScalarOptimizerLateEPCallback(
            [](FunctionPassManager &FPM, PassBuilder::OptimizationLevel Level) {
              FPM.addPass(BoundsCheckingPass());
            });
      if (Optional<GCOVOptions> Options = getGCOVOptions(CodeGenOpts))
        PB.registerPipelineStartEPCallback([Options](ModulePassManager &MPM) {
          MPM.addPass(GCOVProfilerPass(*Options));
        });

      if (IsThinLTO) {
        MPM = PB.buildThinLTOPreLinkDefaultPipeline(
            Level, CodeGenOpts.DebugPassManager);
        MPM.addPass(NameAnonGlobalPass());
      } else if (IsLTO) {
        MPM = PB.buildLTOPreLinkDefaultPipeline(Level,
                                                CodeGenOpts.DebugPassManager);
      } else {
        MPM = PB.buildPerModuleDefaultPipeline(Level,
                                               CodeGenOpts.DebugPassManager);
      }
    }
  }

  // FIXME: We still use the legacy pass manager to do code generation. We
  // create that pass manager here and use it as needed below.
  legacy::PassManager CodeGenPasses;
  bool NeedCodeGen = false;
  Optional<raw_fd_ostream> ThinLinkOS;

  // Append any output we need to the pass manager.
  switch (Action) {
  case Backend_EmitNothing:
    break;

  case Backend_EmitBC:
    if (CodeGenOpts.EmitSummaryIndex) {
      if (!CodeGenOpts.ThinLinkBitcodeFile.empty()) {
        std::error_code EC;
        ThinLinkOS.emplace(CodeGenOpts.ThinLinkBitcodeFile, EC,
                           llvm::sys::fs::F_None);
        if (EC) {
          Diags.Report(diag::err_fe_unable_to_open_output)
              << CodeGenOpts.ThinLinkBitcodeFile << EC.message();
          return;
        }
      }
      MPM.addPass(
          ThinLTOBitcodeWriterPass(*OS, ThinLinkOS ? &*ThinLinkOS : nullptr));
    } else {
      MPM.addPass(BitcodeWriterPass(*OS, CodeGenOpts.EmitLLVMUseLists,
                                    CodeGenOpts.EmitSummaryIndex,
                                    CodeGenOpts.EmitSummaryIndex));
    }
    break;

  case Backend_EmitLL:
    MPM.addPass(PrintModulePass(*OS, "", CodeGenOpts.EmitLLVMUseLists));
    break;

  case Backend_EmitAssembly:
  case Backend_EmitMCNull:
  case Backend_EmitObj:
    NeedCodeGen = true;
    CodeGenPasses.add(
        createTargetTransformInfoWrapperPass(getTargetIRAnalysis()));
    if (!AddEmitPasses(CodeGenPasses, Action, *OS))
      // FIXME: Should we handle this error differently?
      return;
    break;
  }

  // Before executing passes, print the final values of the LLVM options.
  cl::PrintOptionValues();

  // Now that we have all of the passes ready, run them.
  {
    PrettyStackTraceString CrashInfo("Optimizer");
    MPM.run(*TheModule, MAM);
  }

  // Now if needed, run the legacy PM for codegen.
  if (NeedCodeGen) {
    PrettyStackTraceString CrashInfo("Code generation");
    CodeGenPasses.run(*TheModule);
  }
}

Expected<BitcodeModule> clang::FindThinLTOModule(MemoryBufferRef MBRef) {
  Expected<std::vector<BitcodeModule>> BMsOrErr = getBitcodeModuleList(MBRef);
  if (!BMsOrErr)
    return BMsOrErr.takeError();

  // The bitcode file may contain multiple modules, we want the one that is
  // marked as being the ThinLTO module.
  if (const BitcodeModule *Bm = FindThinLTOModule(*BMsOrErr))
    return *Bm;

  return make_error<StringError>("Could not find module summary",
                                 inconvertibleErrorCode());
}

BitcodeModule *clang::FindThinLTOModule(MutableArrayRef<BitcodeModule> BMs) {
  for (BitcodeModule &BM : BMs) {
    Expected<BitcodeLTOInfo> LTOInfo = BM.getLTOInfo();
    if (LTOInfo && LTOInfo->IsThinLTO)
      return &BM;
  }
  return nullptr;
}

static void runThinLTOBackend(ModuleSummaryIndex *CombinedIndex, Module *M,
                              const HeaderSearchOptions &HeaderOpts,
                              const CodeGenOptions &CGOpts,
                              const clang::TargetOptions &TOpts,
                              const LangOptions &LOpts,
                              std::unique_ptr<raw_pwrite_stream> OS,
                              std::string SampleProfile,
                              BackendAction Action) {
  StringMap<DenseMap<GlobalValue::GUID, GlobalValueSummary *>>
      ModuleToDefinedGVSummaries;
  CombinedIndex->collectDefinedGVSummariesPerModule(ModuleToDefinedGVSummaries);

  setCommandLineOpts(CGOpts, LOpts);

  // We can simply import the values mentioned in the combined index, since
  // we should only invoke this using the individual indexes written out
  // via a WriteIndexesThinBackend.
  FunctionImporter::ImportMapTy ImportList;
  for (auto &GlobalList : *CombinedIndex) {
    // Ignore entries for undefined references.
    if (GlobalList.second.SummaryList.empty())
      continue;

    auto GUID = GlobalList.first;
    assert(GlobalList.second.SummaryList.size() == 1 &&
           "Expected individual combined index to have one summary per GUID");
    auto &Summary = GlobalList.second.SummaryList[0];
    // Skip the summaries for the importing module. These are included to
    // e.g. record required linkage changes.
    if (Summary->modulePath() == M->getModuleIdentifier())
      continue;
    // Doesn't matter what value we plug in to the map, just needs an entry
    // to provoke importing by thinBackend.
    ImportList[Summary->modulePath()][GUID] = 1;
  }

  std::vector<std::unique_ptr<llvm::MemoryBuffer>> OwnedImports;
  MapVector<llvm::StringRef, llvm::BitcodeModule> ModuleMap;

  for (auto &I : ImportList) {
    ErrorOr<std::unique_ptr<llvm::MemoryBuffer>> MBOrErr =
        llvm::MemoryBuffer::getFile(I.first());
    if (!MBOrErr) {
      errs() << "Error loading imported file '" << I.first()
             << "': " << MBOrErr.getError().message() << "\n";
      return;
    }

    Expected<BitcodeModule> BMOrErr = FindThinLTOModule(**MBOrErr);
    if (!BMOrErr) {
      handleAllErrors(BMOrErr.takeError(), [&](ErrorInfoBase &EIB) {
        errs() << "Error loading imported file '" << I.first()
               << "': " << EIB.message() << '\n';
      });
      return;
    }
    ModuleMap.insert({I.first(), *BMOrErr});

    OwnedImports.push_back(std::move(*MBOrErr));
  }
  auto AddStream = [&](size_t Task) {
    return llvm::make_unique<lto::NativeObjectStream>(std::move(OS));
  };
  lto::Config Conf;
  if (CGOpts.SaveTempsFilePrefix != "") {
    if (Error E = Conf.addSaveTemps(CGOpts.SaveTempsFilePrefix + ".",
                                    /* UseInputModulePath */ false)) {
      handleAllErrors(std::move(E), [&](ErrorInfoBase &EIB) {
        errs() << "Error setting up ThinLTO save-temps: " << EIB.message()
               << '\n';
      });
    }
  }
  Conf.CPU = TOpts.CPU;
  Conf.CodeModel = getCodeModel(CGOpts);
  Conf.MAttrs = TOpts.Features;
  Conf.RelocModel = CGOpts.RelocationModel;
  Conf.CGOptLevel = getCGOptLevel(CGOpts);
  initTargetOptions(Conf.Options, CGOpts, TOpts, LOpts, HeaderOpts);
  Conf.SampleProfile = std::move(SampleProfile);
  Conf.UseNewPM = CGOpts.ExperimentalNewPassManager;
  Conf.DebugPassManager = CGOpts.DebugPassManager;
  switch (Action) {
  case Backend_EmitNothing:
    Conf.PreCodeGenModuleHook = [](size_t Task, const Module &Mod) {
      return false;
    };
    break;
  case Backend_EmitLL:
    Conf.PreCodeGenModuleHook = [&](size_t Task, const Module &Mod) {
      M->print(*OS, nullptr, CGOpts.EmitLLVMUseLists);
      return false;
    };
    break;
  case Backend_EmitBC:
    Conf.PreCodeGenModuleHook = [&](size_t Task, const Module &Mod) {
      WriteBitcodeToFile(*M, *OS, CGOpts.EmitLLVMUseLists);
      return false;
    };
    break;
  default:
    Conf.CGFileType = getCodeGenFileType(Action);
    break;
  }
  if (Error E = thinBackend(
          Conf, 0, AddStream, *M, *CombinedIndex, ImportList,
          ModuleToDefinedGVSummaries[M->getModuleIdentifier()], ModuleMap)) {
    handleAllErrors(std::move(E), [&](ErrorInfoBase &EIB) {
      errs() << "Error running ThinLTO backend: " << EIB.message() << '\n';
    });
  }
}

void clang::EmitBackendOutput(DiagnosticsEngine &Diags,
                              const HeaderSearchOptions &HeaderOpts,
                              const CodeGenOptions &CGOpts,
                              const clang::TargetOptions &TOpts,
                              const LangOptions &LOpts,
                              const llvm::DataLayout &TDesc, Module *M,
                              BackendAction Action,
                              std::unique_ptr<raw_pwrite_stream> OS,
                              bool SetLLVMOpts) {
  std::unique_ptr<llvm::Module> EmptyModule;
  if (!CGOpts.ThinLTOIndexFile.empty()) {
    // If we are performing a ThinLTO importing compile, load the function index
    // into memory and pass it into runThinLTOBackend, which will run the
    // function importer and invoke LTO passes.
    Expected<std::unique_ptr<ModuleSummaryIndex>> IndexOrErr =
        llvm::getModuleSummaryIndexForFile(CGOpts.ThinLTOIndexFile,
                                           /*IgnoreEmptyThinLTOIndexFile*/true);
    if (!IndexOrErr) {
      logAllUnhandledErrors(IndexOrErr.takeError(), errs(),
                            "Error loading index file '" +
                            CGOpts.ThinLTOIndexFile + "': ");
      return;
    }
    std::unique_ptr<ModuleSummaryIndex> CombinedIndex = std::move(*IndexOrErr);
    // A null CombinedIndex means we should skip ThinLTO compilation
    // (LLVM will optionally ignore empty index files, returning null instead
    // of an error).
    if (CombinedIndex) {
      if (!CombinedIndex->skipModuleByDistributedBackend()) {
        runThinLTOBackend(CombinedIndex.get(), M, HeaderOpts, CGOpts, TOpts,
                          LOpts, std::move(OS), CGOpts.SampleProfileFile,
                          Action);
        return;
      }
      // Distributed indexing detected that nothing from the module is needed
      // for the final linking. So we can skip the compilation. We sill need to
      // output an empty object file to make sure that a linker does not fail
      // trying to read it. Also for some features, like CFI, we must skip
      // the compilation as CombinedIndex does not contain all required
      // information.
      EmptyModule = llvm::make_unique<llvm::Module>("empty", M->getContext());
      EmptyModule->setTargetTriple(M->getTargetTriple());
      M = EmptyModule.get();
    }
  }

  EmitAssemblyHelper AsmHelper(Diags, HeaderOpts, CGOpts, TOpts, LOpts, M);

  if (SetLLVMOpts)
    setCommandLineOpts(CGOpts, LOpts);
  AsmHelper.setTarget(Action);

  if (CGOpts.ExperimentalNewPassManager)
    AsmHelper.EmitAssemblyWithNewPassManager(Action, std::move(OS));
  else
    AsmHelper.EmitAssembly(Action, std::move(OS));

  // Verify clang's TargetInfo DataLayout against the LLVM TargetMachine's
  // DataLayout.
  if (AsmHelper.TM) {
    std::string DLDesc = M->getDataLayout().getStringRepresentation();
    if (DLDesc != TDesc.getStringRepresentation()) {
      unsigned DiagID = Diags.getCustomDiagID(
          DiagnosticsEngine::Error, "backend data layout '%0' does not match "
                                    "expected target description '%1'");
      Diags.Report(DiagID) << DLDesc << TDesc.getStringRepresentation();
    }
  }
}

void clang::PerformPrelinkPasses(DiagnosticsEngine &Diags,
                                 const HeaderSearchOptions &HeaderSearchOpts,
                                 const CodeGenOptions &CGOpts,
                                 const clang::TargetOptions &TOpts,
                                 const LangOptions &LOpts, const llvm::DataLayout &TDesc,
                                 Module *M, BackendAction Action) {
  EmitAssemblyHelper AsmHelper(Diags, HeaderSearchOpts, CGOpts, TOpts, LOpts,
                               M);

  setCommandLineOpts(CGOpts, LOpts);
  AsmHelper.setTarget(Action);
  AsmHelper.DoPreLinkPasses();
}

static const char* getSectionNameForBitcode(const Triple &T) {
  switch (T.getObjectFormat()) {
  case Triple::MachO:
    return "__LLVM,__bitcode";
  case Triple::COFF:
  case Triple::ELF:
  case Triple::Wasm:
  case Triple::UnknownObjectFormat:
    return ".llvmbc";
  }
  llvm_unreachable("Unimplemented ObjectFormatType");
}

static const char* getSectionNameForCommandline(const Triple &T) {
  switch (T.getObjectFormat()) {
  case Triple::MachO:
    return "__LLVM,__cmdline";
  case Triple::COFF:
  case Triple::ELF:
  case Triple::Wasm:
  case Triple::UnknownObjectFormat:
    return ".llvmcmd";
  }
  llvm_unreachable("Unimplemented ObjectFormatType");
}

// With -fembed-bitcode, save a copy of the llvm IR as data in the
// __LLVM,__bitcode section.
void clang::EmbedBitcode(llvm::Module *M, const CodeGenOptions &CGOpts,
                         llvm::MemoryBufferRef Buf) {
  if (CGOpts.getEmbedBitcode() == CodeGenOptions::Embed_Off)
    return;

  // Save llvm.compiler.used and remote it.
  SmallVector<Constant*, 2> UsedArray;
  SmallSet<GlobalValue*, 4> UsedGlobals;
  Type *UsedElementType = Type::getInt8Ty(M->getContext())->getPointerTo(0);
  GlobalVariable *Used = collectUsedGlobalVariables(*M, UsedGlobals, true);
  for (auto *GV : UsedGlobals) {
    if (GV->getName() != "llvm.embedded.module" &&
        GV->getName() != "llvm.cmdline")
      UsedArray.push_back(
          ConstantExpr::getPointerBitCastOrAddrSpaceCast(GV, UsedElementType));
  }
  if (Used)
    Used->eraseFromParent();

  // Embed the bitcode for the llvm module.
  std::string Data;
  ArrayRef<uint8_t> ModuleData;
  Triple T(M->getTargetTriple());
  // Create a constant that contains the bitcode.
  // In case of embedding a marker, ignore the input Buf and use the empty
  // ArrayRef. It is also legal to create a bitcode marker even Buf is empty.
  if (CGOpts.getEmbedBitcode() != CodeGenOptions::Embed_Marker) {
    if (!isBitcode((const unsigned char *)Buf.getBufferStart(),
                   (const unsigned char *)Buf.getBufferEnd())) {
      // If the input is LLVM Assembly, bitcode is produced by serializing
      // the module. Use-lists order need to be perserved in this case.
      llvm::raw_string_ostream OS(Data);
      llvm::WriteBitcodeToFile(*M, OS, /* ShouldPreserveUseListOrder */ true);
      ModuleData =
          ArrayRef<uint8_t>((const uint8_t *)OS.str().data(), OS.str().size());
    } else
      // If the input is LLVM bitcode, write the input byte stream directly.
      ModuleData = ArrayRef<uint8_t>((const uint8_t *)Buf.getBufferStart(),
                                     Buf.getBufferSize());
  }
  llvm::Constant *ModuleConstant =
      llvm::ConstantDataArray::get(M->getContext(), ModuleData);
  llvm::GlobalVariable *GV = new llvm::GlobalVariable(
      *M, ModuleConstant->getType(), true, llvm::GlobalValue::PrivateLinkage,
      ModuleConstant);
  GV->setSection(getSectionNameForBitcode(T));
  UsedArray.push_back(
      ConstantExpr::getPointerBitCastOrAddrSpaceCast(GV, UsedElementType));
  if (llvm::GlobalVariable *Old =
          M->getGlobalVariable("llvm.embedded.module", true)) {
    assert(Old->hasOneUse() &&
           "llvm.embedded.module can only be used once in llvm.compiler.used");
    GV->takeName(Old);
    Old->eraseFromParent();
  } else {
    GV->setName("llvm.embedded.module");
  }

  // Skip if only bitcode needs to be embedded.
  if (CGOpts.getEmbedBitcode() != CodeGenOptions::Embed_Bitcode) {
    // Embed command-line options.
    ArrayRef<uint8_t> CmdData(const_cast<uint8_t *>(CGOpts.CmdArgs.data()),
                              CGOpts.CmdArgs.size());
    llvm::Constant *CmdConstant =
      llvm::ConstantDataArray::get(M->getContext(), CmdData);
    GV = new llvm::GlobalVariable(*M, CmdConstant->getType(), true,
                                  llvm::GlobalValue::PrivateLinkage,
                                  CmdConstant);
    GV->setSection(getSectionNameForCommandline(T));
    UsedArray.push_back(
        ConstantExpr::getPointerBitCastOrAddrSpaceCast(GV, UsedElementType));
    if (llvm::GlobalVariable *Old =
            M->getGlobalVariable("llvm.cmdline", true)) {
      assert(Old->hasOneUse() &&
             "llvm.cmdline can only be used once in llvm.compiler.used");
      GV->takeName(Old);
      Old->eraseFromParent();
    } else {
      GV->setName("llvm.cmdline");
    }
  }

  if (UsedArray.empty())
    return;

  // Recreate llvm.compiler.used.
  ArrayType *ATy = ArrayType::get(UsedElementType, UsedArray.size());
  auto *NewUsed = new GlobalVariable(
      *M, ATy, false, llvm::GlobalValue::AppendingLinkage,
      llvm::ConstantArray::get(ATy, UsedArray), "llvm.compiler.used");
  NewUsed->setSection("llvm.metadata");
}<|MERGE_RESOLUTION|>--- conflicted
+++ resolved
@@ -694,9 +694,6 @@
     BackendArgs.push_back("-limit-float-precision");
     BackendArgs.push_back(CodeGenOpts.LimitFloatPrecision.c_str());
   }
-<<<<<<< HEAD
-  for (const std::string &BackendOption : CodeGenOpts.BackendOptions)
-    BackendArgs.push_back(BackendOption.c_str());
   // Disable loop vectorization in HCC kernel compilation path
   if (LangOpts.CPlusPlusAMP && CodeGenOpts.AMPIsDevice) {
     for (unsigned i = 0, e = BackendArgs.size(); i != e; ++i)
@@ -705,8 +702,6 @@
           break;
       }
   }
-=======
->>>>>>> b5307bcf
   BackendArgs.push_back(nullptr);
   llvm::cl::ParseCommandLineOptions(BackendArgs.size() - 1,
                                     BackendArgs.data());
