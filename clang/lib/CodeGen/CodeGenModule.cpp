--- conflicted
+++ resolved
@@ -4241,19 +4241,8 @@
 GenerateStringLiteral(llvm::Constant *C, llvm::GlobalValue::LinkageTypes LT,
                       CodeGenModule &CGM, StringRef GlobalName,
                       CharUnits Alignment) {
-<<<<<<< HEAD
-  // OpenCL v1.2 s6.5.3: a string literal is in the constant address space.
-  LangAS ASTAddrSpace;
-  if (CGM.getLangOpts().OpenCL)
-    ASTAddrSpace = LangAS::opencl_constant;
-  else
-    ASTAddrSpace =
-        CGM.getTarget().getConstantAddressSpace().getValueOr(LangAS::Default);
-  unsigned AddrSpace = CGM.getContext().getTargetAddressSpace(ASTAddrSpace);
-=======
   unsigned AddrSpace = CGM.getContext().getTargetAddressSpace(
       CGM.getStringLiteralAddressSpace());
->>>>>>> 4d0c97d2
 
   llvm::Module &M = CGM.getModule();
   // Create a global variable for this string
