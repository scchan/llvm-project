--- conflicted
+++ resolved
@@ -6282,13 +6282,8 @@
   // the device, because these functions will be entry points to the device.
 
   if (CGM.getLangOpts().OpenMPIsDevice) {
-<<<<<<< HEAD
-    OutlinedFnID = llvm::ConstantExpr::getPointerCast(OutlinedFn, CGM.Int8PtrTy);
-    OutlinedFn->setLinkage(llvm::GlobalValue::ExternalLinkage);
-=======
     OutlinedFnID = llvm::ConstantExpr::getBitCast(OutlinedFn, CGM.Int8PtrTy);
     OutlinedFn->setLinkage(llvm::GlobalValue::WeakAnyLinkage);
->>>>>>> 418a82e9
     OutlinedFn->setDSOLocal(false);
   } else {
     std::string Name = getName({EntryFnName, "region_id"});
