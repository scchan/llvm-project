//===------- ItaniumCXXABI.cpp - Emit LLVM Code from ASTs for a Module ----===//
//
//                     The LLVM Compiler Infrastructure
//
// This file is distributed under the University of Illinois Open Source
// License. See LICENSE.TXT for details.
//
//===----------------------------------------------------------------------===//
//
// This provides C++ code generation targeting the Itanium C++ ABI.  The class
// in this file generates structures that follow the Itanium C++ ABI, which is
// documented at:
//  http://www.codesourcery.com/public/cxx-abi/abi.html
//  http://www.codesourcery.com/public/cxx-abi/abi-eh.html
//
// It also supports the closely-related ARM ABI, documented at:
// http://infocenter.arm.com/help/topic/com.arm.doc.ihi0041c/IHI0041C_cppabi.pdf
//
//===----------------------------------------------------------------------===//

#include "CGCXXABI.h"
#include "CGCleanup.h"
#include "CGRecordLayout.h"
#include "CGVTables.h"
#include "CodeGenFunction.h"
#include "CodeGenModule.h"
#include "TargetInfo.h"
#include "clang/CodeGen/ConstantInitBuilder.h"
#include "clang/AST/Mangle.h"
#include "clang/AST/Type.h"
#include "clang/AST/StmtCXX.h"
#include "llvm/IR/CallSite.h"
#include "llvm/IR/DataLayout.h"
#include "llvm/IR/Instructions.h"
#include "llvm/IR/Intrinsics.h"
#include "llvm/IR/Value.h"

using namespace clang;
using namespace CodeGen;

namespace {
class ItaniumCXXABI : public CodeGen::CGCXXABI {
  /// VTables - All the vtables which have been defined.
  llvm::DenseMap<const CXXRecordDecl *, llvm::GlobalVariable *> VTables;

protected:
  bool UseARMMethodPtrABI;
  bool UseARMGuardVarABI;
  bool Use32BitVTableOffsetABI;

  ItaniumMangleContext &getMangleContext() {
    return cast<ItaniumMangleContext>(CodeGen::CGCXXABI::getMangleContext());
  }

public:
  ItaniumCXXABI(CodeGen::CodeGenModule &CGM,
                bool UseARMMethodPtrABI = false,
                bool UseARMGuardVarABI = false) :
    CGCXXABI(CGM), UseARMMethodPtrABI(UseARMMethodPtrABI),
    UseARMGuardVarABI(UseARMGuardVarABI),
    Use32BitVTableOffsetABI(false) { }

  bool classifyReturnType(CGFunctionInfo &FI) const override;

  bool passClassIndirect(const CXXRecordDecl *RD) const {
    // Clang <= 4 used the pre-C++11 rule, which ignores move operations.
    // The PS4 platform ABI follows the behavior of Clang 3.2.
    if (CGM.getCodeGenOpts().getClangABICompat() <=
            CodeGenOptions::ClangABI::Ver4 ||
        CGM.getTriple().getOS() == llvm::Triple::PS4)
      return RD->hasNonTrivialDestructorForCall() ||
             RD->hasNonTrivialCopyConstructorForCall();
    return !canCopyArgument(RD);
  }

  RecordArgABI getRecordArgABI(const CXXRecordDecl *RD) const override {
    // If C++ prohibits us from making a copy, pass by address.
    if (passClassIndirect(RD))
      return RAA_Indirect;
    return RAA_Default;
  }

  bool isThisCompleteObject(GlobalDecl GD) const override {
    // The Itanium ABI has separate complete-object vs.  base-object
    // variants of both constructors and destructors.
    if (isa<CXXDestructorDecl>(GD.getDecl())) {
      switch (GD.getDtorType()) {
      case Dtor_Complete:
      case Dtor_Deleting:
        return true;

      case Dtor_Base:
        return false;

      case Dtor_Comdat:
        llvm_unreachable("emitting dtor comdat as function?");
      }
      llvm_unreachable("bad dtor kind");
    }
    if (isa<CXXConstructorDecl>(GD.getDecl())) {
      switch (GD.getCtorType()) {
      case Ctor_Complete:
        return true;

      case Ctor_Base:
        return false;

      case Ctor_CopyingClosure:
      case Ctor_DefaultClosure:
        llvm_unreachable("closure ctors in Itanium ABI?");

      case Ctor_Comdat:
        llvm_unreachable("emitting ctor comdat as function?");
      }
      llvm_unreachable("bad dtor kind");
    }

    // No other kinds.
    return false;
  }

  bool isZeroInitializable(const MemberPointerType *MPT) override;

  llvm::Type *ConvertMemberPointerType(const MemberPointerType *MPT) override;

  CGCallee
    EmitLoadOfMemberFunctionPointer(CodeGenFunction &CGF,
                                    const Expr *E,
                                    Address This,
                                    llvm::Value *&ThisPtrForCall,
                                    llvm::Value *MemFnPtr,
                                    const MemberPointerType *MPT) override;

  llvm::Value *
    EmitMemberDataPointerAddress(CodeGenFunction &CGF, const Expr *E,
                                 Address Base,
                                 llvm::Value *MemPtr,
                                 const MemberPointerType *MPT) override;

  llvm::Value *EmitMemberPointerConversion(CodeGenFunction &CGF,
                                           const CastExpr *E,
                                           llvm::Value *Src) override;
  llvm::Constant *EmitMemberPointerConversion(const CastExpr *E,
                                              llvm::Constant *Src) override;

  llvm::Constant *EmitNullMemberPointer(const MemberPointerType *MPT) override;

  llvm::Constant *EmitMemberFunctionPointer(const CXXMethodDecl *MD) override;
  llvm::Constant *EmitMemberDataPointer(const MemberPointerType *MPT,
                                        CharUnits offset) override;
  llvm::Constant *EmitMemberPointer(const APValue &MP, QualType MPT) override;
  llvm::Constant *BuildMemberPointer(const CXXMethodDecl *MD,
                                     CharUnits ThisAdjustment);

  llvm::Value *EmitMemberPointerComparison(CodeGenFunction &CGF,
                                           llvm::Value *L, llvm::Value *R,
                                           const MemberPointerType *MPT,
                                           bool Inequality) override;

  llvm::Value *EmitMemberPointerIsNotNull(CodeGenFunction &CGF,
                                         llvm::Value *Addr,
                                         const MemberPointerType *MPT) override;

  void emitVirtualObjectDelete(CodeGenFunction &CGF, const CXXDeleteExpr *DE,
                               Address Ptr, QualType ElementType,
                               const CXXDestructorDecl *Dtor) override;

  /// Itanium says that an _Unwind_Exception has to be "double-word"
  /// aligned (and thus the end of it is also so-aligned), meaning 16
  /// bytes.  Of course, that was written for the actual Itanium,
  /// which is a 64-bit platform.  Classically, the ABI doesn't really
  /// specify the alignment on other platforms, but in practice
  /// libUnwind declares the struct with __attribute__((aligned)), so
  /// we assume that alignment here.  (It's generally 16 bytes, but
  /// some targets overwrite it.)
  CharUnits getAlignmentOfExnObject() {
    auto align = CGM.getContext().getTargetDefaultAlignForAttributeAligned();
    return CGM.getContext().toCharUnitsFromBits(align);
  }

  void emitRethrow(CodeGenFunction &CGF, bool isNoReturn) override;
  void emitThrow(CodeGenFunction &CGF, const CXXThrowExpr *E) override;

  void emitBeginCatch(CodeGenFunction &CGF, const CXXCatchStmt *C) override;

  llvm::CallInst *
  emitTerminateForUnexpectedException(CodeGenFunction &CGF,
                                      llvm::Value *Exn) override;

  void EmitFundamentalRTTIDescriptor(QualType Type, bool DLLExport);
  void EmitFundamentalRTTIDescriptors(bool DLLExport);
  llvm::Constant *getAddrOfRTTIDescriptor(QualType Ty) override;
  CatchTypeInfo
  getAddrOfCXXCatchHandlerType(QualType Ty,
                               QualType CatchHandlerType) override {
    return CatchTypeInfo{getAddrOfRTTIDescriptor(Ty), 0};
  }

  bool shouldTypeidBeNullChecked(bool IsDeref, QualType SrcRecordTy) override;
  void EmitBadTypeidCall(CodeGenFunction &CGF) override;
  llvm::Value *EmitTypeid(CodeGenFunction &CGF, QualType SrcRecordTy,
                          Address ThisPtr,
                          llvm::Type *StdTypeInfoPtrTy) override;

  bool shouldDynamicCastCallBeNullChecked(bool SrcIsPtr,
                                          QualType SrcRecordTy) override;

  llvm::Value *EmitDynamicCastCall(CodeGenFunction &CGF, Address Value,
                                   QualType SrcRecordTy, QualType DestTy,
                                   QualType DestRecordTy,
                                   llvm::BasicBlock *CastEnd) override;

  llvm::Value *EmitDynamicCastToVoid(CodeGenFunction &CGF, Address Value,
                                     QualType SrcRecordTy,
                                     QualType DestTy) override;

  bool EmitBadCastCall(CodeGenFunction &CGF) override;

  llvm::Value *
    GetVirtualBaseClassOffset(CodeGenFunction &CGF, Address This,
                              const CXXRecordDecl *ClassDecl,
                              const CXXRecordDecl *BaseClassDecl) override;

  void EmitCXXConstructors(const CXXConstructorDecl *D) override;

  AddedStructorArgs
  buildStructorSignature(const CXXMethodDecl *MD, StructorType T,
                         SmallVectorImpl<CanQualType> &ArgTys) override;

  bool useThunkForDtorVariant(const CXXDestructorDecl *Dtor,
                              CXXDtorType DT) const override {
    // Itanium does not emit any destructor variant as an inline thunk.
    // Delegating may occur as an optimization, but all variants are either
    // emitted with external linkage or as linkonce if they are inline and used.
    return false;
  }

  void EmitCXXDestructors(const CXXDestructorDecl *D) override;

  void addImplicitStructorParams(CodeGenFunction &CGF, QualType &ResTy,
                                 FunctionArgList &Params) override;

  void EmitInstanceFunctionProlog(CodeGenFunction &CGF) override;

  AddedStructorArgs
  addImplicitConstructorArgs(CodeGenFunction &CGF, const CXXConstructorDecl *D,
                             CXXCtorType Type, bool ForVirtualBase,
                             bool Delegating, CallArgList &Args) override;

  void EmitDestructorCall(CodeGenFunction &CGF, const CXXDestructorDecl *DD,
                          CXXDtorType Type, bool ForVirtualBase,
                          bool Delegating, Address This) override;

  void emitVTableDefinitions(CodeGenVTables &CGVT,
                             const CXXRecordDecl *RD) override;

  bool isVirtualOffsetNeededForVTableField(CodeGenFunction &CGF,
                                           CodeGenFunction::VPtr Vptr) override;

  bool doStructorsInitializeVPtrs(const CXXRecordDecl *VTableClass) override {
    return true;
  }

  llvm::Constant *
  getVTableAddressPoint(BaseSubobject Base,
                        const CXXRecordDecl *VTableClass) override;

  llvm::Value *getVTableAddressPointInStructor(
      CodeGenFunction &CGF, const CXXRecordDecl *VTableClass,
      BaseSubobject Base, const CXXRecordDecl *NearestVBase) override;

  llvm::Value *getVTableAddressPointInStructorWithVTT(
      CodeGenFunction &CGF, const CXXRecordDecl *VTableClass,
      BaseSubobject Base, const CXXRecordDecl *NearestVBase);

  llvm::Constant *
  getVTableAddressPointForConstExpr(BaseSubobject Base,
                                    const CXXRecordDecl *VTableClass) override;

  llvm::GlobalVariable *getAddrOfVTable(const CXXRecordDecl *RD,
                                        CharUnits VPtrOffset) override;

  CGCallee getVirtualFunctionPointer(CodeGenFunction &CGF, GlobalDecl GD,
                                     Address This, llvm::Type *Ty,
                                     SourceLocation Loc) override;

  llvm::Value *EmitVirtualDestructorCall(CodeGenFunction &CGF,
                                         const CXXDestructorDecl *Dtor,
                                         CXXDtorType DtorType,
                                         Address This,
                                         const CXXMemberCallExpr *CE) override;

  void emitVirtualInheritanceTables(const CXXRecordDecl *RD) override;

  bool canSpeculativelyEmitVTable(const CXXRecordDecl *RD) const override;

  void setThunkLinkage(llvm::Function *Thunk, bool ForVTable, GlobalDecl GD,
                       bool ReturnAdjustment) override {
    // Allow inlining of thunks by emitting them with available_externally
    // linkage together with vtables when needed.
    if (ForVTable && !Thunk->hasLocalLinkage())
      Thunk->setLinkage(llvm::GlobalValue::AvailableExternallyLinkage);

    // Propagate dllexport storage, to enable the linker to generate import
    // thunks as necessary (e.g. when a parent class has a key function and a
    // child class doesn't, and the construction vtable for the parent in the
    // child needs to reference the parent's thunks).
    const CXXMethodDecl *MD = cast<CXXMethodDecl>(GD.getDecl());
    if (MD->hasAttr<DLLExportAttr>())
      Thunk->setDLLStorageClass(llvm::GlobalValue::DLLExportStorageClass);
  }

  llvm::Value *performThisAdjustment(CodeGenFunction &CGF, Address This,
                                     const ThisAdjustment &TA) override;

  llvm::Value *performReturnAdjustment(CodeGenFunction &CGF, Address Ret,
                                       const ReturnAdjustment &RA) override;

  size_t getSrcArgforCopyCtor(const CXXConstructorDecl *,
                              FunctionArgList &Args) const override {
    assert(!Args.empty() && "expected the arglist to not be empty!");
    return Args.size() - 1;
  }

  StringRef GetPureVirtualCallName() override { return "__cxa_pure_virtual"; }
  StringRef GetDeletedVirtualCallName() override
    { return "__cxa_deleted_virtual"; }

  CharUnits getArrayCookieSizeImpl(QualType elementType) override;
  Address InitializeArrayCookie(CodeGenFunction &CGF,
                                Address NewPtr,
                                llvm::Value *NumElements,
                                const CXXNewExpr *expr,
                                QualType ElementType) override;
  llvm::Value *readArrayCookieImpl(CodeGenFunction &CGF,
                                   Address allocPtr,
                                   CharUnits cookieSize) override;

  void EmitGuardedInit(CodeGenFunction &CGF, const VarDecl &D,
                       llvm::GlobalVariable *DeclPtr,
                       bool PerformInit) override;
  void registerGlobalDtor(CodeGenFunction &CGF, const VarDecl &D,
                          llvm::Constant *dtor, llvm::Constant *addr) override;

  llvm::Function *getOrCreateThreadLocalWrapper(const VarDecl *VD,
                                                llvm::Value *Val);
  void EmitThreadLocalInitFuncs(
      CodeGenModule &CGM,
      ArrayRef<const VarDecl *> CXXThreadLocals,
      ArrayRef<llvm::Function *> CXXThreadLocalInits,
      ArrayRef<const VarDecl *> CXXThreadLocalInitVars) override;

  bool usesThreadWrapperFunction() const override { return true; }
  LValue EmitThreadLocalVarDeclLValue(CodeGenFunction &CGF, const VarDecl *VD,
                                      QualType LValType) override;

  bool NeedsVTTParameter(GlobalDecl GD) override;

  /**************************** RTTI Uniqueness ******************************/

protected:
  /// Returns true if the ABI requires RTTI type_info objects to be unique
  /// across a program.
  virtual bool shouldRTTIBeUnique() const { return true; }

public:
  /// What sort of unique-RTTI behavior should we use?
  enum RTTIUniquenessKind {
    /// We are guaranteeing, or need to guarantee, that the RTTI string
    /// is unique.
    RUK_Unique,

    /// We are not guaranteeing uniqueness for the RTTI string, so we
    /// can demote to hidden visibility but must use string comparisons.
    RUK_NonUniqueHidden,

    /// We are not guaranteeing uniqueness for the RTTI string, so we
    /// have to use string comparisons, but we also have to emit it with
    /// non-hidden visibility.
    RUK_NonUniqueVisible
  };

  /// Return the required visibility status for the given type and linkage in
  /// the current ABI.
  RTTIUniquenessKind
  classifyRTTIUniqueness(QualType CanTy,
                         llvm::GlobalValue::LinkageTypes Linkage) const;
  friend class ItaniumRTTIBuilder;

  void emitCXXStructor(const CXXMethodDecl *MD, StructorType Type) override;

  std::pair<llvm::Value *, const CXXRecordDecl *>
  LoadVTablePtr(CodeGenFunction &CGF, Address This,
                const CXXRecordDecl *RD) override;

 private:
   bool hasAnyUnusedVirtualInlineFunction(const CXXRecordDecl *RD) const {
     const auto &VtableLayout =
         CGM.getItaniumVTableContext().getVTableLayout(RD);

     for (const auto &VtableComponent : VtableLayout.vtable_components()) {
       // Skip empty slot.
       if (!VtableComponent.isUsedFunctionPointerKind())
         continue;

       const CXXMethodDecl *Method = VtableComponent.getFunctionDecl();
       if (!Method->getCanonicalDecl()->isInlined())
         continue;

       StringRef Name = CGM.getMangledName(VtableComponent.getGlobalDecl());
       auto *Entry = CGM.GetGlobalValue(Name);
       // This checks if virtual inline function has already been emitted.
       // Note that it is possible that this inline function would be emitted
       // after trying to emit vtable speculatively. Because of this we do
       // an extra pass after emitting all deferred vtables to find and emit
       // these vtables opportunistically.
       if (!Entry || Entry->isDeclaration())
         return true;
     }
     return false;
  }

  bool isVTableHidden(const CXXRecordDecl *RD) const {
    const auto &VtableLayout =
            CGM.getItaniumVTableContext().getVTableLayout(RD);

    for (const auto &VtableComponent : VtableLayout.vtable_components()) {
      if (VtableComponent.isRTTIKind()) {
        const CXXRecordDecl *RTTIDecl = VtableComponent.getRTTIDecl();
        if (RTTIDecl->getVisibility() == Visibility::HiddenVisibility)
          return true;
      } else if (VtableComponent.isUsedFunctionPointerKind()) {
        const CXXMethodDecl *Method = VtableComponent.getFunctionDecl();
        if (Method->getVisibility() == Visibility::HiddenVisibility &&
            !Method->isDefined())
          return true;
      }
    }
    return false;
  }
};

class ARMCXXABI : public ItaniumCXXABI {
public:
  ARMCXXABI(CodeGen::CodeGenModule &CGM) :
    ItaniumCXXABI(CGM, /* UseARMMethodPtrABI = */ true,
                  /* UseARMGuardVarABI = */ true) {}

  bool HasThisReturn(GlobalDecl GD) const override {
    return (isa<CXXConstructorDecl>(GD.getDecl()) || (
              isa<CXXDestructorDecl>(GD.getDecl()) &&
              GD.getDtorType() != Dtor_Deleting));
  }

  void EmitReturnFromThunk(CodeGenFunction &CGF, RValue RV,
                           QualType ResTy) override;

  CharUnits getArrayCookieSizeImpl(QualType elementType) override;
  Address InitializeArrayCookie(CodeGenFunction &CGF,
                                Address NewPtr,
                                llvm::Value *NumElements,
                                const CXXNewExpr *expr,
                                QualType ElementType) override;
  llvm::Value *readArrayCookieImpl(CodeGenFunction &CGF, Address allocPtr,
                                   CharUnits cookieSize) override;
};

class iOS64CXXABI : public ARMCXXABI {
public:
  iOS64CXXABI(CodeGen::CodeGenModule &CGM) : ARMCXXABI(CGM) {
    Use32BitVTableOffsetABI = true;
  }

  // ARM64 libraries are prepared for non-unique RTTI.
  bool shouldRTTIBeUnique() const override { return false; }
};

class WebAssemblyCXXABI final : public ItaniumCXXABI {
public:
  explicit WebAssemblyCXXABI(CodeGen::CodeGenModule &CGM)
      : ItaniumCXXABI(CGM, /*UseARMMethodPtrABI=*/true,
                      /*UseARMGuardVarABI=*/true) {}

private:
  bool HasThisReturn(GlobalDecl GD) const override {
    return isa<CXXConstructorDecl>(GD.getDecl()) ||
           (isa<CXXDestructorDecl>(GD.getDecl()) &&
            GD.getDtorType() != Dtor_Deleting);
  }
  bool canCallMismatchedFunctionType() const override { return false; }
};
}

CodeGen::CGCXXABI *CodeGen::CreateItaniumCXXABI(CodeGenModule &CGM) {
  switch (CGM.getTarget().getCXXABI().getKind()) {
  // For IR-generation purposes, there's no significant difference
  // between the ARM and iOS ABIs.
  case TargetCXXABI::GenericARM:
  case TargetCXXABI::iOS:
  case TargetCXXABI::WatchOS:
    return new ARMCXXABI(CGM);

  case TargetCXXABI::iOS64:
    return new iOS64CXXABI(CGM);

  // Note that AArch64 uses the generic ItaniumCXXABI class since it doesn't
  // include the other 32-bit ARM oddities: constructor/destructor return values
  // and array cookies.
  case TargetCXXABI::GenericAArch64:
    return new ItaniumCXXABI(CGM, /* UseARMMethodPtrABI = */ true,
                             /* UseARMGuardVarABI = */ true);

  case TargetCXXABI::GenericMIPS:
    return new ItaniumCXXABI(CGM, /* UseARMMethodPtrABI = */ true);

  case TargetCXXABI::WebAssembly:
    return new WebAssemblyCXXABI(CGM);

  case TargetCXXABI::GenericItanium:
    if (CGM.getContext().getTargetInfo().getTriple().getArch()
        == llvm::Triple::le32) {
      // For PNaCl, use ARM-style method pointers so that PNaCl code
      // does not assume anything about the alignment of function
      // pointers.
      return new ItaniumCXXABI(CGM, /* UseARMMethodPtrABI = */ true,
                               /* UseARMGuardVarABI = */ false);
    }
    return new ItaniumCXXABI(CGM);

  case TargetCXXABI::Microsoft:
    llvm_unreachable("Microsoft ABI is not Itanium-based");
  }
  llvm_unreachable("bad ABI kind");
}

llvm::Type *
ItaniumCXXABI::ConvertMemberPointerType(const MemberPointerType *MPT) {
  if (MPT->isMemberDataPointer())
    return CGM.PtrDiffTy;
  return llvm::StructType::get(CGM.PtrDiffTy, CGM.PtrDiffTy);
}

/// In the Itanium and ARM ABIs, method pointers have the form:
///   struct { ptrdiff_t ptr; ptrdiff_t adj; } memptr;
///
/// In the Itanium ABI:
///  - method pointers are virtual if (memptr.ptr & 1) is nonzero
///  - the this-adjustment is (memptr.adj)
///  - the virtual offset is (memptr.ptr - 1)
///
/// In the ARM ABI:
///  - method pointers are virtual if (memptr.adj & 1) is nonzero
///  - the this-adjustment is (memptr.adj >> 1)
///  - the virtual offset is (memptr.ptr)
/// ARM uses 'adj' for the virtual flag because Thumb functions
/// may be only single-byte aligned.
///
/// If the member is virtual, the adjusted 'this' pointer points
/// to a vtable pointer from which the virtual offset is applied.
///
/// If the member is non-virtual, memptr.ptr is the address of
/// the function to call.
CGCallee ItaniumCXXABI::EmitLoadOfMemberFunctionPointer(
    CodeGenFunction &CGF, const Expr *E, Address ThisAddr,
    llvm::Value *&ThisPtrForCall,
    llvm::Value *MemFnPtr, const MemberPointerType *MPT) {
  CGBuilderTy &Builder = CGF.Builder;

  const FunctionProtoType *FPT =
    MPT->getPointeeType()->getAs<FunctionProtoType>();
  const CXXRecordDecl *RD =
    cast<CXXRecordDecl>(MPT->getClass()->getAs<RecordType>()->getDecl());

  llvm::FunctionType *FTy = CGM.getTypes().GetFunctionType(
      CGM.getTypes().arrangeCXXMethodType(RD, FPT, /*FD=*/nullptr));

  llvm::Constant *ptrdiff_1 = llvm::ConstantInt::get(CGM.PtrDiffTy, 1);

  llvm::BasicBlock *FnVirtual = CGF.createBasicBlock("memptr.virtual");
  llvm::BasicBlock *FnNonVirtual = CGF.createBasicBlock("memptr.nonvirtual");
  llvm::BasicBlock *FnEnd = CGF.createBasicBlock("memptr.end");

  // Extract memptr.adj, which is in the second field.
  llvm::Value *RawAdj = Builder.CreateExtractValue(MemFnPtr, 1, "memptr.adj");

  // Compute the true adjustment.
  llvm::Value *Adj = RawAdj;
  if (UseARMMethodPtrABI)
    Adj = Builder.CreateAShr(Adj, ptrdiff_1, "memptr.adj.shifted");

  // Apply the adjustment and cast back to the original struct type
  // for consistency.
  llvm::Value *This = ThisAddr.getPointer();
  llvm::Value *Ptr = Builder.CreateBitCast(This, Builder.getInt8PtrTy());
  Ptr = Builder.CreateInBoundsGEP(Ptr, Adj);
  This = Builder.CreateBitCast(Ptr, This->getType(), "this.adjusted");
  ThisPtrForCall = This;

  // Load the function pointer.
  llvm::Value *FnAsInt = Builder.CreateExtractValue(MemFnPtr, 0, "memptr.ptr");

  // If the LSB in the function pointer is 1, the function pointer points to
  // a virtual function.
  llvm::Value *IsVirtual;
  if (UseARMMethodPtrABI)
    IsVirtual = Builder.CreateAnd(RawAdj, ptrdiff_1);
  else
    IsVirtual = Builder.CreateAnd(FnAsInt, ptrdiff_1);
  IsVirtual = Builder.CreateIsNotNull(IsVirtual, "memptr.isvirtual");
  Builder.CreateCondBr(IsVirtual, FnVirtual, FnNonVirtual);

  // In the virtual path, the adjustment left 'This' pointing to the
  // vtable of the correct base subobject.  The "function pointer" is an
  // offset within the vtable (+1 for the virtual flag on non-ARM).
  CGF.EmitBlock(FnVirtual);

  // Cast the adjusted this to a pointer to vtable pointer and load.
  llvm::Type *VTableTy = Builder.getInt8PtrTy();
  CharUnits VTablePtrAlign =
    CGF.CGM.getDynamicOffsetAlignment(ThisAddr.getAlignment(), RD,
                                      CGF.getPointerAlign());
  llvm::Value *VTable =
    CGF.GetVTablePtr(Address(This, VTablePtrAlign), VTableTy, RD);

  // Apply the offset.
  // On ARM64, to reserve extra space in virtual member function pointers,
  // we only pay attention to the low 32 bits of the offset.
  llvm::Value *VTableOffset = FnAsInt;
  if (!UseARMMethodPtrABI)
    VTableOffset = Builder.CreateSub(VTableOffset, ptrdiff_1);
  if (Use32BitVTableOffsetABI) {
    VTableOffset = Builder.CreateTrunc(VTableOffset, CGF.Int32Ty);
    VTableOffset = Builder.CreateZExt(VTableOffset, CGM.PtrDiffTy);
  }
  VTable = Builder.CreateGEP(VTable, VTableOffset);

  // Load the virtual function to call.
  VTable = Builder.CreateBitCast(VTable, FTy->getPointerTo()->getPointerTo());
  llvm::Value *VirtualFn =
    Builder.CreateAlignedLoad(VTable, CGF.getPointerAlign(),
                              "memptr.virtualfn");
  CGF.EmitBranch(FnEnd);

  // In the non-virtual path, the function pointer is actually a
  // function pointer.
  CGF.EmitBlock(FnNonVirtual);
  llvm::Value *NonVirtualFn =
    Builder.CreateIntToPtr(FnAsInt, FTy->getPointerTo(), "memptr.nonvirtualfn");

  // We're done.
  CGF.EmitBlock(FnEnd);
  llvm::PHINode *CalleePtr = Builder.CreatePHI(FTy->getPointerTo(), 2);
  CalleePtr->addIncoming(VirtualFn, FnVirtual);
  CalleePtr->addIncoming(NonVirtualFn, FnNonVirtual);

  CGCallee Callee(FPT, CalleePtr);
  return Callee;
}

/// Compute an l-value by applying the given pointer-to-member to a
/// base object.
llvm::Value *ItaniumCXXABI::EmitMemberDataPointerAddress(
    CodeGenFunction &CGF, const Expr *E, Address Base, llvm::Value *MemPtr,
    const MemberPointerType *MPT) {
  assert(MemPtr->getType() == CGM.PtrDiffTy);

  CGBuilderTy &Builder = CGF.Builder;

  // Cast to char*.
  Base = Builder.CreateElementBitCast(Base, CGF.Int8Ty);

  // Apply the offset, which we assume is non-null.
  llvm::Value *Addr =
    Builder.CreateInBoundsGEP(Base.getPointer(), MemPtr, "memptr.offset");

  // Cast the address to the appropriate pointer type, adopting the
  // address space of the base pointer.
  llvm::Type *PType = CGF.ConvertTypeForMem(MPT->getPointeeType())
                            ->getPointerTo(Base.getAddressSpace());
  return Builder.CreateBitCast(Addr, PType);
}

/// Perform a bitcast, derived-to-base, or base-to-derived member pointer
/// conversion.
///
/// Bitcast conversions are always a no-op under Itanium.
///
/// Obligatory offset/adjustment diagram:
///         <-- offset -->          <-- adjustment -->
///   |--------------------------|----------------------|--------------------|
///   ^Derived address point     ^Base address point    ^Member address point
///
/// So when converting a base member pointer to a derived member pointer,
/// we add the offset to the adjustment because the address point has
/// decreased;  and conversely, when converting a derived MP to a base MP
/// we subtract the offset from the adjustment because the address point
/// has increased.
///
/// The standard forbids (at compile time) conversion to and from
/// virtual bases, which is why we don't have to consider them here.
///
/// The standard forbids (at run time) casting a derived MP to a base
/// MP when the derived MP does not point to a member of the base.
/// This is why -1 is a reasonable choice for null data member
/// pointers.
llvm::Value *
ItaniumCXXABI::EmitMemberPointerConversion(CodeGenFunction &CGF,
                                           const CastExpr *E,
                                           llvm::Value *src) {
  assert(E->getCastKind() == CK_DerivedToBaseMemberPointer ||
         E->getCastKind() == CK_BaseToDerivedMemberPointer ||
         E->getCastKind() == CK_ReinterpretMemberPointer);

  // Under Itanium, reinterprets don't require any additional processing.
  if (E->getCastKind() == CK_ReinterpretMemberPointer) return src;

  // Use constant emission if we can.
  if (isa<llvm::Constant>(src))
    return EmitMemberPointerConversion(E, cast<llvm::Constant>(src));

  llvm::Constant *adj = getMemberPointerAdjustment(E);
  if (!adj) return src;

  CGBuilderTy &Builder = CGF.Builder;
  bool isDerivedToBase = (E->getCastKind() == CK_DerivedToBaseMemberPointer);

  const MemberPointerType *destTy =
    E->getType()->castAs<MemberPointerType>();

  // For member data pointers, this is just a matter of adding the
  // offset if the source is non-null.
  if (destTy->isMemberDataPointer()) {
    llvm::Value *dst;
    if (isDerivedToBase)
      dst = Builder.CreateNSWSub(src, adj, "adj");
    else
      dst = Builder.CreateNSWAdd(src, adj, "adj");

    // Null check.
    llvm::Value *null = llvm::Constant::getAllOnesValue(src->getType());
    llvm::Value *isNull = Builder.CreateICmpEQ(src, null, "memptr.isnull");
    return Builder.CreateSelect(isNull, src, dst);
  }

  // The this-adjustment is left-shifted by 1 on ARM.
  if (UseARMMethodPtrABI) {
    uint64_t offset = cast<llvm::ConstantInt>(adj)->getZExtValue();
    offset <<= 1;
    adj = llvm::ConstantInt::get(adj->getType(), offset);
  }

  llvm::Value *srcAdj = Builder.CreateExtractValue(src, 1, "src.adj");
  llvm::Value *dstAdj;
  if (isDerivedToBase)
    dstAdj = Builder.CreateNSWSub(srcAdj, adj, "adj");
  else
    dstAdj = Builder.CreateNSWAdd(srcAdj, adj, "adj");

  return Builder.CreateInsertValue(src, dstAdj, 1);
}

llvm::Constant *
ItaniumCXXABI::EmitMemberPointerConversion(const CastExpr *E,
                                           llvm::Constant *src) {
  assert(E->getCastKind() == CK_DerivedToBaseMemberPointer ||
         E->getCastKind() == CK_BaseToDerivedMemberPointer ||
         E->getCastKind() == CK_ReinterpretMemberPointer);

  // Under Itanium, reinterprets don't require any additional processing.
  if (E->getCastKind() == CK_ReinterpretMemberPointer) return src;

  // If the adjustment is trivial, we don't need to do anything.
  llvm::Constant *adj = getMemberPointerAdjustment(E);
  if (!adj) return src;

  bool isDerivedToBase = (E->getCastKind() == CK_DerivedToBaseMemberPointer);

  const MemberPointerType *destTy =
    E->getType()->castAs<MemberPointerType>();

  // For member data pointers, this is just a matter of adding the
  // offset if the source is non-null.
  if (destTy->isMemberDataPointer()) {
    // null maps to null.
    if (src->isAllOnesValue()) return src;

    if (isDerivedToBase)
      return llvm::ConstantExpr::getNSWSub(src, adj);
    else
      return llvm::ConstantExpr::getNSWAdd(src, adj);
  }

  // The this-adjustment is left-shifted by 1 on ARM.
  if (UseARMMethodPtrABI) {
    uint64_t offset = cast<llvm::ConstantInt>(adj)->getZExtValue();
    offset <<= 1;
    adj = llvm::ConstantInt::get(adj->getType(), offset);
  }

  llvm::Constant *srcAdj = llvm::ConstantExpr::getExtractValue(src, 1);
  llvm::Constant *dstAdj;
  if (isDerivedToBase)
    dstAdj = llvm::ConstantExpr::getNSWSub(srcAdj, adj);
  else
    dstAdj = llvm::ConstantExpr::getNSWAdd(srcAdj, adj);

  return llvm::ConstantExpr::getInsertValue(src, dstAdj, 1);
}

llvm::Constant *
ItaniumCXXABI::EmitNullMemberPointer(const MemberPointerType *MPT) {
  // Itanium C++ ABI 2.3:
  //   A NULL pointer is represented as -1.
  if (MPT->isMemberDataPointer())
    return llvm::ConstantInt::get(CGM.PtrDiffTy, -1ULL, /*isSigned=*/true);

  llvm::Constant *Zero = llvm::ConstantInt::get(CGM.PtrDiffTy, 0);
  llvm::Constant *Values[2] = { Zero, Zero };
  return llvm::ConstantStruct::getAnon(Values);
}

llvm::Constant *
ItaniumCXXABI::EmitMemberDataPointer(const MemberPointerType *MPT,
                                     CharUnits offset) {
  // Itanium C++ ABI 2.3:
  //   A pointer to data member is an offset from the base address of
  //   the class object containing it, represented as a ptrdiff_t
  return llvm::ConstantInt::get(CGM.PtrDiffTy, offset.getQuantity());
}

llvm::Constant *
ItaniumCXXABI::EmitMemberFunctionPointer(const CXXMethodDecl *MD) {
  return BuildMemberPointer(MD, CharUnits::Zero());
}

llvm::Constant *ItaniumCXXABI::BuildMemberPointer(const CXXMethodDecl *MD,
                                                  CharUnits ThisAdjustment) {
  assert(MD->isInstance() && "Member function must not be static!");
  MD = MD->getCanonicalDecl();

  CodeGenTypes &Types = CGM.getTypes();

  // Get the function pointer (or index if this is a virtual function).
  llvm::Constant *MemPtr[2];
  if (MD->isVirtual()) {
    uint64_t Index = CGM.getItaniumVTableContext().getMethodVTableIndex(MD);

    const ASTContext &Context = getContext();
    CharUnits PointerWidth =
      Context.toCharUnitsFromBits(Context.getTargetInfo().getPointerWidth(0));
    uint64_t VTableOffset = (Index * PointerWidth.getQuantity());

    if (UseARMMethodPtrABI) {
      // ARM C++ ABI 3.2.1:
      //   This ABI specifies that adj contains twice the this
      //   adjustment, plus 1 if the member function is virtual. The
      //   least significant bit of adj then makes exactly the same
      //   discrimination as the least significant bit of ptr does for
      //   Itanium.
      MemPtr[0] = llvm::ConstantInt::get(CGM.PtrDiffTy, VTableOffset);
      MemPtr[1] = llvm::ConstantInt::get(CGM.PtrDiffTy,
                                         2 * ThisAdjustment.getQuantity() + 1);
    } else {
      // Itanium C++ ABI 2.3:
      //   For a virtual function, [the pointer field] is 1 plus the
      //   virtual table offset (in bytes) of the function,
      //   represented as a ptrdiff_t.
      MemPtr[0] = llvm::ConstantInt::get(CGM.PtrDiffTy, VTableOffset + 1);
      MemPtr[1] = llvm::ConstantInt::get(CGM.PtrDiffTy,
                                         ThisAdjustment.getQuantity());
    }
  } else {
    const FunctionProtoType *FPT = MD->getType()->castAs<FunctionProtoType>();
    llvm::Type *Ty;
    // Check whether the function has a computable LLVM signature.
    if (Types.isFuncTypeConvertible(FPT)) {
      // The function has a computable LLVM signature; use the correct type.
      Ty = Types.GetFunctionType(Types.arrangeCXXMethodDeclaration(MD));
    } else {
      // Use an arbitrary non-function type to tell GetAddrOfFunction that the
      // function type is incomplete.
      Ty = CGM.PtrDiffTy;
    }
    llvm::Constant *addr = CGM.GetAddrOfFunction(MD, Ty);

    MemPtr[0] = llvm::ConstantExpr::getPtrToInt(addr, CGM.PtrDiffTy);
    MemPtr[1] = llvm::ConstantInt::get(CGM.PtrDiffTy,
                                       (UseARMMethodPtrABI ? 2 : 1) *
                                       ThisAdjustment.getQuantity());
  }

  return llvm::ConstantStruct::getAnon(MemPtr);
}

llvm::Constant *ItaniumCXXABI::EmitMemberPointer(const APValue &MP,
                                                 QualType MPType) {
  const MemberPointerType *MPT = MPType->castAs<MemberPointerType>();
  const ValueDecl *MPD = MP.getMemberPointerDecl();
  if (!MPD)
    return EmitNullMemberPointer(MPT);

  CharUnits ThisAdjustment = getMemberPointerPathAdjustment(MP);

  if (const CXXMethodDecl *MD = dyn_cast<CXXMethodDecl>(MPD))
    return BuildMemberPointer(MD, ThisAdjustment);

  CharUnits FieldOffset =
    getContext().toCharUnitsFromBits(getContext().getFieldOffset(MPD));
  return EmitMemberDataPointer(MPT, ThisAdjustment + FieldOffset);
}

/// The comparison algorithm is pretty easy: the member pointers are
/// the same if they're either bitwise identical *or* both null.
///
/// ARM is different here only because null-ness is more complicated.
llvm::Value *
ItaniumCXXABI::EmitMemberPointerComparison(CodeGenFunction &CGF,
                                           llvm::Value *L,
                                           llvm::Value *R,
                                           const MemberPointerType *MPT,
                                           bool Inequality) {
  CGBuilderTy &Builder = CGF.Builder;

  llvm::ICmpInst::Predicate Eq;
  llvm::Instruction::BinaryOps And, Or;
  if (Inequality) {
    Eq = llvm::ICmpInst::ICMP_NE;
    And = llvm::Instruction::Or;
    Or = llvm::Instruction::And;
  } else {
    Eq = llvm::ICmpInst::ICMP_EQ;
    And = llvm::Instruction::And;
    Or = llvm::Instruction::Or;
  }

  // Member data pointers are easy because there's a unique null
  // value, so it just comes down to bitwise equality.
  if (MPT->isMemberDataPointer())
    return Builder.CreateICmp(Eq, L, R);

  // For member function pointers, the tautologies are more complex.
  // The Itanium tautology is:
  //   (L == R) <==> (L.ptr == R.ptr && (L.ptr == 0 || L.adj == R.adj))
  // The ARM tautology is:
  //   (L == R) <==> (L.ptr == R.ptr &&
  //                  (L.adj == R.adj ||
  //                   (L.ptr == 0 && ((L.adj|R.adj) & 1) == 0)))
  // The inequality tautologies have exactly the same structure, except
  // applying De Morgan's laws.

  llvm::Value *LPtr = Builder.CreateExtractValue(L, 0, "lhs.memptr.ptr");
  llvm::Value *RPtr = Builder.CreateExtractValue(R, 0, "rhs.memptr.ptr");

  // This condition tests whether L.ptr == R.ptr.  This must always be
  // true for equality to hold.
  llvm::Value *PtrEq = Builder.CreateICmp(Eq, LPtr, RPtr, "cmp.ptr");

  // This condition, together with the assumption that L.ptr == R.ptr,
  // tests whether the pointers are both null.  ARM imposes an extra
  // condition.
  llvm::Value *Zero = llvm::Constant::getNullValue(LPtr->getType());
  llvm::Value *EqZero = Builder.CreateICmp(Eq, LPtr, Zero, "cmp.ptr.null");

  // This condition tests whether L.adj == R.adj.  If this isn't
  // true, the pointers are unequal unless they're both null.
  llvm::Value *LAdj = Builder.CreateExtractValue(L, 1, "lhs.memptr.adj");
  llvm::Value *RAdj = Builder.CreateExtractValue(R, 1, "rhs.memptr.adj");
  llvm::Value *AdjEq = Builder.CreateICmp(Eq, LAdj, RAdj, "cmp.adj");

  // Null member function pointers on ARM clear the low bit of Adj,
  // so the zero condition has to check that neither low bit is set.
  if (UseARMMethodPtrABI) {
    llvm::Value *One = llvm::ConstantInt::get(LPtr->getType(), 1);

    // Compute (l.adj | r.adj) & 1 and test it against zero.
    llvm::Value *OrAdj = Builder.CreateOr(LAdj, RAdj, "or.adj");
    llvm::Value *OrAdjAnd1 = Builder.CreateAnd(OrAdj, One);
    llvm::Value *OrAdjAnd1EqZero = Builder.CreateICmp(Eq, OrAdjAnd1, Zero,
                                                      "cmp.or.adj");
    EqZero = Builder.CreateBinOp(And, EqZero, OrAdjAnd1EqZero);
  }

  // Tie together all our conditions.
  llvm::Value *Result = Builder.CreateBinOp(Or, EqZero, AdjEq);
  Result = Builder.CreateBinOp(And, PtrEq, Result,
                               Inequality ? "memptr.ne" : "memptr.eq");
  return Result;
}

llvm::Value *
ItaniumCXXABI::EmitMemberPointerIsNotNull(CodeGenFunction &CGF,
                                          llvm::Value *MemPtr,
                                          const MemberPointerType *MPT) {
  CGBuilderTy &Builder = CGF.Builder;

  /// For member data pointers, this is just a check against -1.
  if (MPT->isMemberDataPointer()) {
    assert(MemPtr->getType() == CGM.PtrDiffTy);
    llvm::Value *NegativeOne =
      llvm::Constant::getAllOnesValue(MemPtr->getType());
    return Builder.CreateICmpNE(MemPtr, NegativeOne, "memptr.tobool");
  }

  // In Itanium, a member function pointer is not null if 'ptr' is not null.
  llvm::Value *Ptr = Builder.CreateExtractValue(MemPtr, 0, "memptr.ptr");

  llvm::Constant *Zero = llvm::ConstantInt::get(Ptr->getType(), 0);
  llvm::Value *Result = Builder.CreateICmpNE(Ptr, Zero, "memptr.tobool");

  // On ARM, a member function pointer is also non-null if the low bit of 'adj'
  // (the virtual bit) is set.
  if (UseARMMethodPtrABI) {
    llvm::Constant *One = llvm::ConstantInt::get(Ptr->getType(), 1);
    llvm::Value *Adj = Builder.CreateExtractValue(MemPtr, 1, "memptr.adj");
    llvm::Value *VirtualBit = Builder.CreateAnd(Adj, One, "memptr.virtualbit");
    llvm::Value *IsVirtual = Builder.CreateICmpNE(VirtualBit, Zero,
                                                  "memptr.isvirtual");
    Result = Builder.CreateOr(Result, IsVirtual);
  }

  return Result;
}

bool ItaniumCXXABI::classifyReturnType(CGFunctionInfo &FI) const {
  const CXXRecordDecl *RD = FI.getReturnType()->getAsCXXRecordDecl();
  if (!RD)
    return false;

  // If C++ prohibits us from making a copy, return by address.
  if (passClassIndirect(RD)) {
    auto Align = CGM.getContext().getTypeAlignInChars(FI.getReturnType());
    FI.getReturnInfo() = ABIArgInfo::getIndirect(Align, /*ByVal=*/false);
    return true;
  }
  return false;
}

/// The Itanium ABI requires non-zero initialization only for data
/// member pointers, for which '0' is a valid offset.
bool ItaniumCXXABI::isZeroInitializable(const MemberPointerType *MPT) {
  return MPT->isMemberFunctionPointer();
}

/// The Itanium ABI always places an offset to the complete object
/// at entry -2 in the vtable.
void ItaniumCXXABI::emitVirtualObjectDelete(CodeGenFunction &CGF,
                                            const CXXDeleteExpr *DE,
                                            Address Ptr,
                                            QualType ElementType,
                                            const CXXDestructorDecl *Dtor) {
  bool UseGlobalDelete = DE->isGlobalDelete();
  if (UseGlobalDelete) {
    // Derive the complete-object pointer, which is what we need
    // to pass to the deallocation function.

    // Grab the vtable pointer as an intptr_t*.
    auto *ClassDecl =
        cast<CXXRecordDecl>(ElementType->getAs<RecordType>()->getDecl());
    llvm::Value *VTable =
        CGF.GetVTablePtr(Ptr, CGF.IntPtrTy->getPointerTo(), ClassDecl);

    // Track back to entry -2 and pull out the offset there.
    llvm::Value *OffsetPtr = CGF.Builder.CreateConstInBoundsGEP1_64(
        VTable, -2, "complete-offset.ptr");
    llvm::Value *Offset =
      CGF.Builder.CreateAlignedLoad(OffsetPtr, CGF.getPointerAlign());

    // Apply the offset.
    llvm::Value *CompletePtr =
      CGF.Builder.CreateBitCast(Ptr.getPointer(), CGF.Int8PtrTy);
    CompletePtr = CGF.Builder.CreateInBoundsGEP(CompletePtr, Offset);

    // If we're supposed to call the global delete, make sure we do so
    // even if the destructor throws.
    CGF.pushCallObjectDeleteCleanup(DE->getOperatorDelete(), CompletePtr,
                                    ElementType);
  }

  // FIXME: Provide a source location here even though there's no
  // CXXMemberCallExpr for dtor call.
  CXXDtorType DtorType = UseGlobalDelete ? Dtor_Complete : Dtor_Deleting;
  EmitVirtualDestructorCall(CGF, Dtor, DtorType, Ptr, /*CE=*/nullptr);

  if (UseGlobalDelete)
    CGF.PopCleanupBlock();
}

void ItaniumCXXABI::emitRethrow(CodeGenFunction &CGF, bool isNoReturn) {
  // void __cxa_rethrow();

  llvm::FunctionType *FTy =
    llvm::FunctionType::get(CGM.VoidTy, /*IsVarArgs=*/false);

  llvm::Constant *Fn = CGM.CreateRuntimeFunction(FTy, "__cxa_rethrow");

  if (isNoReturn)
    CGF.EmitNoreturnRuntimeCallOrInvoke(Fn, None);
  else
    CGF.EmitRuntimeCallOrInvoke(Fn);
}

static llvm::Constant *getAllocateExceptionFn(CodeGenModule &CGM) {
  // void *__cxa_allocate_exception(size_t thrown_size);

  llvm::FunctionType *FTy =
    llvm::FunctionType::get(CGM.Int8PtrTy, CGM.SizeTy, /*IsVarArgs=*/false);

  return CGM.CreateRuntimeFunction(FTy, "__cxa_allocate_exception");
}

static llvm::Constant *getThrowFn(CodeGenModule &CGM) {
  // void __cxa_throw(void *thrown_exception, std::type_info *tinfo,
  //                  void (*dest) (void *));

  llvm::Type *Args[3] = { CGM.Int8PtrTy, CGM.Int8PtrTy, CGM.Int8PtrTy };
  llvm::FunctionType *FTy =
    llvm::FunctionType::get(CGM.VoidTy, Args, /*IsVarArgs=*/false);

  return CGM.CreateRuntimeFunction(FTy, "__cxa_throw");
}

void ItaniumCXXABI::emitThrow(CodeGenFunction &CGF, const CXXThrowExpr *E) {
  QualType ThrowType = E->getSubExpr()->getType();
  // Now allocate the exception object.
  llvm::Type *SizeTy = CGF.ConvertType(getContext().getSizeType());
  uint64_t TypeSize = getContext().getTypeSizeInChars(ThrowType).getQuantity();

  llvm::Constant *AllocExceptionFn = getAllocateExceptionFn(CGM);
  llvm::CallInst *ExceptionPtr = CGF.EmitNounwindRuntimeCall(
      AllocExceptionFn, llvm::ConstantInt::get(SizeTy, TypeSize), "exception");

  CharUnits ExnAlign = getAlignmentOfExnObject();
  CGF.EmitAnyExprToExn(E->getSubExpr(), Address(ExceptionPtr, ExnAlign));

  // Now throw the exception.
  llvm::Constant *TypeInfo = CGM.GetAddrOfRTTIDescriptor(ThrowType,
                                                         /*ForEH=*/true);

  // The address of the destructor.  If the exception type has a
  // trivial destructor (or isn't a record), we just pass null.
  llvm::Constant *Dtor = nullptr;
  if (const RecordType *RecordTy = ThrowType->getAs<RecordType>()) {
    CXXRecordDecl *Record = cast<CXXRecordDecl>(RecordTy->getDecl());
    if (!Record->hasTrivialDestructor()) {
      CXXDestructorDecl *DtorD = Record->getDestructor();
      Dtor = CGM.getAddrOfCXXStructor(DtorD, StructorType::Complete);
      Dtor = llvm::ConstantExpr::getPointerCast(Dtor, CGM.Int8PtrTy);
    }
  }
  if (!Dtor) Dtor = llvm::Constant::getNullValue(CGM.Int8PtrTy);

  llvm::Value *args[] = { ExceptionPtr, TypeInfo, Dtor };
  CGF.EmitNoreturnRuntimeCallOrInvoke(getThrowFn(CGM), args);
}

static llvm::Constant *getItaniumDynamicCastFn(CodeGenFunction &CGF) {
  // void *__dynamic_cast(const void *sub,
  //                      const abi::__class_type_info *src,
  //                      const abi::__class_type_info *dst,
  //                      std::ptrdiff_t src2dst_offset);

  llvm::Type *Int8PtrTy = CGF.Int8PtrTy;
  llvm::Type *PtrDiffTy =
    CGF.ConvertType(CGF.getContext().getPointerDiffType());

  llvm::Type *Args[4] = { Int8PtrTy, Int8PtrTy, Int8PtrTy, PtrDiffTy };

  llvm::FunctionType *FTy = llvm::FunctionType::get(Int8PtrTy, Args, false);

  // Mark the function as nounwind readonly.
  llvm::Attribute::AttrKind FuncAttrs[] = { llvm::Attribute::NoUnwind,
                                            llvm::Attribute::ReadOnly };
  llvm::AttributeList Attrs = llvm::AttributeList::get(
      CGF.getLLVMContext(), llvm::AttributeList::FunctionIndex, FuncAttrs);

  return CGF.CGM.CreateRuntimeFunction(FTy, "__dynamic_cast", Attrs);
}

static llvm::Constant *getBadCastFn(CodeGenFunction &CGF) {
  // void __cxa_bad_cast();
  llvm::FunctionType *FTy = llvm::FunctionType::get(CGF.VoidTy, false);
  return CGF.CGM.CreateRuntimeFunction(FTy, "__cxa_bad_cast");
}

/// \brief Compute the src2dst_offset hint as described in the
/// Itanium C++ ABI [2.9.7]
static CharUnits computeOffsetHint(ASTContext &Context,
                                   const CXXRecordDecl *Src,
                                   const CXXRecordDecl *Dst) {
  CXXBasePaths Paths(/*FindAmbiguities=*/true, /*RecordPaths=*/true,
                     /*DetectVirtual=*/false);

  // If Dst is not derived from Src we can skip the whole computation below and
  // return that Src is not a public base of Dst.  Record all inheritance paths.
  if (!Dst->isDerivedFrom(Src, Paths))
    return CharUnits::fromQuantity(-2ULL);

  unsigned NumPublicPaths = 0;
  CharUnits Offset;

  // Now walk all possible inheritance paths.
  for (const CXXBasePath &Path : Paths) {
    if (Path.Access != AS_public)  // Ignore non-public inheritance.
      continue;

    ++NumPublicPaths;

    for (const CXXBasePathElement &PathElement : Path) {
      // If the path contains a virtual base class we can't give any hint.
      // -1: no hint.
      if (PathElement.Base->isVirtual())
        return CharUnits::fromQuantity(-1ULL);

      if (NumPublicPaths > 1) // Won't use offsets, skip computation.
        continue;

      // Accumulate the base class offsets.
      const ASTRecordLayout &L = Context.getASTRecordLayout(PathElement.Class);
      Offset += L.getBaseClassOffset(
          PathElement.Base->getType()->getAsCXXRecordDecl());
    }
  }

  // -2: Src is not a public base of Dst.
  if (NumPublicPaths == 0)
    return CharUnits::fromQuantity(-2ULL);

  // -3: Src is a multiple public base type but never a virtual base type.
  if (NumPublicPaths > 1)
    return CharUnits::fromQuantity(-3ULL);

  // Otherwise, the Src type is a unique public nonvirtual base type of Dst.
  // Return the offset of Src from the origin of Dst.
  return Offset;
}

static llvm::Constant *getBadTypeidFn(CodeGenFunction &CGF) {
  // void __cxa_bad_typeid();
  llvm::FunctionType *FTy = llvm::FunctionType::get(CGF.VoidTy, false);

  return CGF.CGM.CreateRuntimeFunction(FTy, "__cxa_bad_typeid");
}

bool ItaniumCXXABI::shouldTypeidBeNullChecked(bool IsDeref,
                                              QualType SrcRecordTy) {
  return IsDeref;
}

void ItaniumCXXABI::EmitBadTypeidCall(CodeGenFunction &CGF) {
  llvm::Value *Fn = getBadTypeidFn(CGF);
  CGF.EmitRuntimeCallOrInvoke(Fn).setDoesNotReturn();
  CGF.Builder.CreateUnreachable();
}

llvm::Value *ItaniumCXXABI::EmitTypeid(CodeGenFunction &CGF,
                                       QualType SrcRecordTy,
                                       Address ThisPtr,
                                       llvm::Type *StdTypeInfoPtrTy) {
  auto *ClassDecl =
      cast<CXXRecordDecl>(SrcRecordTy->getAs<RecordType>()->getDecl());
  llvm::Value *Value =
      CGF.GetVTablePtr(ThisPtr, CGF.getTypes().getDefaultPointerTo(
          StdTypeInfoPtrTy), ClassDecl);

  // Load the type info.
  Value = CGF.Builder.CreateConstInBoundsGEP1_64(Value, -1ULL);
  return CGF.Builder.CreateAlignedLoad(Value, CGF.getPointerAlign());
}

bool ItaniumCXXABI::shouldDynamicCastCallBeNullChecked(bool SrcIsPtr,
                                                       QualType SrcRecordTy) {
  return SrcIsPtr;
}

llvm::Value *ItaniumCXXABI::EmitDynamicCastCall(
    CodeGenFunction &CGF, Address ThisAddr, QualType SrcRecordTy,
    QualType DestTy, QualType DestRecordTy, llvm::BasicBlock *CastEnd) {
  llvm::Type *PtrDiffLTy =
      CGF.ConvertType(CGF.getContext().getPointerDiffType());
  llvm::Type *DestLTy = CGF.ConvertType(DestTy);

  llvm::Value *SrcRTTI =
      CGF.CGM.GetAddrOfRTTIDescriptor(SrcRecordTy.getUnqualifiedType());
  llvm::Value *DestRTTI =
      CGF.CGM.GetAddrOfRTTIDescriptor(DestRecordTy.getUnqualifiedType());

  // Compute the offset hint.
  const CXXRecordDecl *SrcDecl = SrcRecordTy->getAsCXXRecordDecl();
  const CXXRecordDecl *DestDecl = DestRecordTy->getAsCXXRecordDecl();
  llvm::Value *OffsetHint = llvm::ConstantInt::get(
      PtrDiffLTy,
      computeOffsetHint(CGF.getContext(), SrcDecl, DestDecl).getQuantity());

  // Emit the call to __dynamic_cast.
  llvm::Value *Value = ThisAddr.getPointer();
  Value = CGF.EmitCastToVoidPtr(Value);

  llvm::Value *args[] = {Value, SrcRTTI, DestRTTI, OffsetHint};
  Value = CGF.EmitNounwindRuntimeCall(getItaniumDynamicCastFn(CGF), args);
  Value = CGF.Builder.CreateBitCast(Value, DestLTy);

  /// C++ [expr.dynamic.cast]p9:
  ///   A failed cast to reference type throws std::bad_cast
  if (DestTy->isReferenceType()) {
    llvm::BasicBlock *BadCastBlock =
        CGF.createBasicBlock("dynamic_cast.bad_cast");

    llvm::Value *IsNull = CGF.Builder.CreateIsNull(Value);
    CGF.Builder.CreateCondBr(IsNull, BadCastBlock, CastEnd);

    CGF.EmitBlock(BadCastBlock);
    EmitBadCastCall(CGF);
  }

  return Value;
}

llvm::Value *ItaniumCXXABI::EmitDynamicCastToVoid(CodeGenFunction &CGF,
                                                  Address ThisAddr,
                                                  QualType SrcRecordTy,
                                                  QualType DestTy) {
  llvm::Type *PtrDiffLTy =
      CGF.ConvertType(CGF.getContext().getPointerDiffType());
  llvm::Type *DestLTy = CGF.ConvertType(DestTy);

  auto *ClassDecl =
      cast<CXXRecordDecl>(SrcRecordTy->getAs<RecordType>()->getDecl());
  // Get the vtable pointer.
  llvm::Value *VTable = CGF.GetVTablePtr(ThisAddr, PtrDiffLTy->getPointerTo(),
      ClassDecl);

  // Get the offset-to-top from the vtable.
  llvm::Value *OffsetToTop =
      CGF.Builder.CreateConstInBoundsGEP1_64(VTable, -2ULL);
  OffsetToTop =
    CGF.Builder.CreateAlignedLoad(OffsetToTop, CGF.getPointerAlign(),
                                  "offset.to.top");

  // Finally, add the offset to the pointer.
  llvm::Value *Value = ThisAddr.getPointer();
  Value = CGF.EmitCastToVoidPtr(Value);
  Value = CGF.Builder.CreateInBoundsGEP(Value, OffsetToTop);

  return CGF.Builder.CreateBitCast(Value, DestLTy);
}

bool ItaniumCXXABI::EmitBadCastCall(CodeGenFunction &CGF) {
  llvm::Value *Fn = getBadCastFn(CGF);
  CGF.EmitRuntimeCallOrInvoke(Fn).setDoesNotReturn();
  CGF.Builder.CreateUnreachable();
  return true;
}

llvm::Value *
ItaniumCXXABI::GetVirtualBaseClassOffset(CodeGenFunction &CGF,
                                         Address This,
                                         const CXXRecordDecl *ClassDecl,
                                         const CXXRecordDecl *BaseClassDecl) {
  llvm::Value *VTablePtr = CGF.GetVTablePtr(This, CGM.Int8PtrTy, ClassDecl);
  CharUnits VBaseOffsetOffset =
      CGM.getItaniumVTableContext().getVirtualBaseOffsetOffset(ClassDecl,
                                                               BaseClassDecl);

  llvm::Value *VBaseOffsetPtr =
    CGF.Builder.CreateConstGEP1_64(VTablePtr, VBaseOffsetOffset.getQuantity(),
                                   "vbase.offset.ptr");
  VBaseOffsetPtr = CGF.Builder.CreateBitCast(VBaseOffsetPtr,
                                             CGM.PtrDiffTy->getPointerTo());

  llvm::Value *VBaseOffset =
    CGF.Builder.CreateAlignedLoad(VBaseOffsetPtr, CGF.getPointerAlign(),
                                  "vbase.offset");

  return VBaseOffset;
}

void ItaniumCXXABI::EmitCXXConstructors(const CXXConstructorDecl *D) {
  // Just make sure we're in sync with TargetCXXABI.
  assert(CGM.getTarget().getCXXABI().hasConstructorVariants());

  // The constructor used for constructing this as a base class;
  // ignores virtual bases.
  CGM.EmitGlobal(GlobalDecl(D, Ctor_Base));

  // The constructor used for constructing this as a complete class;
  // constructs the virtual bases, then calls the base constructor.
  if (!D->getParent()->isAbstract()) {
    // We don't need to emit the complete ctor if the class is abstract.
    CGM.EmitGlobal(GlobalDecl(D, Ctor_Complete));
  }
}

CGCXXABI::AddedStructorArgs
ItaniumCXXABI::buildStructorSignature(const CXXMethodDecl *MD, StructorType T,
                                      SmallVectorImpl<CanQualType> &ArgTys) {
  ASTContext &Context = getContext();

  // All parameters are already in place except VTT, which goes after 'this'.
  // These are Clang types, so we don't need to worry about sret yet.

  // Check if we need to add a VTT parameter (which has type void **).
  if (T == StructorType::Base && MD->getParent()->getNumVBases() != 0) {
    ArgTys.insert(ArgTys.begin() + 1,
                  Context.getPointerType(Context.VoidPtrTy));
    return AddedStructorArgs::prefix(1);
  }
  return AddedStructorArgs{};
}

void ItaniumCXXABI::EmitCXXDestructors(const CXXDestructorDecl *D) {
  // The destructor used for destructing this as a base class; ignores
  // virtual bases.
  CGM.EmitGlobal(GlobalDecl(D, Dtor_Base));

  // The destructor used for destructing this as a most-derived class;
  // call the base destructor and then destructs any virtual bases.
  CGM.EmitGlobal(GlobalDecl(D, Dtor_Complete));

  // The destructor in a virtual table is always a 'deleting'
  // destructor, which calls the complete destructor and then uses the
  // appropriate operator delete.
  if (D->isVirtual())
    CGM.EmitGlobal(GlobalDecl(D, Dtor_Deleting));
}

void ItaniumCXXABI::addImplicitStructorParams(CodeGenFunction &CGF,
                                              QualType &ResTy,
                                              FunctionArgList &Params) {
  const CXXMethodDecl *MD = cast<CXXMethodDecl>(CGF.CurGD.getDecl());
  assert(isa<CXXConstructorDecl>(MD) || isa<CXXDestructorDecl>(MD));

  // Check if we need a VTT parameter as well.
  if (NeedsVTTParameter(CGF.CurGD)) {
    ASTContext &Context = getContext();

    // FIXME: avoid the fake decl
    QualType T = Context.getPointerType(Context.VoidPtrTy);
    auto *VTTDecl = ImplicitParamDecl::Create(
        Context, /*DC=*/nullptr, MD->getLocation(), &Context.Idents.get("vtt"),
        T, ImplicitParamDecl::CXXVTT);
    Params.insert(Params.begin() + 1, VTTDecl);
    getStructorImplicitParamDecl(CGF) = VTTDecl;
  }
}

void ItaniumCXXABI::EmitInstanceFunctionProlog(CodeGenFunction &CGF) {
  // Naked functions have no prolog.
  if (CGF.CurFuncDecl && CGF.CurFuncDecl->hasAttr<NakedAttr>())
    return;

  /// Initialize the 'this' slot. In the Itanium C++ ABI, no prologue
  /// adjustments are required, becuase they are all handled by thunks.
  setCXXABIThisValue(CGF, loadIncomingCXXThis(CGF));

  /// Initialize the 'vtt' slot if needed.
  if (getStructorImplicitParamDecl(CGF)) {
    getStructorImplicitParamValue(CGF) = CGF.Builder.CreateLoad(
        CGF.GetAddrOfLocalVar(getStructorImplicitParamDecl(CGF)), "vtt");
  }

  /// If this is a function that the ABI specifies returns 'this', initialize
  /// the return slot to 'this' at the start of the function.
  ///
  /// Unlike the setting of return types, this is done within the ABI
  /// implementation instead of by clients of CGCXXABI because:
  /// 1) getThisValue is currently protected
  /// 2) in theory, an ABI could implement 'this' returns some other way;
  ///    HasThisReturn only specifies a contract, not the implementation
  if (HasThisReturn(CGF.CurGD))
    CGF.Builder.CreateStore(getThisValue(CGF), CGF.ReturnValue);
}

CGCXXABI::AddedStructorArgs ItaniumCXXABI::addImplicitConstructorArgs(
    CodeGenFunction &CGF, const CXXConstructorDecl *D, CXXCtorType Type,
    bool ForVirtualBase, bool Delegating, CallArgList &Args) {
  if (!NeedsVTTParameter(GlobalDecl(D, Type)))
    return AddedStructorArgs{};

  // Insert the implicit 'vtt' argument as the second argument.
  llvm::Value *VTT =
      CGF.GetVTTParameter(GlobalDecl(D, Type), ForVirtualBase, Delegating);
  QualType VTTTy = getContext().getPointerType(getContext().VoidPtrTy);
  Args.insert(Args.begin() + 1,
              CallArg(RValue::get(VTT), VTTTy, /*needscopy=*/false));
  return AddedStructorArgs::prefix(1);  // Added one arg.
}

void ItaniumCXXABI::EmitDestructorCall(CodeGenFunction &CGF,
                                       const CXXDestructorDecl *DD,
                                       CXXDtorType Type, bool ForVirtualBase,
                                       bool Delegating, Address This) {
  GlobalDecl GD(DD, Type);
  llvm::Value *VTT = CGF.GetVTTParameter(GD, ForVirtualBase, Delegating);
  QualType VTTTy = getContext().getPointerType(getContext().VoidPtrTy);

  CGCallee Callee;
  if (getContext().getLangOpts().AppleKext &&
      Type != Dtor_Base && DD->isVirtual())
    Callee = CGF.BuildAppleKextVirtualDestructorCall(DD, Type, DD->getParent());
  else
    Callee =
      CGCallee::forDirect(CGM.getAddrOfCXXStructor(DD, getFromDtorType(Type)),
                          DD);

  CGF.EmitCXXMemberOrOperatorCall(DD, Callee, ReturnValueSlot(),
                                  This.getPointer(), VTT, VTTTy,
                                  nullptr, nullptr);
}

void ItaniumCXXABI::emitVTableDefinitions(CodeGenVTables &CGVT,
                                          const CXXRecordDecl *RD) {
  llvm::GlobalVariable *VTable = getAddrOfVTable(RD, CharUnits());
  if (VTable->hasInitializer())
    return;

  ItaniumVTableContext &VTContext = CGM.getItaniumVTableContext();
  const VTableLayout &VTLayout = VTContext.getVTableLayout(RD);
  llvm::GlobalVariable::LinkageTypes Linkage = CGM.getVTableLinkage(RD);
  llvm::Constant *RTTI =
      CGM.GetAddrOfRTTIDescriptor(CGM.getContext().getTagDeclType(RD));

  // Create and set the initializer.
  ConstantInitBuilder Builder(CGM);
  auto Components = Builder.beginStruct();
  CGVT.createVTableInitializer(Components, VTLayout, RTTI);
  Components.finishAndSetAsInitializer(VTable);

  // Set the correct linkage.
  VTable->setLinkage(Linkage);

  if (CGM.supportsCOMDAT() && VTable->isWeakForLinker())
    VTable->setComdat(CGM.getModule().getOrInsertComdat(VTable->getName()));

  // Set the right visibility.
  CGM.setGVProperties(VTable, RD);

  // Use pointer alignment for the vtable. Otherwise we would align them based
  // on the size of the initializer which doesn't make sense as only single
  // values are read.
  unsigned PAlign = CGM.getTarget().getPointerAlign(0);
  VTable->setAlignment(getContext().toCharUnitsFromBits(PAlign).getQuantity());

  // If this is the magic class __cxxabiv1::__fundamental_type_info,
  // we will emit the typeinfo for the fundamental types. This is the
  // same behaviour as GCC.
  const DeclContext *DC = RD->getDeclContext();
  if (RD->getIdentifier() &&
      RD->getIdentifier()->isStr("__fundamental_type_info") &&
      isa<NamespaceDecl>(DC) && cast<NamespaceDecl>(DC)->getIdentifier() &&
      cast<NamespaceDecl>(DC)->getIdentifier()->isStr("__cxxabiv1") &&
      DC->getParent()->isTranslationUnit())
    EmitFundamentalRTTIDescriptors(RD->hasAttr<DLLExportAttr>());

  if (!VTable->isDeclarationForLinker())
    CGM.EmitVTableTypeMetadata(VTable, VTLayout);
}

bool ItaniumCXXABI::isVirtualOffsetNeededForVTableField(
    CodeGenFunction &CGF, CodeGenFunction::VPtr Vptr) {
  if (Vptr.NearestVBase == nullptr)
    return false;
  return NeedsVTTParameter(CGF.CurGD);
}

llvm::Value *ItaniumCXXABI::getVTableAddressPointInStructor(
    CodeGenFunction &CGF, const CXXRecordDecl *VTableClass, BaseSubobject Base,
    const CXXRecordDecl *NearestVBase) {

  if ((Base.getBase()->getNumVBases() || NearestVBase != nullptr) &&
      NeedsVTTParameter(CGF.CurGD)) {
    return getVTableAddressPointInStructorWithVTT(CGF, VTableClass, Base,
                                                  NearestVBase);
  }
  return getVTableAddressPoint(Base, VTableClass);
}

llvm::Constant *
ItaniumCXXABI::getVTableAddressPoint(BaseSubobject Base,
                                     const CXXRecordDecl *VTableClass) {
  llvm::GlobalValue *VTable = getAddrOfVTable(VTableClass, CharUnits());

  // Find the appropriate vtable within the vtable group, and the address point
  // within that vtable.
  VTableLayout::AddressPointLocation AddressPoint =
      CGM.getItaniumVTableContext()
          .getVTableLayout(VTableClass)
          .getAddressPoint(Base);
  llvm::Value *Indices[] = {
    llvm::ConstantInt::get(CGM.Int32Ty, 0),
    llvm::ConstantInt::get(CGM.Int32Ty, AddressPoint.VTableIndex),
    llvm::ConstantInt::get(CGM.Int32Ty, AddressPoint.AddressPointIndex),
  };

  return llvm::ConstantExpr::getGetElementPtr(VTable->getValueType(), VTable,
                                              Indices, /*InBounds=*/true,
                                              /*InRangeIndex=*/1);
}

llvm::Value *ItaniumCXXABI::getVTableAddressPointInStructorWithVTT(
    CodeGenFunction &CGF, const CXXRecordDecl *VTableClass, BaseSubobject Base,
    const CXXRecordDecl *NearestVBase) {
  assert((Base.getBase()->getNumVBases() || NearestVBase != nullptr) &&
         NeedsVTTParameter(CGF.CurGD) && "This class doesn't have VTT");

  // Get the secondary vpointer index.
  uint64_t VirtualPointerIndex =
      CGM.getVTables().getSecondaryVirtualPointerIndex(VTableClass, Base);

  /// Load the VTT.
  llvm::Value *VTT = CGF.LoadCXXVTT();
  if (VirtualPointerIndex)
    VTT = CGF.Builder.CreateConstInBoundsGEP1_64(VTT, VirtualPointerIndex);

  // And load the address point from the VTT.
  return CGF.Builder.CreateAlignedLoad(VTT, CGF.getPointerAlign());
}

llvm::Constant *ItaniumCXXABI::getVTableAddressPointForConstExpr(
    BaseSubobject Base, const CXXRecordDecl *VTableClass) {
  return getVTableAddressPoint(Base, VTableClass);
}

llvm::GlobalVariable *ItaniumCXXABI::getAddrOfVTable(const CXXRecordDecl *RD,
                                                     CharUnits VPtrOffset) {
  assert(VPtrOffset.isZero() && "Itanium ABI only supports zero vptr offsets");

  llvm::GlobalVariable *&VTable = VTables[RD];
  if (VTable)
    return VTable;

  // Queue up this vtable for possible deferred emission.
  CGM.addDeferredVTable(RD);

  SmallString<256> Name;
  llvm::raw_svector_ostream Out(Name);
  getMangleContext().mangleCXXVTable(RD, Out);

  const VTableLayout &VTLayout =
      CGM.getItaniumVTableContext().getVTableLayout(RD);
  llvm::Type *VTableType = CGM.getVTables().getVTableType(VTLayout);

  VTable = CGM.CreateOrReplaceCXXRuntimeVariable(
      Name, VTableType, llvm::GlobalValue::ExternalLinkage);
  VTable->setUnnamedAddr(llvm::GlobalValue::UnnamedAddr::Global);
  CGM.setGVProperties(VTable, RD);

  if (RD->hasAttr<DLLImportAttr>())
    VTable->setDLLStorageClass(llvm::GlobalValue::DLLImportStorageClass);
  else if (RD->hasAttr<DLLExportAttr>())
    VTable->setDLLStorageClass(llvm::GlobalValue::DLLExportStorageClass);

  return VTable;
}

CGCallee ItaniumCXXABI::getVirtualFunctionPointer(CodeGenFunction &CGF,
                                                  GlobalDecl GD,
                                                  Address This,
                                                  llvm::Type *Ty,
                                                  SourceLocation Loc) {
  GD = GD.getCanonicalDecl();
  Ty = Ty->getPointerTo()->getPointerTo();
  auto *MethodDecl = cast<CXXMethodDecl>(GD.getDecl());
  llvm::Value *VTable = CGF.GetVTablePtr(This, Ty, MethodDecl->getParent());

  uint64_t VTableIndex = CGM.getItaniumVTableContext().getMethodVTableIndex(GD);
  llvm::Value *VFunc;
  if (CGF.ShouldEmitVTableTypeCheckedLoad(MethodDecl->getParent())) {
    VFunc = CGF.EmitVTableTypeCheckedLoad(
        MethodDecl->getParent(), VTable,
        VTableIndex * CGM.getContext().getTargetInfo().getPointerWidth(0) / 8);
  } else {
    CGF.EmitTypeMetadataCodeForVCall(MethodDecl->getParent(), VTable, Loc);

    llvm::Value *VFuncPtr =
        CGF.Builder.CreateConstInBoundsGEP1_64(VTable, VTableIndex, "vfn");
    auto *VFuncLoad =
        CGF.Builder.CreateAlignedLoad(VFuncPtr, CGF.getPointerAlign());

    // Add !invariant.load md to virtual function load to indicate that
    // function didn't change inside vtable.
    // It's safe to add it without -fstrict-vtable-pointers, but it would not
    // help in devirtualization because it will only matter if we will have 2
    // the same virtual function loads from the same vtable load, which won't
    // happen without enabled devirtualization with -fstrict-vtable-pointers.
    if (CGM.getCodeGenOpts().OptimizationLevel > 0 &&
        CGM.getCodeGenOpts().StrictVTablePointers)
      VFuncLoad->setMetadata(
          llvm::LLVMContext::MD_invariant_load,
          llvm::MDNode::get(CGM.getLLVMContext(),
                            llvm::ArrayRef<llvm::Metadata *>()));
    VFunc = VFuncLoad;
  }

  CGCallee Callee(MethodDecl, VFunc);
  return Callee;
}

llvm::Value *ItaniumCXXABI::EmitVirtualDestructorCall(
    CodeGenFunction &CGF, const CXXDestructorDecl *Dtor, CXXDtorType DtorType,
    Address This, const CXXMemberCallExpr *CE) {
  assert(CE == nullptr || CE->arg_begin() == CE->arg_end());
  assert(DtorType == Dtor_Deleting || DtorType == Dtor_Complete);

  const CGFunctionInfo *FInfo = &CGM.getTypes().arrangeCXXStructorDeclaration(
      Dtor, getFromDtorType(DtorType));
  auto *Ty =
      cast<llvm::FunctionType>(CGF.CGM.getTypes().GetFunctionType(*FInfo));
  CGCallee Callee =
      CGCallee::forVirtual(CE, GlobalDecl(Dtor, DtorType), This, Ty);

  CGF.EmitCXXMemberOrOperatorCall(Dtor, Callee, ReturnValueSlot(),
                                  This.getPointer(), /*ImplicitParam=*/nullptr,
                                  QualType(), CE, nullptr);
  return nullptr;
}

void ItaniumCXXABI::emitVirtualInheritanceTables(const CXXRecordDecl *RD) {
  CodeGenVTables &VTables = CGM.getVTables();
  llvm::GlobalVariable *VTT = VTables.GetAddrOfVTT(RD);
  VTables.EmitVTTDefinition(VTT, CGM.getVTableLinkage(RD), RD);
}

bool ItaniumCXXABI::canSpeculativelyEmitVTable(const CXXRecordDecl *RD) const {
  // We don't emit available_externally vtables if we are in -fapple-kext mode
  // because kext mode does not permit devirtualization.
  if (CGM.getLangOpts().AppleKext)
    return false;

  // If we don't have any not emitted inline virtual function, and if vtable is
  // not hidden, then we are safe to emit available_externally copy of vtable.
  // FIXME we can still emit a copy of the vtable if we
  // can emit definition of the inline functions.
  return !hasAnyUnusedVirtualInlineFunction(RD) && !isVTableHidden(RD);
}
static llvm::Value *performTypeAdjustment(CodeGenFunction &CGF,
                                          Address InitialPtr,
                                          int64_t NonVirtualAdjustment,
                                          int64_t VirtualAdjustment,
                                          bool IsReturnAdjustment) {
  if (!NonVirtualAdjustment && !VirtualAdjustment)
    return InitialPtr.getPointer();

  Address V = CGF.Builder.CreateElementBitCast(InitialPtr, CGF.Int8Ty);

  // In a base-to-derived cast, the non-virtual adjustment is applied first.
  if (NonVirtualAdjustment && !IsReturnAdjustment) {
    V = CGF.Builder.CreateConstInBoundsByteGEP(V,
                              CharUnits::fromQuantity(NonVirtualAdjustment));
  }

  // Perform the virtual adjustment if we have one.
  llvm::Value *ResultPtr;
  if (VirtualAdjustment) {
    llvm::Type *PtrDiffTy =
        CGF.ConvertType(CGF.getContext().getPointerDiffType());

    Address VTablePtrPtr = CGF.Builder.CreateElementBitCast(V, CGF.Int8PtrTy);
    llvm::Value *VTablePtr = CGF.Builder.CreateLoad(VTablePtrPtr);

    llvm::Value *OffsetPtr =
        CGF.Builder.CreateConstInBoundsGEP1_64(VTablePtr, VirtualAdjustment);

    OffsetPtr = CGF.Builder.CreateBitCast(OffsetPtr, PtrDiffTy->getPointerTo());

    // Load the adjustment offset from the vtable.
    llvm::Value *Offset =
      CGF.Builder.CreateAlignedLoad(OffsetPtr, CGF.getPointerAlign());

    // Adjust our pointer.
    ResultPtr = CGF.Builder.CreateInBoundsGEP(V.getPointer(), Offset);
  } else {
    ResultPtr = V.getPointer();
  }

  // In a derived-to-base conversion, the non-virtual adjustment is
  // applied second.
  if (NonVirtualAdjustment && IsReturnAdjustment) {
    ResultPtr = CGF.Builder.CreateConstInBoundsGEP1_64(ResultPtr,
                                                       NonVirtualAdjustment);
  }

  // Cast back to the original type.
  return CGF.Builder.CreateBitCast(ResultPtr, InitialPtr.getType());
}

llvm::Value *ItaniumCXXABI::performThisAdjustment(CodeGenFunction &CGF,
                                                  Address This,
                                                  const ThisAdjustment &TA) {
  return performTypeAdjustment(CGF, This, TA.NonVirtual,
                               TA.Virtual.Itanium.VCallOffsetOffset,
                               /*IsReturnAdjustment=*/false);
}

llvm::Value *
ItaniumCXXABI::performReturnAdjustment(CodeGenFunction &CGF, Address Ret,
                                       const ReturnAdjustment &RA) {
  return performTypeAdjustment(CGF, Ret, RA.NonVirtual,
                               RA.Virtual.Itanium.VBaseOffsetOffset,
                               /*IsReturnAdjustment=*/true);
}

void ARMCXXABI::EmitReturnFromThunk(CodeGenFunction &CGF,
                                    RValue RV, QualType ResultType) {
  if (!isa<CXXDestructorDecl>(CGF.CurGD.getDecl()))
    return ItaniumCXXABI::EmitReturnFromThunk(CGF, RV, ResultType);

  // Destructor thunks in the ARM ABI have indeterminate results.
  llvm::Type *T = CGF.ReturnValue.getElementType();
  RValue Undef = RValue::get(llvm::UndefValue::get(T));
  return ItaniumCXXABI::EmitReturnFromThunk(CGF, Undef, ResultType);
}

/************************** Array allocation cookies **************************/

CharUnits ItaniumCXXABI::getArrayCookieSizeImpl(QualType elementType) {
  // The array cookie is a size_t; pad that up to the element alignment.
  // The cookie is actually right-justified in that space.
  return std::max(CharUnits::fromQuantity(CGM.SizeSizeInBytes),
                  CGM.getContext().getTypeAlignInChars(elementType));
}

Address ItaniumCXXABI::InitializeArrayCookie(CodeGenFunction &CGF,
                                             Address NewPtr,
                                             llvm::Value *NumElements,
                                             const CXXNewExpr *expr,
                                             QualType ElementType) {
  assert(requiresArrayCookie(expr));

  unsigned AS = NewPtr.getAddressSpace();

  ASTContext &Ctx = getContext();
  CharUnits SizeSize = CGF.getSizeSize();

  // The size of the cookie.
  CharUnits CookieSize =
    std::max(SizeSize, Ctx.getTypeAlignInChars(ElementType));
  assert(CookieSize == getArrayCookieSizeImpl(ElementType));

  // Compute an offset to the cookie.
  Address CookiePtr = NewPtr;
  CharUnits CookieOffset = CookieSize - SizeSize;
  if (!CookieOffset.isZero())
    CookiePtr = CGF.Builder.CreateConstInBoundsByteGEP(CookiePtr, CookieOffset);

  // Write the number of elements into the appropriate slot.
  Address NumElementsPtr =
      CGF.Builder.CreateElementBitCast(CookiePtr, CGF.SizeTy);
  llvm::Instruction *SI = CGF.Builder.CreateStore(NumElements, NumElementsPtr);

  // Handle the array cookie specially in ASan.
  if (CGM.getLangOpts().Sanitize.has(SanitizerKind::Address) && AS == 0 &&
      (expr->getOperatorNew()->isReplaceableGlobalAllocationFunction() ||
       CGM.getCodeGenOpts().SanitizeAddressPoisonClassMemberArrayNewCookie)) {
    // The store to the CookiePtr does not need to be instrumented.
    CGM.getSanitizerMetadata()->disableSanitizerForInstruction(SI);
    llvm::FunctionType *FTy =
        llvm::FunctionType::get(CGM.VoidTy, NumElementsPtr.getType(), false);
    llvm::Constant *F =
        CGM.CreateRuntimeFunction(FTy, "__asan_poison_cxx_array_cookie");
    CGF.Builder.CreateCall(F, NumElementsPtr.getPointer());
  }

  // Finally, compute a pointer to the actual data buffer by skipping
  // over the cookie completely.
  return CGF.Builder.CreateConstInBoundsByteGEP(NewPtr, CookieSize);
}

llvm::Value *ItaniumCXXABI::readArrayCookieImpl(CodeGenFunction &CGF,
                                                Address allocPtr,
                                                CharUnits cookieSize) {
  // The element size is right-justified in the cookie.
  Address numElementsPtr = allocPtr;
  CharUnits numElementsOffset = cookieSize - CGF.getSizeSize();
  if (!numElementsOffset.isZero())
    numElementsPtr =
      CGF.Builder.CreateConstInBoundsByteGEP(numElementsPtr, numElementsOffset);

  unsigned AS = allocPtr.getAddressSpace();
  numElementsPtr = CGF.Builder.CreateElementBitCast(numElementsPtr, CGF.SizeTy);
  if (!CGM.getLangOpts().Sanitize.has(SanitizerKind::Address) || AS != 0)
    return CGF.Builder.CreateLoad(numElementsPtr);
  // In asan mode emit a function call instead of a regular load and let the
  // run-time deal with it: if the shadow is properly poisoned return the
  // cookie, otherwise return 0 to avoid an infinite loop calling DTORs.
  // We can't simply ignore this load using nosanitize metadata because
  // the metadata may be lost.
  llvm::FunctionType *FTy =
      llvm::FunctionType::get(CGF.SizeTy, CGF.SizeTy->getPointerTo(0), false);
  llvm::Constant *F =
      CGM.CreateRuntimeFunction(FTy, "__asan_load_cxx_array_cookie");
  return CGF.Builder.CreateCall(F, numElementsPtr.getPointer());
}

CharUnits ARMCXXABI::getArrayCookieSizeImpl(QualType elementType) {
  // ARM says that the cookie is always:
  //   struct array_cookie {
  //     std::size_t element_size; // element_size != 0
  //     std::size_t element_count;
  //   };
  // But the base ABI doesn't give anything an alignment greater than
  // 8, so we can dismiss this as typical ABI-author blindness to
  // actual language complexity and round up to the element alignment.
  return std::max(CharUnits::fromQuantity(2 * CGM.SizeSizeInBytes),
                  CGM.getContext().getTypeAlignInChars(elementType));
}

Address ARMCXXABI::InitializeArrayCookie(CodeGenFunction &CGF,
                                         Address newPtr,
                                         llvm::Value *numElements,
                                         const CXXNewExpr *expr,
                                         QualType elementType) {
  assert(requiresArrayCookie(expr));

  // The cookie is always at the start of the buffer.
  Address cookie = newPtr;

  // The first element is the element size.
  cookie = CGF.Builder.CreateElementBitCast(cookie, CGF.SizeTy);
  llvm::Value *elementSize = llvm::ConstantInt::get(CGF.SizeTy,
                 getContext().getTypeSizeInChars(elementType).getQuantity());
  CGF.Builder.CreateStore(elementSize, cookie);

  // The second element is the element count.
  cookie = CGF.Builder.CreateConstInBoundsGEP(cookie, 1, CGF.getSizeSize());
  CGF.Builder.CreateStore(numElements, cookie);

  // Finally, compute a pointer to the actual data buffer by skipping
  // over the cookie completely.
  CharUnits cookieSize = ARMCXXABI::getArrayCookieSizeImpl(elementType);
  return CGF.Builder.CreateConstInBoundsByteGEP(newPtr, cookieSize);
}

llvm::Value *ARMCXXABI::readArrayCookieImpl(CodeGenFunction &CGF,
                                            Address allocPtr,
                                            CharUnits cookieSize) {
  // The number of elements is at offset sizeof(size_t) relative to
  // the allocated pointer.
  Address numElementsPtr
    = CGF.Builder.CreateConstInBoundsByteGEP(allocPtr, CGF.getSizeSize());

  numElementsPtr = CGF.Builder.CreateElementBitCast(numElementsPtr, CGF.SizeTy);
  return CGF.Builder.CreateLoad(numElementsPtr);
}

/*********************** Static local initialization **************************/

static llvm::Constant *getGuardAcquireFn(CodeGenModule &CGM,
                                         llvm::PointerType *GuardPtrTy) {
  // int __cxa_guard_acquire(__guard *guard_object);
  llvm::FunctionType *FTy =
    llvm::FunctionType::get(CGM.getTypes().ConvertType(CGM.getContext().IntTy),
                            GuardPtrTy, /*isVarArg=*/false);
  return CGM.CreateRuntimeFunction(
      FTy, "__cxa_guard_acquire",
      llvm::AttributeList::get(CGM.getLLVMContext(),
                               llvm::AttributeList::FunctionIndex,
                               llvm::Attribute::NoUnwind));
}

static llvm::Constant *getGuardReleaseFn(CodeGenModule &CGM,
                                         llvm::PointerType *GuardPtrTy) {
  // void __cxa_guard_release(__guard *guard_object);
  llvm::FunctionType *FTy =
    llvm::FunctionType::get(CGM.VoidTy, GuardPtrTy, /*isVarArg=*/false);
  return CGM.CreateRuntimeFunction(
      FTy, "__cxa_guard_release",
      llvm::AttributeList::get(CGM.getLLVMContext(),
                               llvm::AttributeList::FunctionIndex,
                               llvm::Attribute::NoUnwind));
}

static llvm::Constant *getGuardAbortFn(CodeGenModule &CGM,
                                       llvm::PointerType *GuardPtrTy) {
  // void __cxa_guard_abort(__guard *guard_object);
  llvm::FunctionType *FTy =
    llvm::FunctionType::get(CGM.VoidTy, GuardPtrTy, /*isVarArg=*/false);
  return CGM.CreateRuntimeFunction(
      FTy, "__cxa_guard_abort",
      llvm::AttributeList::get(CGM.getLLVMContext(),
                               llvm::AttributeList::FunctionIndex,
                               llvm::Attribute::NoUnwind));
}

namespace {
  struct CallGuardAbort final : EHScopeStack::Cleanup {
    llvm::GlobalVariable *Guard;
    CallGuardAbort(llvm::GlobalVariable *Guard) : Guard(Guard) {}

    void Emit(CodeGenFunction &CGF, Flags flags) override {
      CGF.EmitNounwindRuntimeCall(getGuardAbortFn(CGF.CGM, Guard->getType()),
                                  Guard);
    }
  };
}

/// The ARM code here follows the Itanium code closely enough that we
/// just special-case it at particular places.
void ItaniumCXXABI::EmitGuardedInit(CodeGenFunction &CGF,
                                    const VarDecl &D,
                                    llvm::GlobalVariable *var,
                                    bool shouldPerformInit) {
  CGBuilderTy &Builder = CGF.Builder;

  // Inline variables that weren't instantiated from variable templates have
  // partially-ordered initialization within their translation unit.
  bool NonTemplateInline =
      D.isInline() &&
      !isTemplateInstantiation(D.getTemplateSpecializationKind());

  // We only need to use thread-safe statics for local non-TLS variables and
  // inline variables; other global initialization is always single-threaded
  // or (through lazy dynamic loading in multiple threads) unsequenced.
  bool threadsafe = getContext().getLangOpts().ThreadsafeStatics &&
                    (D.isLocalVarDecl() || NonTemplateInline) &&
                    !D.getTLSKind();

  // If we have a global variable with internal linkage and thread-safe statics
  // are disabled, we can just let the guard variable be of type i8.
  bool useInt8GuardVariable = !threadsafe && var->hasInternalLinkage();

  llvm::IntegerType *guardTy;
  CharUnits guardAlignment;
  if (useInt8GuardVariable) {
    guardTy = CGF.Int8Ty;
    guardAlignment = CharUnits::One();
  } else {
    // Guard variables are 64 bits in the generic ABI and size width on ARM
    // (i.e. 32-bit on AArch32, 64-bit on AArch64).
    if (UseARMGuardVarABI) {
      guardTy = CGF.SizeTy;
      guardAlignment = CGF.getSizeAlign();
    } else {
      guardTy = CGF.Int64Ty;
      guardAlignment = CharUnits::fromQuantity(
                             CGM.getDataLayout().getABITypeAlignment(guardTy));
    }
  }
  llvm::PointerType *guardPtrTy = guardTy->getPointerTo();

  // Create the guard variable if we don't already have it (as we
  // might if we're double-emitting this function body).
  llvm::GlobalVariable *guard = CGM.getStaticLocalDeclGuardAddress(&D);
  if (!guard) {
    // Mangle the name for the guard.
    SmallString<256> guardName;
    {
      llvm::raw_svector_ostream out(guardName);
      getMangleContext().mangleStaticGuardVariable(&D, out);
    }

    // Create the guard variable with a zero-initializer.
    // Just absorb linkage and visibility from the guarded variable.
<<<<<<< HEAD
    guard = new llvm::GlobalVariable(
        CGM.getModule(), guardTy, false, var->getLinkage(),
        llvm::ConstantInt::get(guardTy, 0), guardName.str(),
        /* InsertBefore */ nullptr, llvm::GlobalValue::NotThreadLocal,
        getContext().getTargetAddressSpace(
            CGM.getTargetCodeGenInfo().getGlobalVarAddressSpace(CGM, nullptr)));
=======
    guard = new llvm::GlobalVariable(CGM.getModule(), guardTy,
                                     false, var->getLinkage(),
                                     llvm::ConstantInt::get(guardTy, 0),
                                     guardName.str());
    guard->setDSOLocal(var->isDSOLocal());
>>>>>>> 8c78f3c0
    guard->setVisibility(var->getVisibility());
    // If the variable is thread-local, so is its guard variable.
    guard->setThreadLocalMode(var->getThreadLocalMode());
    guard->setAlignment(guardAlignment.getQuantity());

    // The ABI says: "It is suggested that it be emitted in the same COMDAT
    // group as the associated data object." In practice, this doesn't work for
    // non-ELF and non-Wasm object formats, so only do it for ELF and Wasm.
    llvm::Comdat *C = var->getComdat();
    if (!D.isLocalVarDecl() && C &&
        (CGM.getTarget().getTriple().isOSBinFormatELF() ||
         CGM.getTarget().getTriple().isOSBinFormatWasm())) {
      guard->setComdat(C);
      // An inline variable's guard function is run from the per-TU
      // initialization function, not via a dedicated global ctor function, so
      // we can't put it in a comdat.
      if (!NonTemplateInline)
        CGF.CurFn->setComdat(C);
    } else if (CGM.supportsCOMDAT() && guard->isWeakForLinker()) {
      guard->setComdat(CGM.getModule().getOrInsertComdat(guard->getName()));
    }

    CGM.setStaticLocalDeclGuardAddress(&D, guard);
  }

  Address guardAddr = Address(guard, guardAlignment);

  // Test whether the variable has completed initialization.
  //
  // Itanium C++ ABI 3.3.2:
  //   The following is pseudo-code showing how these functions can be used:
  //     if (obj_guard.first_byte == 0) {
  //       if ( __cxa_guard_acquire (&obj_guard) ) {
  //         try {
  //           ... initialize the object ...;
  //         } catch (...) {
  //            __cxa_guard_abort (&obj_guard);
  //            throw;
  //         }
  //         ... queue object destructor with __cxa_atexit() ...;
  //         __cxa_guard_release (&obj_guard);
  //       }
  //     }

  // Load the first byte of the guard variable.
  llvm::LoadInst *LI =
      Builder.CreateLoad(Builder.CreateElementBitCast(guardAddr, CGM.Int8Ty));

  // Itanium ABI:
  //   An implementation supporting thread-safety on multiprocessor
  //   systems must also guarantee that references to the initialized
  //   object do not occur before the load of the initialization flag.
  //
  // In LLVM, we do this by marking the load Acquire.
  if (threadsafe)
    LI->setAtomic(llvm::AtomicOrdering::Acquire);

  // For ARM, we should only check the first bit, rather than the entire byte:
  //
  // ARM C++ ABI 3.2.3.1:
  //   To support the potential use of initialization guard variables
  //   as semaphores that are the target of ARM SWP and LDREX/STREX
  //   synchronizing instructions we define a static initialization
  //   guard variable to be a 4-byte aligned, 4-byte word with the
  //   following inline access protocol.
  //     #define INITIALIZED 1
  //     if ((obj_guard & INITIALIZED) != INITIALIZED) {
  //       if (__cxa_guard_acquire(&obj_guard))
  //         ...
  //     }
  //
  // and similarly for ARM64:
  //
  // ARM64 C++ ABI 3.2.2:
  //   This ABI instead only specifies the value bit 0 of the static guard
  //   variable; all other bits are platform defined. Bit 0 shall be 0 when the
  //   variable is not initialized and 1 when it is.
  llvm::Value *V =
      (UseARMGuardVarABI && !useInt8GuardVariable)
          ? Builder.CreateAnd(LI, llvm::ConstantInt::get(CGM.Int8Ty, 1))
          : LI;
  llvm::Value *NeedsInit = Builder.CreateIsNull(V, "guard.uninitialized");

  llvm::BasicBlock *InitCheckBlock = CGF.createBasicBlock("init.check");
  llvm::BasicBlock *EndBlock = CGF.createBasicBlock("init.end");

  // Check if the first byte of the guard variable is zero.
  CGF.EmitCXXGuardedInitBranch(NeedsInit, InitCheckBlock, EndBlock,
                               CodeGenFunction::GuardKind::VariableGuard, &D);

  CGF.EmitBlock(InitCheckBlock);

  // Variables used when coping with thread-safe statics and exceptions.
  if (threadsafe) {
    // Call __cxa_guard_acquire.
    llvm::Value *V
      = CGF.EmitNounwindRuntimeCall(getGuardAcquireFn(CGM, guardPtrTy), guard);

    llvm::BasicBlock *InitBlock = CGF.createBasicBlock("init");

    Builder.CreateCondBr(Builder.CreateIsNotNull(V, "tobool"),
                         InitBlock, EndBlock);

    // Call __cxa_guard_abort along the exceptional edge.
    CGF.EHStack.pushCleanup<CallGuardAbort>(EHCleanup, guard);

    CGF.EmitBlock(InitBlock);
  }

  // Emit the initializer and add a global destructor if appropriate.
  CGF.EmitCXXGlobalVarDeclInit(D, var, shouldPerformInit);

  if (threadsafe) {
    // Pop the guard-abort cleanup if we pushed one.
    CGF.PopCleanupBlock();

    // Call __cxa_guard_release.  This cannot throw.
    CGF.EmitNounwindRuntimeCall(getGuardReleaseFn(CGM, guardPtrTy),
                                guardAddr.getPointer());
  } else {
    Builder.CreateStore(llvm::ConstantInt::get(guardTy, 1), guardAddr);
  }

  CGF.EmitBlock(EndBlock);
}

/// Register a global destructor using __cxa_atexit.
static void emitGlobalDtorWithCXAAtExit(CodeGenFunction &CGF,
                                        llvm::Constant *dtor,
                                        llvm::Constant *addr,
                                        bool TLS) {
  const char *Name = "__cxa_atexit";
  if (TLS) {
    const llvm::Triple &T = CGF.getTarget().getTriple();
    Name = T.isOSDarwin() ?  "_tlv_atexit" : "__cxa_thread_atexit";
  }

  // We're assuming that the destructor function is something we can
  // reasonably call with the default CC.  Go ahead and cast it to the
  // right prototype.
  llvm::Type *dtorTy =
    llvm::FunctionType::get(CGF.VoidTy, CGF.Int8PtrTy, false)->getPointerTo();

  // extern "C" int __cxa_atexit(void (*f)(void *), void *p, void *d);
  llvm::Type *paramTys[] = { dtorTy, CGF.Int8PtrTy, CGF.Int8PtrTy };
  llvm::FunctionType *atexitTy =
    llvm::FunctionType::get(CGF.IntTy, paramTys, false);

  // Fetch the actual function.
  llvm::Constant *atexit = CGF.CGM.CreateRuntimeFunction(atexitTy, Name);
  if (llvm::Function *fn = dyn_cast<llvm::Function>(atexit))
    fn->setDoesNotThrow();

  // Create a variable that binds the atexit to this shared object.
  llvm::Constant *handle =
      CGF.CGM.CreateRuntimeVariable(CGF.Int8Ty, "__dso_handle");
  auto *GV = cast<llvm::GlobalValue>(handle->stripPointerCasts());
  GV->setVisibility(llvm::GlobalValue::HiddenVisibility);

  llvm::Value *args[] = {
    llvm::ConstantExpr::getBitCast(dtor, dtorTy),
    llvm::ConstantExpr::getPointerCast(addr, CGF.Int8PtrTy),
    llvm::ConstantExpr::getPointerCast(handle, CGF.Int8PtrTy)
  };
  CGF.EmitNounwindRuntimeCall(atexit, args);
}

/// Register a global destructor as best as we know how.
void ItaniumCXXABI::registerGlobalDtor(CodeGenFunction &CGF,
                                       const VarDecl &D,
                                       llvm::Constant *dtor,
                                       llvm::Constant *addr) {
  // Use __cxa_atexit if available.
  if (CGM.getCodeGenOpts().CXAAtExit)
    return emitGlobalDtorWithCXAAtExit(CGF, dtor, addr, D.getTLSKind());

  if (D.getTLSKind())
    CGM.ErrorUnsupported(&D, "non-trivial TLS destruction");

  // In Apple kexts, we want to add a global destructor entry.
  // FIXME: shouldn't this be guarded by some variable?
  if (CGM.getLangOpts().AppleKext) {
    // Generate a global destructor entry.
    return CGM.AddCXXDtorEntry(dtor, addr);
  }

  CGF.registerGlobalDtorWithAtExit(D, dtor, addr);
}

static bool isThreadWrapperReplaceable(const VarDecl *VD,
                                       CodeGen::CodeGenModule &CGM) {
  assert(!VD->isStaticLocal() && "static local VarDecls don't need wrappers!");
  // Darwin prefers to have references to thread local variables to go through
  // the thread wrapper instead of directly referencing the backing variable.
  return VD->getTLSKind() == VarDecl::TLS_Dynamic &&
         CGM.getTarget().getTriple().isOSDarwin();
}

/// Get the appropriate linkage for the wrapper function. This is essentially
/// the weak form of the variable's linkage; every translation unit which needs
/// the wrapper emits a copy, and we want the linker to merge them.
static llvm::GlobalValue::LinkageTypes
getThreadLocalWrapperLinkage(const VarDecl *VD, CodeGen::CodeGenModule &CGM) {
  llvm::GlobalValue::LinkageTypes VarLinkage =
      CGM.getLLVMLinkageVarDefinition(VD, /*isConstant=*/false);

  // For internal linkage variables, we don't need an external or weak wrapper.
  if (llvm::GlobalValue::isLocalLinkage(VarLinkage))
    return VarLinkage;

  // If the thread wrapper is replaceable, give it appropriate linkage.
  if (isThreadWrapperReplaceable(VD, CGM))
    if (!llvm::GlobalVariable::isLinkOnceLinkage(VarLinkage) &&
        !llvm::GlobalVariable::isWeakODRLinkage(VarLinkage))
      return VarLinkage;
  return llvm::GlobalValue::WeakODRLinkage;
}

llvm::Function *
ItaniumCXXABI::getOrCreateThreadLocalWrapper(const VarDecl *VD,
                                             llvm::Value *Val) {
  // Mangle the name for the thread_local wrapper function.
  SmallString<256> WrapperName;
  {
    llvm::raw_svector_ostream Out(WrapperName);
    getMangleContext().mangleItaniumThreadLocalWrapper(VD, Out);
  }

  // FIXME: If VD is a definition, we should regenerate the function attributes
  // before returning.
  if (llvm::Value *V = CGM.getModule().getNamedValue(WrapperName))
    return cast<llvm::Function>(V);

  QualType RetQT = VD->getType();
  if (RetQT->isReferenceType())
    RetQT = RetQT.getNonReferenceType();

  const CGFunctionInfo &FI = CGM.getTypes().arrangeBuiltinFunctionDeclaration(
      getContext().getPointerType(RetQT), FunctionArgList());

  llvm::FunctionType *FnTy = CGM.getTypes().GetFunctionType(FI);
  llvm::Function *Wrapper =
      llvm::Function::Create(FnTy, getThreadLocalWrapperLinkage(VD, CGM),
                             WrapperName.str(), &CGM.getModule());

  CGM.SetLLVMFunctionAttributes(nullptr, FI, Wrapper);

  if (VD->hasDefinition())
    CGM.SetLLVMFunctionAttributesForDefinition(nullptr, Wrapper);

  // Always resolve references to the wrapper at link time.
  if (!Wrapper->hasLocalLinkage() && !(isThreadWrapperReplaceable(VD, CGM) &&
      !llvm::GlobalVariable::isLinkOnceLinkage(Wrapper->getLinkage()) &&
      !llvm::GlobalVariable::isWeakODRLinkage(Wrapper->getLinkage())))
    Wrapper->setVisibility(llvm::GlobalValue::HiddenVisibility);

  if (isThreadWrapperReplaceable(VD, CGM)) {
    Wrapper->setCallingConv(llvm::CallingConv::CXX_FAST_TLS);
    Wrapper->addFnAttr(llvm::Attribute::NoUnwind);
  }
  return Wrapper;
}

void ItaniumCXXABI::EmitThreadLocalInitFuncs(
    CodeGenModule &CGM, ArrayRef<const VarDecl *> CXXThreadLocals,
    ArrayRef<llvm::Function *> CXXThreadLocalInits,
    ArrayRef<const VarDecl *> CXXThreadLocalInitVars) {
  llvm::Function *InitFunc = nullptr;

  // Separate initializers into those with ordered (or partially-ordered)
  // initialization and those with unordered initialization.
  llvm::SmallVector<llvm::Function *, 8> OrderedInits;
  llvm::SmallDenseMap<const VarDecl *, llvm::Function *> UnorderedInits;
  for (unsigned I = 0; I != CXXThreadLocalInits.size(); ++I) {
    if (isTemplateInstantiation(
            CXXThreadLocalInitVars[I]->getTemplateSpecializationKind()))
      UnorderedInits[CXXThreadLocalInitVars[I]->getCanonicalDecl()] =
          CXXThreadLocalInits[I];
    else
      OrderedInits.push_back(CXXThreadLocalInits[I]);
  }

  if (!OrderedInits.empty()) {
    // Generate a guarded initialization function.
    llvm::FunctionType *FTy =
        llvm::FunctionType::get(CGM.VoidTy, /*isVarArg=*/false);
    const CGFunctionInfo &FI = CGM.getTypes().arrangeNullaryFunction();
    InitFunc = CGM.CreateGlobalInitOrDestructFunction(FTy, "__tls_init", FI,
                                                      SourceLocation(),
                                                      /*TLS=*/true);
    llvm::GlobalVariable *Guard = new llvm::GlobalVariable(
        CGM.getModule(), CGM.Int8Ty, /*isConstant=*/false,
        llvm::GlobalVariable::InternalLinkage,
        llvm::ConstantInt::get(CGM.Int8Ty, 0), "__tls_guard");
    Guard->setThreadLocal(true);

    CharUnits GuardAlign = CharUnits::One();
    Guard->setAlignment(GuardAlign.getQuantity());

    CodeGenFunction(CGM).GenerateCXXGlobalInitFunc(InitFunc, OrderedInits,
                                                   Address(Guard, GuardAlign));
    // On Darwin platforms, use CXX_FAST_TLS calling convention.
    if (CGM.getTarget().getTriple().isOSDarwin()) {
      InitFunc->setCallingConv(llvm::CallingConv::CXX_FAST_TLS);
      InitFunc->addFnAttr(llvm::Attribute::NoUnwind);
    }
  }

  // Emit thread wrappers.
  for (const VarDecl *VD : CXXThreadLocals) {
    llvm::GlobalVariable *Var =
        cast<llvm::GlobalVariable>(CGM.GetGlobalValue(CGM.getMangledName(VD)));
    llvm::Function *Wrapper = getOrCreateThreadLocalWrapper(VD, Var);

    // Some targets require that all access to thread local variables go through
    // the thread wrapper.  This means that we cannot attempt to create a thread
    // wrapper or a thread helper.
    if (isThreadWrapperReplaceable(VD, CGM) && !VD->hasDefinition()) {
      Wrapper->setLinkage(llvm::Function::ExternalLinkage);
      continue;
    }

    // Mangle the name for the thread_local initialization function.
    SmallString<256> InitFnName;
    {
      llvm::raw_svector_ostream Out(InitFnName);
      getMangleContext().mangleItaniumThreadLocalInit(VD, Out);
    }

    // If we have a definition for the variable, emit the initialization
    // function as an alias to the global Init function (if any). Otherwise,
    // produce a declaration of the initialization function.
    llvm::GlobalValue *Init = nullptr;
    bool InitIsInitFunc = false;
    if (VD->hasDefinition()) {
      InitIsInitFunc = true;
      llvm::Function *InitFuncToUse = InitFunc;
      if (isTemplateInstantiation(VD->getTemplateSpecializationKind()))
        InitFuncToUse = UnorderedInits.lookup(VD->getCanonicalDecl());
      if (InitFuncToUse)
        Init = llvm::GlobalAlias::create(Var->getLinkage(), InitFnName.str(),
                                         InitFuncToUse);
    } else {
      // Emit a weak global function referring to the initialization function.
      // This function will not exist if the TU defining the thread_local
      // variable in question does not need any dynamic initialization for
      // its thread_local variables.
      llvm::FunctionType *FnTy = llvm::FunctionType::get(CGM.VoidTy, false);
      Init = llvm::Function::Create(FnTy,
                                    llvm::GlobalVariable::ExternalWeakLinkage,
                                    InitFnName.str(), &CGM.getModule());
      const CGFunctionInfo &FI = CGM.getTypes().arrangeNullaryFunction();
      CGM.SetLLVMFunctionAttributes(nullptr, FI, cast<llvm::Function>(Init));
    }

    if (Init)
      Init->setVisibility(Var->getVisibility());

    llvm::LLVMContext &Context = CGM.getModule().getContext();
    llvm::BasicBlock *Entry = llvm::BasicBlock::Create(Context, "", Wrapper);
    CGBuilderTy Builder(CGM, Entry);
    if (InitIsInitFunc) {
      if (Init) {
        llvm::CallInst *CallVal = Builder.CreateCall(Init);
        if (isThreadWrapperReplaceable(VD, CGM))
          CallVal->setCallingConv(llvm::CallingConv::CXX_FAST_TLS);
      }
    } else {
      // Don't know whether we have an init function. Call it if it exists.
      llvm::Value *Have = Builder.CreateIsNotNull(Init);
      llvm::BasicBlock *InitBB = llvm::BasicBlock::Create(Context, "", Wrapper);
      llvm::BasicBlock *ExitBB = llvm::BasicBlock::Create(Context, "", Wrapper);
      Builder.CreateCondBr(Have, InitBB, ExitBB);

      Builder.SetInsertPoint(InitBB);
      Builder.CreateCall(Init);
      Builder.CreateBr(ExitBB);

      Builder.SetInsertPoint(ExitBB);
    }

    // For a reference, the result of the wrapper function is a pointer to
    // the referenced object.
    llvm::Value *Val = Var;
    if (VD->getType()->isReferenceType()) {
      CharUnits Align = CGM.getContext().getDeclAlign(VD);
      Val = Builder.CreateAlignedLoad(Val, Align);
    }
    if (Val->getType() != Wrapper->getReturnType())
      Val = Builder.CreatePointerBitCastOrAddrSpaceCast(
          Val, Wrapper->getReturnType(), "");
    Builder.CreateRet(Val);
  }
}

LValue ItaniumCXXABI::EmitThreadLocalVarDeclLValue(CodeGenFunction &CGF,
                                                   const VarDecl *VD,
                                                   QualType LValType) {
  llvm::Value *Val = CGF.CGM.GetAddrOfGlobalVar(VD);
  llvm::Function *Wrapper = getOrCreateThreadLocalWrapper(VD, Val);

  llvm::CallInst *CallVal = CGF.Builder.CreateCall(Wrapper);
  CallVal->setCallingConv(Wrapper->getCallingConv());

  LValue LV;
  if (VD->getType()->isReferenceType())
    LV = CGF.MakeNaturalAlignAddrLValue(CallVal, LValType);
  else
    LV = CGF.MakeAddrLValue(CallVal, LValType,
                            CGF.getContext().getDeclAlign(VD));
  // FIXME: need setObjCGCLValueClass?
  return LV;
}

/// Return whether the given global decl needs a VTT parameter, which it does
/// if it's a base constructor or destructor with virtual bases.
bool ItaniumCXXABI::NeedsVTTParameter(GlobalDecl GD) {
  const CXXMethodDecl *MD = cast<CXXMethodDecl>(GD.getDecl());

  // We don't have any virtual bases, just return early.
  if (!MD->getParent()->getNumVBases())
    return false;

  // Check if we have a base constructor.
  if (isa<CXXConstructorDecl>(MD) && GD.getCtorType() == Ctor_Base)
    return true;

  // Check if we have a base destructor.
  if (isa<CXXDestructorDecl>(MD) && GD.getDtorType() == Dtor_Base)
    return true;

  return false;
}

namespace {
class ItaniumRTTIBuilder {
  CodeGenModule &CGM;  // Per-module state.
  llvm::LLVMContext &VMContext;
  const ItaniumCXXABI &CXXABI;  // Per-module state.

  /// Fields - The fields of the RTTI descriptor currently being built.
  SmallVector<llvm::Constant *, 16> Fields;

  /// GetAddrOfTypeName - Returns the mangled type name of the given type.
  llvm::GlobalVariable *
  GetAddrOfTypeName(QualType Ty, llvm::GlobalVariable::LinkageTypes Linkage);

  /// GetAddrOfExternalRTTIDescriptor - Returns the constant for the RTTI
  /// descriptor of the given type.
  llvm::Constant *GetAddrOfExternalRTTIDescriptor(QualType Ty);

  /// BuildVTablePointer - Build the vtable pointer for the given type.
  void BuildVTablePointer(const Type *Ty);

  /// BuildSIClassTypeInfo - Build an abi::__si_class_type_info, used for single
  /// inheritance, according to the Itanium C++ ABI, 2.9.5p6b.
  void BuildSIClassTypeInfo(const CXXRecordDecl *RD);

  /// BuildVMIClassTypeInfo - Build an abi::__vmi_class_type_info, used for
  /// classes with bases that do not satisfy the abi::__si_class_type_info
  /// constraints, according ti the Itanium C++ ABI, 2.9.5p5c.
  void BuildVMIClassTypeInfo(const CXXRecordDecl *RD);

  /// BuildPointerTypeInfo - Build an abi::__pointer_type_info struct, used
  /// for pointer types.
  void BuildPointerTypeInfo(QualType PointeeTy);

  /// BuildObjCObjectTypeInfo - Build the appropriate kind of
  /// type_info for an object type.
  void BuildObjCObjectTypeInfo(const ObjCObjectType *Ty);

  /// BuildPointerToMemberTypeInfo - Build an abi::__pointer_to_member_type_info
  /// struct, used for member pointer types.
  void BuildPointerToMemberTypeInfo(const MemberPointerType *Ty);

public:
  ItaniumRTTIBuilder(const ItaniumCXXABI &ABI)
      : CGM(ABI.CGM), VMContext(CGM.getModule().getContext()), CXXABI(ABI) {}

  // Pointer type info flags.
  enum {
    /// PTI_Const - Type has const qualifier.
    PTI_Const = 0x1,

    /// PTI_Volatile - Type has volatile qualifier.
    PTI_Volatile = 0x2,

    /// PTI_Restrict - Type has restrict qualifier.
    PTI_Restrict = 0x4,

    /// PTI_Incomplete - Type is incomplete.
    PTI_Incomplete = 0x8,

    /// PTI_ContainingClassIncomplete - Containing class is incomplete.
    /// (in pointer to member).
    PTI_ContainingClassIncomplete = 0x10,

    /// PTI_TransactionSafe - Pointee is transaction_safe function (C++ TM TS).
    //PTI_TransactionSafe = 0x20,

    /// PTI_Noexcept - Pointee is noexcept function (C++1z).
    PTI_Noexcept = 0x40,
  };

  // VMI type info flags.
  enum {
    /// VMI_NonDiamondRepeat - Class has non-diamond repeated inheritance.
    VMI_NonDiamondRepeat = 0x1,

    /// VMI_DiamondShaped - Class is diamond shaped.
    VMI_DiamondShaped = 0x2
  };

  // Base class type info flags.
  enum {
    /// BCTI_Virtual - Base class is virtual.
    BCTI_Virtual = 0x1,

    /// BCTI_Public - Base class is public.
    BCTI_Public = 0x2
  };

  /// BuildTypeInfo - Build the RTTI type info struct for the given type.
  ///
  /// \param Force - true to force the creation of this RTTI value
  /// \param DLLExport - true to mark the RTTI value as DLLExport
  llvm::Constant *BuildTypeInfo(QualType Ty, bool Force = false,
                                bool DLLExport = false);
};
}

llvm::GlobalVariable *ItaniumRTTIBuilder::GetAddrOfTypeName(
    QualType Ty, llvm::GlobalVariable::LinkageTypes Linkage) {
  SmallString<256> Name;
  llvm::raw_svector_ostream Out(Name);
  CGM.getCXXABI().getMangleContext().mangleCXXRTTIName(Ty, Out);

  // We know that the mangled name of the type starts at index 4 of the
  // mangled name of the typename, so we can just index into it in order to
  // get the mangled name of the type.
  llvm::Constant *Init = llvm::ConstantDataArray::getString(VMContext,
                                                            Name.substr(4));

  llvm::GlobalVariable *GV =
    CGM.CreateOrReplaceCXXRuntimeVariable(Name, Init->getType(), Linkage);

  GV->setInitializer(Init);

  return GV;
}

llvm::Constant *
ItaniumRTTIBuilder::GetAddrOfExternalRTTIDescriptor(QualType Ty) {
  // Mangle the RTTI name.
  SmallString<256> Name;
  llvm::raw_svector_ostream Out(Name);
  CGM.getCXXABI().getMangleContext().mangleCXXRTTI(Ty, Out);

  // Look for an existing global.
  llvm::GlobalVariable *GV = CGM.getModule().getNamedGlobal(Name);

  if (!GV) {
    // Create a new global variable.
    // Note for the future: If we would ever like to do deferred emission of
    // RTTI, check if emitting vtables opportunistically need any adjustment.

    GV = new llvm::GlobalVariable(CGM.getModule(), CGM.Int8PtrTy,
                                  /*Constant=*/true,
                                  llvm::GlobalValue::ExternalLinkage, nullptr,
                                  Name);
    if (const RecordType *RecordTy = dyn_cast<RecordType>(Ty)) {
      const CXXRecordDecl *RD = cast<CXXRecordDecl>(RecordTy->getDecl());
      if (RD->hasAttr<DLLImportAttr>())
        GV->setDLLStorageClass(llvm::GlobalVariable::DLLImportStorageClass);
    }
  }

  return llvm::ConstantExpr::getPointerCast(GV, CGM.Int8PtrTy);
}

/// TypeInfoIsInStandardLibrary - Given a builtin type, returns whether the type
/// info for that type is defined in the standard library.
static bool TypeInfoIsInStandardLibrary(const BuiltinType *Ty) {
  // Itanium C++ ABI 2.9.2:
  //   Basic type information (e.g. for "int", "bool", etc.) will be kept in
  //   the run-time support library. Specifically, the run-time support
  //   library should contain type_info objects for the types X, X* and
  //   X const*, for every X in: void, std::nullptr_t, bool, wchar_t, char,
  //   unsigned char, signed char, short, unsigned short, int, unsigned int,
  //   long, unsigned long, long long, unsigned long long, float, double,
  //   long double, char16_t, char32_t, and the IEEE 754r decimal and
  //   half-precision floating point types.
  //
  // GCC also emits RTTI for __int128.
  // FIXME: We do not emit RTTI information for decimal types here.

  // Types added here must also be added to EmitFundamentalRTTIDescriptors.
  switch (Ty->getKind()) {
    case BuiltinType::Void:
    case BuiltinType::NullPtr:
    case BuiltinType::Bool:
    case BuiltinType::WChar_S:
    case BuiltinType::WChar_U:
    case BuiltinType::Char_U:
    case BuiltinType::Char_S:
    case BuiltinType::UChar:
    case BuiltinType::SChar:
    case BuiltinType::Short:
    case BuiltinType::UShort:
    case BuiltinType::Int:
    case BuiltinType::UInt:
    case BuiltinType::Long:
    case BuiltinType::ULong:
    case BuiltinType::LongLong:
    case BuiltinType::ULongLong:
    case BuiltinType::Half:
    case BuiltinType::Float:
    case BuiltinType::Double:
    case BuiltinType::LongDouble:
    case BuiltinType::Float16:
    case BuiltinType::Float128:
    case BuiltinType::Char16:
    case BuiltinType::Char32:
    case BuiltinType::Int128:
    case BuiltinType::UInt128:
      return true;

#define IMAGE_TYPE(ImgType, Id, SingletonId, Access, Suffix) \
    case BuiltinType::Id:
#include "clang/Basic/OpenCLImageTypes.def"
    case BuiltinType::OCLSampler:
    case BuiltinType::OCLEvent:
    case BuiltinType::OCLClkEvent:
    case BuiltinType::OCLQueue:
    case BuiltinType::OCLReserveID:
      return false;

    case BuiltinType::Dependent:
#define BUILTIN_TYPE(Id, SingletonId)
#define PLACEHOLDER_TYPE(Id, SingletonId) \
    case BuiltinType::Id:
#include "clang/AST/BuiltinTypes.def"
      llvm_unreachable("asking for RRTI for a placeholder type!");

    case BuiltinType::ObjCId:
    case BuiltinType::ObjCClass:
    case BuiltinType::ObjCSel:
      llvm_unreachable("FIXME: Objective-C types are unsupported!");
  }

  llvm_unreachable("Invalid BuiltinType Kind!");
}

static bool TypeInfoIsInStandardLibrary(const PointerType *PointerTy) {
  QualType PointeeTy = PointerTy->getPointeeType();
  const BuiltinType *BuiltinTy = dyn_cast<BuiltinType>(PointeeTy);
  if (!BuiltinTy)
    return false;

  // Check the qualifiers.
  Qualifiers Quals = PointeeTy.getQualifiers();
  Quals.removeConst();

  if (!Quals.empty())
    return false;

  return TypeInfoIsInStandardLibrary(BuiltinTy);
}

/// IsStandardLibraryRTTIDescriptor - Returns whether the type
/// information for the given type exists in the standard library.
static bool IsStandardLibraryRTTIDescriptor(QualType Ty) {
  // Type info for builtin types is defined in the standard library.
  if (const BuiltinType *BuiltinTy = dyn_cast<BuiltinType>(Ty))
    return TypeInfoIsInStandardLibrary(BuiltinTy);

  // Type info for some pointer types to builtin types is defined in the
  // standard library.
  if (const PointerType *PointerTy = dyn_cast<PointerType>(Ty))
    return TypeInfoIsInStandardLibrary(PointerTy);

  return false;
}

/// ShouldUseExternalRTTIDescriptor - Returns whether the type information for
/// the given type exists somewhere else, and that we should not emit the type
/// information in this translation unit.  Assumes that it is not a
/// standard-library type.
static bool ShouldUseExternalRTTIDescriptor(CodeGenModule &CGM,
                                            QualType Ty) {
  ASTContext &Context = CGM.getContext();

  // If RTTI is disabled, assume it might be disabled in the
  // translation unit that defines any potential key function, too.
  if (!Context.getLangOpts().RTTI) return false;

  if (const RecordType *RecordTy = dyn_cast<RecordType>(Ty)) {
    const CXXRecordDecl *RD = cast<CXXRecordDecl>(RecordTy->getDecl());
    if (!RD->hasDefinition())
      return false;

    if (!RD->isDynamicClass())
      return false;

    // FIXME: this may need to be reconsidered if the key function
    // changes.
    // N.B. We must always emit the RTTI data ourselves if there exists a key
    // function.
    bool IsDLLImport = RD->hasAttr<DLLImportAttr>();

    // Don't import the RTTI but emit it locally.
    if (CGM.getTriple().isWindowsGNUEnvironment() && IsDLLImport)
      return false;

    if (CGM.getVTables().isVTableExternal(RD))
      return IsDLLImport && !CGM.getTriple().isWindowsItaniumEnvironment()
                 ? false
                 : true;

    if (IsDLLImport)
      return true;
  }

  return false;
}

/// IsIncompleteClassType - Returns whether the given record type is incomplete.
static bool IsIncompleteClassType(const RecordType *RecordTy) {
  return !RecordTy->getDecl()->isCompleteDefinition();
}

/// ContainsIncompleteClassType - Returns whether the given type contains an
/// incomplete class type. This is true if
///
///   * The given type is an incomplete class type.
///   * The given type is a pointer type whose pointee type contains an
///     incomplete class type.
///   * The given type is a member pointer type whose class is an incomplete
///     class type.
///   * The given type is a member pointer type whoise pointee type contains an
///     incomplete class type.
/// is an indirect or direct pointer to an incomplete class type.
static bool ContainsIncompleteClassType(QualType Ty) {
  if (const RecordType *RecordTy = dyn_cast<RecordType>(Ty)) {
    if (IsIncompleteClassType(RecordTy))
      return true;
  }

  if (const PointerType *PointerTy = dyn_cast<PointerType>(Ty))
    return ContainsIncompleteClassType(PointerTy->getPointeeType());

  if (const MemberPointerType *MemberPointerTy =
      dyn_cast<MemberPointerType>(Ty)) {
    // Check if the class type is incomplete.
    const RecordType *ClassType = cast<RecordType>(MemberPointerTy->getClass());
    if (IsIncompleteClassType(ClassType))
      return true;

    return ContainsIncompleteClassType(MemberPointerTy->getPointeeType());
  }

  return false;
}

// CanUseSingleInheritance - Return whether the given record decl has a "single,
// public, non-virtual base at offset zero (i.e. the derived class is dynamic
// iff the base is)", according to Itanium C++ ABI, 2.95p6b.
static bool CanUseSingleInheritance(const CXXRecordDecl *RD) {
  // Check the number of bases.
  if (RD->getNumBases() != 1)
    return false;

  // Get the base.
  CXXRecordDecl::base_class_const_iterator Base = RD->bases_begin();

  // Check that the base is not virtual.
  if (Base->isVirtual())
    return false;

  // Check that the base is public.
  if (Base->getAccessSpecifier() != AS_public)
    return false;

  // Check that the class is dynamic iff the base is.
  const CXXRecordDecl *BaseDecl =
    cast<CXXRecordDecl>(Base->getType()->getAs<RecordType>()->getDecl());
  if (!BaseDecl->isEmpty() &&
      BaseDecl->isDynamicClass() != RD->isDynamicClass())
    return false;

  return true;
}

void ItaniumRTTIBuilder::BuildVTablePointer(const Type *Ty) {
  // abi::__class_type_info.
  static const char * const ClassTypeInfo =
    "_ZTVN10__cxxabiv117__class_type_infoE";
  // abi::__si_class_type_info.
  static const char * const SIClassTypeInfo =
    "_ZTVN10__cxxabiv120__si_class_type_infoE";
  // abi::__vmi_class_type_info.
  static const char * const VMIClassTypeInfo =
    "_ZTVN10__cxxabiv121__vmi_class_type_infoE";

  const char *VTableName = nullptr;

  switch (Ty->getTypeClass()) {
#define TYPE(Class, Base)
#define ABSTRACT_TYPE(Class, Base)
#define NON_CANONICAL_UNLESS_DEPENDENT_TYPE(Class, Base) case Type::Class:
#define NON_CANONICAL_TYPE(Class, Base) case Type::Class:
#define DEPENDENT_TYPE(Class, Base) case Type::Class:
#include "clang/AST/TypeNodes.def"
    llvm_unreachable("Non-canonical and dependent types shouldn't get here");

  case Type::LValueReference:
  case Type::RValueReference:
    llvm_unreachable("References shouldn't get here");

  case Type::Auto:
  case Type::DeducedTemplateSpecialization:
    llvm_unreachable("Undeduced type shouldn't get here");

  case Type::Pipe:
    llvm_unreachable("Pipe types shouldn't get here");

  case Type::Builtin:
  // GCC treats vector and complex types as fundamental types.
  case Type::Vector:
  case Type::ExtVector:
  case Type::Complex:
  case Type::Atomic:
  // FIXME: GCC treats block pointers as fundamental types?!
  case Type::BlockPointer:
    // abi::__fundamental_type_info.
    VTableName = "_ZTVN10__cxxabiv123__fundamental_type_infoE";
    break;

  case Type::ConstantArray:
  case Type::IncompleteArray:
  case Type::VariableArray:
    // abi::__array_type_info.
    VTableName = "_ZTVN10__cxxabiv117__array_type_infoE";
    break;

  case Type::FunctionNoProto:
  case Type::FunctionProto:
    // abi::__function_type_info.
    VTableName = "_ZTVN10__cxxabiv120__function_type_infoE";
    break;

  case Type::Enum:
    // abi::__enum_type_info.
    VTableName = "_ZTVN10__cxxabiv116__enum_type_infoE";
    break;

  case Type::Record: {
    const CXXRecordDecl *RD =
      cast<CXXRecordDecl>(cast<RecordType>(Ty)->getDecl());

    if (!RD->hasDefinition() || !RD->getNumBases()) {
      VTableName = ClassTypeInfo;
    } else if (CanUseSingleInheritance(RD)) {
      VTableName = SIClassTypeInfo;
    } else {
      VTableName = VMIClassTypeInfo;
    }

    break;
  }

  case Type::ObjCObject:
    // Ignore protocol qualifiers.
    Ty = cast<ObjCObjectType>(Ty)->getBaseType().getTypePtr();

    // Handle id and Class.
    if (isa<BuiltinType>(Ty)) {
      VTableName = ClassTypeInfo;
      break;
    }

    assert(isa<ObjCInterfaceType>(Ty));
    // Fall through.

  case Type::ObjCInterface:
    if (cast<ObjCInterfaceType>(Ty)->getDecl()->getSuperClass()) {
      VTableName = SIClassTypeInfo;
    } else {
      VTableName = ClassTypeInfo;
    }
    break;

  case Type::ObjCObjectPointer:
  case Type::Pointer:
    // abi::__pointer_type_info.
    VTableName = "_ZTVN10__cxxabiv119__pointer_type_infoE";
    break;

  case Type::MemberPointer:
    // abi::__pointer_to_member_type_info.
    VTableName = "_ZTVN10__cxxabiv129__pointer_to_member_type_infoE";
    break;
  }

  llvm::Constant *VTable =
    CGM.getModule().getOrInsertGlobal(VTableName, CGM.Int8PtrTy);

  llvm::Type *PtrDiffTy =
    CGM.getTypes().ConvertType(CGM.getContext().getPointerDiffType());

  // The vtable address point is 2.
  llvm::Constant *Two = llvm::ConstantInt::get(PtrDiffTy, 2);
  VTable =
      llvm::ConstantExpr::getInBoundsGetElementPtr(CGM.Int8PtrTy, VTable, Two);
  VTable = llvm::ConstantExpr::getPointerCast(VTable, CGM.Int8PtrTy);

  Fields.push_back(VTable);
}

/// \brief Return the linkage that the type info and type info name constants
/// should have for the given type.
static llvm::GlobalVariable::LinkageTypes getTypeInfoLinkage(CodeGenModule &CGM,
                                                             QualType Ty) {
  // Itanium C++ ABI 2.9.5p7:
  //   In addition, it and all of the intermediate abi::__pointer_type_info
  //   structs in the chain down to the abi::__class_type_info for the
  //   incomplete class type must be prevented from resolving to the
  //   corresponding type_info structs for the complete class type, possibly
  //   by making them local static objects. Finally, a dummy class RTTI is
  //   generated for the incomplete type that will not resolve to the final
  //   complete class RTTI (because the latter need not exist), possibly by
  //   making it a local static object.
  if (ContainsIncompleteClassType(Ty))
    return llvm::GlobalValue::InternalLinkage;

  switch (Ty->getLinkage()) {
  case NoLinkage:
  case InternalLinkage:
  case UniqueExternalLinkage:
    return llvm::GlobalValue::InternalLinkage;

  case VisibleNoLinkage:
  case ModuleInternalLinkage:
  case ModuleLinkage:
  case ExternalLinkage:
    // RTTI is not enabled, which means that this type info struct is going
    // to be used for exception handling. Give it linkonce_odr linkage.
    if (!CGM.getLangOpts().RTTI)
      return llvm::GlobalValue::LinkOnceODRLinkage;

    if (const RecordType *Record = dyn_cast<RecordType>(Ty)) {
      const CXXRecordDecl *RD = cast<CXXRecordDecl>(Record->getDecl());
      if (RD->hasAttr<WeakAttr>())
        return llvm::GlobalValue::WeakODRLinkage;
      if (CGM.getTriple().isWindowsItaniumEnvironment())
        if (RD->hasAttr<DLLImportAttr>() &&
            ShouldUseExternalRTTIDescriptor(CGM, Ty))
          return llvm::GlobalValue::ExternalLinkage;
      // MinGW always uses LinkOnceODRLinkage for type info.
      if (RD->isDynamicClass() &&
          !CGM.getContext()
               .getTargetInfo()
               .getTriple()
               .isWindowsGNUEnvironment())
        return CGM.getVTableLinkage(RD);
    }

    return llvm::GlobalValue::LinkOnceODRLinkage;
  }

  llvm_unreachable("Invalid linkage!");
}

llvm::Constant *ItaniumRTTIBuilder::BuildTypeInfo(QualType Ty, bool Force,
                                                  bool DLLExport) {
  // We want to operate on the canonical type.
  Ty = Ty.getCanonicalType();

  // Check if we've already emitted an RTTI descriptor for this type.
  SmallString<256> Name;
  llvm::raw_svector_ostream Out(Name);
  CGM.getCXXABI().getMangleContext().mangleCXXRTTI(Ty, Out);

  llvm::GlobalVariable *OldGV = CGM.getModule().getNamedGlobal(Name);
  if (OldGV && !OldGV->isDeclaration()) {
    assert(!OldGV->hasAvailableExternallyLinkage() &&
           "available_externally typeinfos not yet implemented");

    return llvm::ConstantExpr::getPointerCast(OldGV, CGM.Int8PtrTy);
  }

  // Check if there is already an external RTTI descriptor for this type.
  bool IsStdLib = IsStandardLibraryRTTIDescriptor(Ty);
  if (!Force && (IsStdLib || ShouldUseExternalRTTIDescriptor(CGM, Ty)))
    return GetAddrOfExternalRTTIDescriptor(Ty);

  // Emit the standard library with external linkage.
  llvm::GlobalVariable::LinkageTypes Linkage;
  if (IsStdLib)
    Linkage = llvm::GlobalValue::ExternalLinkage;
  else
    Linkage = getTypeInfoLinkage(CGM, Ty);

  // Add the vtable pointer.
  BuildVTablePointer(cast<Type>(Ty));

  // And the name.
  llvm::GlobalVariable *TypeName = GetAddrOfTypeName(Ty, Linkage);
  llvm::Constant *TypeNameField;

  // If we're supposed to demote the visibility, be sure to set a flag
  // to use a string comparison for type_info comparisons.
  ItaniumCXXABI::RTTIUniquenessKind RTTIUniqueness =
      CXXABI.classifyRTTIUniqueness(Ty, Linkage);
  if (RTTIUniqueness != ItaniumCXXABI::RUK_Unique) {
    // The flag is the sign bit, which on ARM64 is defined to be clear
    // for global pointers.  This is very ARM64-specific.
    TypeNameField = llvm::ConstantExpr::getPtrToInt(TypeName, CGM.Int64Ty);
    llvm::Constant *flag =
        llvm::ConstantInt::get(CGM.Int64Ty, ((uint64_t)1) << 63);
    TypeNameField = llvm::ConstantExpr::getAdd(TypeNameField, flag);
    TypeNameField =
        llvm::ConstantExpr::getIntToPtr(TypeNameField, CGM.Int8PtrTy);
  } else {
    TypeNameField = llvm::ConstantExpr::getPointerCast(TypeName, CGM.Int8PtrTy);
  }
  Fields.push_back(TypeNameField);

  switch (Ty->getTypeClass()) {
#define TYPE(Class, Base)
#define ABSTRACT_TYPE(Class, Base)
#define NON_CANONICAL_UNLESS_DEPENDENT_TYPE(Class, Base) case Type::Class:
#define NON_CANONICAL_TYPE(Class, Base) case Type::Class:
#define DEPENDENT_TYPE(Class, Base) case Type::Class:
#include "clang/AST/TypeNodes.def"
    llvm_unreachable("Non-canonical and dependent types shouldn't get here");

  // GCC treats vector types as fundamental types.
  case Type::Builtin:
  case Type::Vector:
  case Type::ExtVector:
  case Type::Complex:
  case Type::BlockPointer:
    // Itanium C++ ABI 2.9.5p4:
    // abi::__fundamental_type_info adds no data members to std::type_info.
    break;

  case Type::LValueReference:
  case Type::RValueReference:
    llvm_unreachable("References shouldn't get here");

  case Type::Auto:
  case Type::DeducedTemplateSpecialization:
    llvm_unreachable("Undeduced type shouldn't get here");

  case Type::Pipe:
    llvm_unreachable("Pipe type shouldn't get here");

  case Type::ConstantArray:
  case Type::IncompleteArray:
  case Type::VariableArray:
    // Itanium C++ ABI 2.9.5p5:
    // abi::__array_type_info adds no data members to std::type_info.
    break;

  case Type::FunctionNoProto:
  case Type::FunctionProto:
    // Itanium C++ ABI 2.9.5p5:
    // abi::__function_type_info adds no data members to std::type_info.
    break;

  case Type::Enum:
    // Itanium C++ ABI 2.9.5p5:
    // abi::__enum_type_info adds no data members to std::type_info.
    break;

  case Type::Record: {
    const CXXRecordDecl *RD =
      cast<CXXRecordDecl>(cast<RecordType>(Ty)->getDecl());
    if (!RD->hasDefinition() || !RD->getNumBases()) {
      // We don't need to emit any fields.
      break;
    }

    if (CanUseSingleInheritance(RD))
      BuildSIClassTypeInfo(RD);
    else
      BuildVMIClassTypeInfo(RD);

    break;
  }

  case Type::ObjCObject:
  case Type::ObjCInterface:
    BuildObjCObjectTypeInfo(cast<ObjCObjectType>(Ty));
    break;

  case Type::ObjCObjectPointer:
    BuildPointerTypeInfo(cast<ObjCObjectPointerType>(Ty)->getPointeeType());
    break;

  case Type::Pointer:
    BuildPointerTypeInfo(cast<PointerType>(Ty)->getPointeeType());
    break;

  case Type::MemberPointer:
    BuildPointerToMemberTypeInfo(cast<MemberPointerType>(Ty));
    break;

  case Type::Atomic:
    // No fields, at least for the moment.
    break;
  }

  llvm::Constant *Init = llvm::ConstantStruct::getAnon(Fields);

  llvm::Module &M = CGM.getModule();
  llvm::GlobalVariable *GV =
      new llvm::GlobalVariable(M, Init->getType(),
                               /*Constant=*/true, Linkage, Init, Name);

  // If there's already an old global variable, replace it with the new one.
  if (OldGV) {
    GV->takeName(OldGV);
    llvm::Constant *NewPtr =
      llvm::ConstantExpr::getBitCast(GV, OldGV->getType());
    OldGV->replaceAllUsesWith(NewPtr);
    OldGV->eraseFromParent();
  }

  if (CGM.supportsCOMDAT() && GV->isWeakForLinker())
    GV->setComdat(M.getOrInsertComdat(GV->getName()));

  // The Itanium ABI specifies that type_info objects must be globally
  // unique, with one exception: if the type is an incomplete class
  // type or a (possibly indirect) pointer to one.  That exception
  // affects the general case of comparing type_info objects produced
  // by the typeid operator, which is why the comparison operators on
  // std::type_info generally use the type_info name pointers instead
  // of the object addresses.  However, the language's built-in uses
  // of RTTI generally require class types to be complete, even when
  // manipulating pointers to those class types.  This allows the
  // implementation of dynamic_cast to rely on address equality tests,
  // which is much faster.

  // All of this is to say that it's important that both the type_info
  // object and the type_info name be uniqued when weakly emitted.

  // Give the type_info object and name the formal visibility of the
  // type itself.
  llvm::GlobalValue::VisibilityTypes llvmVisibility;
  if (llvm::GlobalValue::isLocalLinkage(Linkage))
    // If the linkage is local, only default visibility makes sense.
    llvmVisibility = llvm::GlobalValue::DefaultVisibility;
  else if (RTTIUniqueness == ItaniumCXXABI::RUK_NonUniqueHidden)
    llvmVisibility = llvm::GlobalValue::HiddenVisibility;
  else
    llvmVisibility = CodeGenModule::GetLLVMVisibility(Ty->getVisibility());

  TypeName->setVisibility(llvmVisibility);
  CGM.setDSOLocal(TypeName, Ty->getAsCXXRecordDecl());

  GV->setVisibility(llvmVisibility);
  CGM.setDSOLocal(GV, Ty->getAsCXXRecordDecl());

  if (CGM.getTriple().isWindowsItaniumEnvironment()) {
    auto RD = Ty->getAsCXXRecordDecl();
    if (DLLExport || (RD && RD->hasAttr<DLLExportAttr>())) {
      TypeName->setDLLStorageClass(llvm::GlobalValue::DLLExportStorageClass);
      GV->setDLLStorageClass(llvm::GlobalValue::DLLExportStorageClass);
    } else if (RD && RD->hasAttr<DLLImportAttr>() &&
               ShouldUseExternalRTTIDescriptor(CGM, Ty)) {
      TypeName->setDLLStorageClass(llvm::GlobalValue::DLLImportStorageClass);
      GV->setDLLStorageClass(llvm::GlobalValue::DLLImportStorageClass);

      // Because the typename and the typeinfo are DLL import, convert them to
      // declarations rather than definitions.  The initializers still need to
      // be constructed to calculate the type for the declarations.
      TypeName->setInitializer(nullptr);
      GV->setInitializer(nullptr);
    }
  }

  return llvm::ConstantExpr::getPointerCast(GV, CGM.Int8PtrTy);
}

/// BuildObjCObjectTypeInfo - Build the appropriate kind of type_info
/// for the given Objective-C object type.
void ItaniumRTTIBuilder::BuildObjCObjectTypeInfo(const ObjCObjectType *OT) {
  // Drop qualifiers.
  const Type *T = OT->getBaseType().getTypePtr();
  assert(isa<BuiltinType>(T) || isa<ObjCInterfaceType>(T));

  // The builtin types are abi::__class_type_infos and don't require
  // extra fields.
  if (isa<BuiltinType>(T)) return;

  ObjCInterfaceDecl *Class = cast<ObjCInterfaceType>(T)->getDecl();
  ObjCInterfaceDecl *Super = Class->getSuperClass();

  // Root classes are also __class_type_info.
  if (!Super) return;

  QualType SuperTy = CGM.getContext().getObjCInterfaceType(Super);

  // Everything else is single inheritance.
  llvm::Constant *BaseTypeInfo =
      ItaniumRTTIBuilder(CXXABI).BuildTypeInfo(SuperTy);
  Fields.push_back(BaseTypeInfo);
}

/// BuildSIClassTypeInfo - Build an abi::__si_class_type_info, used for single
/// inheritance, according to the Itanium C++ ABI, 2.95p6b.
void ItaniumRTTIBuilder::BuildSIClassTypeInfo(const CXXRecordDecl *RD) {
  // Itanium C++ ABI 2.9.5p6b:
  // It adds to abi::__class_type_info a single member pointing to the
  // type_info structure for the base type,
  llvm::Constant *BaseTypeInfo =
    ItaniumRTTIBuilder(CXXABI).BuildTypeInfo(RD->bases_begin()->getType());
  Fields.push_back(BaseTypeInfo);
}

namespace {
  /// SeenBases - Contains virtual and non-virtual bases seen when traversing
  /// a class hierarchy.
  struct SeenBases {
    llvm::SmallPtrSet<const CXXRecordDecl *, 16> NonVirtualBases;
    llvm::SmallPtrSet<const CXXRecordDecl *, 16> VirtualBases;
  };
}

/// ComputeVMIClassTypeInfoFlags - Compute the value of the flags member in
/// abi::__vmi_class_type_info.
///
static unsigned ComputeVMIClassTypeInfoFlags(const CXXBaseSpecifier *Base,
                                             SeenBases &Bases) {

  unsigned Flags = 0;

  const CXXRecordDecl *BaseDecl =
    cast<CXXRecordDecl>(Base->getType()->getAs<RecordType>()->getDecl());

  if (Base->isVirtual()) {
    // Mark the virtual base as seen.
    if (!Bases.VirtualBases.insert(BaseDecl).second) {
      // If this virtual base has been seen before, then the class is diamond
      // shaped.
      Flags |= ItaniumRTTIBuilder::VMI_DiamondShaped;
    } else {
      if (Bases.NonVirtualBases.count(BaseDecl))
        Flags |= ItaniumRTTIBuilder::VMI_NonDiamondRepeat;
    }
  } else {
    // Mark the non-virtual base as seen.
    if (!Bases.NonVirtualBases.insert(BaseDecl).second) {
      // If this non-virtual base has been seen before, then the class has non-
      // diamond shaped repeated inheritance.
      Flags |= ItaniumRTTIBuilder::VMI_NonDiamondRepeat;
    } else {
      if (Bases.VirtualBases.count(BaseDecl))
        Flags |= ItaniumRTTIBuilder::VMI_NonDiamondRepeat;
    }
  }

  // Walk all bases.
  for (const auto &I : BaseDecl->bases())
    Flags |= ComputeVMIClassTypeInfoFlags(&I, Bases);

  return Flags;
}

static unsigned ComputeVMIClassTypeInfoFlags(const CXXRecordDecl *RD) {
  unsigned Flags = 0;
  SeenBases Bases;

  // Walk all bases.
  for (const auto &I : RD->bases())
    Flags |= ComputeVMIClassTypeInfoFlags(&I, Bases);

  return Flags;
}

/// BuildVMIClassTypeInfo - Build an abi::__vmi_class_type_info, used for
/// classes with bases that do not satisfy the abi::__si_class_type_info
/// constraints, according ti the Itanium C++ ABI, 2.9.5p5c.
void ItaniumRTTIBuilder::BuildVMIClassTypeInfo(const CXXRecordDecl *RD) {
  llvm::Type *UnsignedIntLTy =
    CGM.getTypes().ConvertType(CGM.getContext().UnsignedIntTy);

  // Itanium C++ ABI 2.9.5p6c:
  //   __flags is a word with flags describing details about the class
  //   structure, which may be referenced by using the __flags_masks
  //   enumeration. These flags refer to both direct and indirect bases.
  unsigned Flags = ComputeVMIClassTypeInfoFlags(RD);
  Fields.push_back(llvm::ConstantInt::get(UnsignedIntLTy, Flags));

  // Itanium C++ ABI 2.9.5p6c:
  //   __base_count is a word with the number of direct proper base class
  //   descriptions that follow.
  Fields.push_back(llvm::ConstantInt::get(UnsignedIntLTy, RD->getNumBases()));

  if (!RD->getNumBases())
    return;

  // Now add the base class descriptions.

  // Itanium C++ ABI 2.9.5p6c:
  //   __base_info[] is an array of base class descriptions -- one for every
  //   direct proper base. Each description is of the type:
  //
  //   struct abi::__base_class_type_info {
  //   public:
  //     const __class_type_info *__base_type;
  //     long __offset_flags;
  //
  //     enum __offset_flags_masks {
  //       __virtual_mask = 0x1,
  //       __public_mask = 0x2,
  //       __offset_shift = 8
  //     };
  //   };

  // If we're in mingw and 'long' isn't wide enough for a pointer, use 'long
  // long' instead of 'long' for __offset_flags. libstdc++abi uses long long on
  // LLP64 platforms.
  // FIXME: Consider updating libc++abi to match, and extend this logic to all
  // LLP64 platforms.
  QualType OffsetFlagsTy = CGM.getContext().LongTy;
  const TargetInfo &TI = CGM.getContext().getTargetInfo();
  if (TI.getTriple().isOSCygMing() && TI.getPointerWidth(0) > TI.getLongWidth())
    OffsetFlagsTy = CGM.getContext().LongLongTy;
  llvm::Type *OffsetFlagsLTy =
      CGM.getTypes().ConvertType(OffsetFlagsTy);

  for (const auto &Base : RD->bases()) {
    // The __base_type member points to the RTTI for the base type.
    Fields.push_back(ItaniumRTTIBuilder(CXXABI).BuildTypeInfo(Base.getType()));

    const CXXRecordDecl *BaseDecl =
      cast<CXXRecordDecl>(Base.getType()->getAs<RecordType>()->getDecl());

    int64_t OffsetFlags = 0;

    // All but the lower 8 bits of __offset_flags are a signed offset.
    // For a non-virtual base, this is the offset in the object of the base
    // subobject. For a virtual base, this is the offset in the virtual table of
    // the virtual base offset for the virtual base referenced (negative).
    CharUnits Offset;
    if (Base.isVirtual())
      Offset =
        CGM.getItaniumVTableContext().getVirtualBaseOffsetOffset(RD, BaseDecl);
    else {
      const ASTRecordLayout &Layout = CGM.getContext().getASTRecordLayout(RD);
      Offset = Layout.getBaseClassOffset(BaseDecl);
    };

    OffsetFlags = uint64_t(Offset.getQuantity()) << 8;

    // The low-order byte of __offset_flags contains flags, as given by the
    // masks from the enumeration __offset_flags_masks.
    if (Base.isVirtual())
      OffsetFlags |= BCTI_Virtual;
    if (Base.getAccessSpecifier() == AS_public)
      OffsetFlags |= BCTI_Public;

    Fields.push_back(llvm::ConstantInt::get(OffsetFlagsLTy, OffsetFlags));
  }
}

/// Compute the flags for a __pbase_type_info, and remove the corresponding
/// pieces from \p Type.
static unsigned extractPBaseFlags(ASTContext &Ctx, QualType &Type) {
  unsigned Flags = 0;

  if (Type.isConstQualified())
    Flags |= ItaniumRTTIBuilder::PTI_Const;
  if (Type.isVolatileQualified())
    Flags |= ItaniumRTTIBuilder::PTI_Volatile;
  if (Type.isRestrictQualified())
    Flags |= ItaniumRTTIBuilder::PTI_Restrict;
  Type = Type.getUnqualifiedType();

  // Itanium C++ ABI 2.9.5p7:
  //   When the abi::__pbase_type_info is for a direct or indirect pointer to an
  //   incomplete class type, the incomplete target type flag is set.
  if (ContainsIncompleteClassType(Type))
    Flags |= ItaniumRTTIBuilder::PTI_Incomplete;

  if (auto *Proto = Type->getAs<FunctionProtoType>()) {
    if (Proto->isNothrow(Ctx)) {
      Flags |= ItaniumRTTIBuilder::PTI_Noexcept;
      Type = Ctx.getFunctionTypeWithExceptionSpec(Type, EST_None);
    }
  }

  return Flags;
}

/// BuildPointerTypeInfo - Build an abi::__pointer_type_info struct,
/// used for pointer types.
void ItaniumRTTIBuilder::BuildPointerTypeInfo(QualType PointeeTy) {
  // Itanium C++ ABI 2.9.5p7:
  //   __flags is a flag word describing the cv-qualification and other
  //   attributes of the type pointed to
  unsigned Flags = extractPBaseFlags(CGM.getContext(), PointeeTy);

  llvm::Type *UnsignedIntLTy =
    CGM.getTypes().ConvertType(CGM.getContext().UnsignedIntTy);
  Fields.push_back(llvm::ConstantInt::get(UnsignedIntLTy, Flags));

  // Itanium C++ ABI 2.9.5p7:
  //  __pointee is a pointer to the std::type_info derivation for the
  //  unqualified type being pointed to.
  llvm::Constant *PointeeTypeInfo =
      ItaniumRTTIBuilder(CXXABI).BuildTypeInfo(PointeeTy);
  Fields.push_back(PointeeTypeInfo);
}

/// BuildPointerToMemberTypeInfo - Build an abi::__pointer_to_member_type_info
/// struct, used for member pointer types.
void
ItaniumRTTIBuilder::BuildPointerToMemberTypeInfo(const MemberPointerType *Ty) {
  QualType PointeeTy = Ty->getPointeeType();

  // Itanium C++ ABI 2.9.5p7:
  //   __flags is a flag word describing the cv-qualification and other
  //   attributes of the type pointed to.
  unsigned Flags = extractPBaseFlags(CGM.getContext(), PointeeTy);

  const RecordType *ClassType = cast<RecordType>(Ty->getClass());
  if (IsIncompleteClassType(ClassType))
    Flags |= PTI_ContainingClassIncomplete;

  llvm::Type *UnsignedIntLTy =
    CGM.getTypes().ConvertType(CGM.getContext().UnsignedIntTy);
  Fields.push_back(llvm::ConstantInt::get(UnsignedIntLTy, Flags));

  // Itanium C++ ABI 2.9.5p7:
  //   __pointee is a pointer to the std::type_info derivation for the
  //   unqualified type being pointed to.
  llvm::Constant *PointeeTypeInfo =
      ItaniumRTTIBuilder(CXXABI).BuildTypeInfo(PointeeTy);
  Fields.push_back(PointeeTypeInfo);

  // Itanium C++ ABI 2.9.5p9:
  //   __context is a pointer to an abi::__class_type_info corresponding to the
  //   class type containing the member pointed to
  //   (e.g., the "A" in "int A::*").
  Fields.push_back(
      ItaniumRTTIBuilder(CXXABI).BuildTypeInfo(QualType(ClassType, 0)));
}

llvm::Constant *ItaniumCXXABI::getAddrOfRTTIDescriptor(QualType Ty) {
  return ItaniumRTTIBuilder(*this).BuildTypeInfo(Ty);
}

void ItaniumCXXABI::EmitFundamentalRTTIDescriptor(QualType Type,
                                                  bool DLLExport) {
  QualType PointerType = getContext().getPointerType(Type);
  QualType PointerTypeConst = getContext().getPointerType(Type.withConst());
  ItaniumRTTIBuilder(*this).BuildTypeInfo(Type, /*Force=*/true, DLLExport);
  ItaniumRTTIBuilder(*this).BuildTypeInfo(PointerType, /*Force=*/true,
                                          DLLExport);
  ItaniumRTTIBuilder(*this).BuildTypeInfo(PointerTypeConst, /*Force=*/true,
                                          DLLExport);
}

void ItaniumCXXABI::EmitFundamentalRTTIDescriptors(bool DLLExport) {
  // Types added here must also be added to TypeInfoIsInStandardLibrary.
  QualType FundamentalTypes[] = {
      getContext().VoidTy,             getContext().NullPtrTy,
      getContext().BoolTy,             getContext().WCharTy,
      getContext().CharTy,             getContext().UnsignedCharTy,
      getContext().SignedCharTy,       getContext().ShortTy,
      getContext().UnsignedShortTy,    getContext().IntTy,
      getContext().UnsignedIntTy,      getContext().LongTy,
      getContext().UnsignedLongTy,     getContext().LongLongTy,
      getContext().UnsignedLongLongTy, getContext().Int128Ty,
      getContext().UnsignedInt128Ty,   getContext().HalfTy,
      getContext().FloatTy,            getContext().DoubleTy,
      getContext().LongDoubleTy,       getContext().Float128Ty,
      getContext().Char16Ty,           getContext().Char32Ty
  };
  for (const QualType &FundamentalType : FundamentalTypes)
    EmitFundamentalRTTIDescriptor(FundamentalType, DLLExport);
}

/// What sort of uniqueness rules should we use for the RTTI for the
/// given type?
ItaniumCXXABI::RTTIUniquenessKind ItaniumCXXABI::classifyRTTIUniqueness(
    QualType CanTy, llvm::GlobalValue::LinkageTypes Linkage) const {
  if (shouldRTTIBeUnique())
    return RUK_Unique;

  // It's only necessary for linkonce_odr or weak_odr linkage.
  if (Linkage != llvm::GlobalValue::LinkOnceODRLinkage &&
      Linkage != llvm::GlobalValue::WeakODRLinkage)
    return RUK_Unique;

  // It's only necessary with default visibility.
  if (CanTy->getVisibility() != DefaultVisibility)
    return RUK_Unique;

  // If we're not required to publish this symbol, hide it.
  if (Linkage == llvm::GlobalValue::LinkOnceODRLinkage)
    return RUK_NonUniqueHidden;

  // If we're required to publish this symbol, as we might be under an
  // explicit instantiation, leave it with default visibility but
  // enable string-comparisons.
  assert(Linkage == llvm::GlobalValue::WeakODRLinkage);
  return RUK_NonUniqueVisible;
}

// Find out how to codegen the complete destructor and constructor
namespace {
enum class StructorCodegen { Emit, RAUW, Alias, COMDAT };
}
static StructorCodegen getCodegenToUse(CodeGenModule &CGM,
                                       const CXXMethodDecl *MD) {
  if (!CGM.getCodeGenOpts().CXXCtorDtorAliases)
    return StructorCodegen::Emit;

  // The complete and base structors are not equivalent if there are any virtual
  // bases, so emit separate functions.
  if (MD->getParent()->getNumVBases())
    return StructorCodegen::Emit;

  GlobalDecl AliasDecl;
  if (const auto *DD = dyn_cast<CXXDestructorDecl>(MD)) {
    AliasDecl = GlobalDecl(DD, Dtor_Complete);
  } else {
    const auto *CD = cast<CXXConstructorDecl>(MD);
    AliasDecl = GlobalDecl(CD, Ctor_Complete);
  }
  llvm::GlobalValue::LinkageTypes Linkage = CGM.getFunctionLinkage(AliasDecl);

  if (llvm::GlobalValue::isDiscardableIfUnused(Linkage))
    return StructorCodegen::RAUW;

  // FIXME: Should we allow available_externally aliases?
  if (!llvm::GlobalAlias::isValidLinkage(Linkage))
    return StructorCodegen::RAUW;

  if (llvm::GlobalValue::isWeakForLinker(Linkage)) {
    // Only ELF and wasm support COMDATs with arbitrary names (C5/D5).
    if (CGM.supportsCOMDAT())
      return StructorCodegen::COMDAT;
    return StructorCodegen::Emit;
  }

  return StructorCodegen::Alias;
}

static void emitConstructorDestructorAlias(CodeGenModule &CGM,
                                           GlobalDecl AliasDecl,
                                           GlobalDecl TargetDecl) {
  llvm::GlobalValue::LinkageTypes Linkage = CGM.getFunctionLinkage(AliasDecl);

  StringRef MangledName = CGM.getMangledName(AliasDecl);
  llvm::GlobalValue *Entry = CGM.GetGlobalValue(MangledName);
  if (Entry && !Entry->isDeclaration())
    return;

  auto *Aliasee = cast<llvm::GlobalValue>(CGM.GetAddrOfGlobal(TargetDecl));

  // Create the alias with no name.
  auto *Alias = llvm::GlobalAlias::create(Linkage, "", Aliasee);

  // Switch any previous uses to the alias.
  if (Entry) {
    assert(Entry->getType() == Aliasee->getType() &&
           "declaration exists with different type");
    Alias->takeName(Entry);
    Entry->replaceAllUsesWith(Alias);
    Entry->eraseFromParent();
  } else {
    Alias->setName(MangledName);
  }

  // Finally, set up the alias with its proper name and attributes.
  CGM.setAliasAttributes(cast<NamedDecl>(AliasDecl.getDecl()), Alias);
}

void ItaniumCXXABI::emitCXXStructor(const CXXMethodDecl *MD,
                                    StructorType Type) {
  auto *CD = dyn_cast<CXXConstructorDecl>(MD);
  const CXXDestructorDecl *DD = CD ? nullptr : cast<CXXDestructorDecl>(MD);

  StructorCodegen CGType = getCodegenToUse(CGM, MD);

  if (Type == StructorType::Complete) {
    GlobalDecl CompleteDecl;
    GlobalDecl BaseDecl;
    if (CD) {
      CompleteDecl = GlobalDecl(CD, Ctor_Complete);
      BaseDecl = GlobalDecl(CD, Ctor_Base);
    } else {
      CompleteDecl = GlobalDecl(DD, Dtor_Complete);
      BaseDecl = GlobalDecl(DD, Dtor_Base);
    }

    if (CGType == StructorCodegen::Alias || CGType == StructorCodegen::COMDAT) {
      emitConstructorDestructorAlias(CGM, CompleteDecl, BaseDecl);
      return;
    }

    if (CGType == StructorCodegen::RAUW) {
      StringRef MangledName = CGM.getMangledName(CompleteDecl);
      auto *Aliasee = CGM.GetAddrOfGlobal(BaseDecl);
      CGM.addReplacement(MangledName, Aliasee);
      return;
    }
  }

  // The base destructor is equivalent to the base destructor of its
  // base class if there is exactly one non-virtual base class with a
  // non-trivial destructor, there are no fields with a non-trivial
  // destructor, and the body of the destructor is trivial.
  if (DD && Type == StructorType::Base && CGType != StructorCodegen::COMDAT &&
      !CGM.TryEmitBaseDestructorAsAlias(DD))
    return;

  // FIXME: The deleting destructor is equivalent to the selected operator
  // delete if:
  //  * either the delete is a destroying operator delete or the destructor
  //    would be trivial if it weren't virtual,
  //  * the conversion from the 'this' parameter to the first parameter of the
  //    destructor is equivalent to a bitcast,
  //  * the destructor does not have an implicit "this" return, and
  //  * the operator delete has the same calling convention and IR function type
  //    as the destructor.
  // In such cases we should try to emit the deleting dtor as an alias to the
  // selected 'operator delete'.

  llvm::Function *Fn = CGM.codegenCXXStructor(MD, Type);

  if (CGType == StructorCodegen::COMDAT) {
    SmallString<256> Buffer;
    llvm::raw_svector_ostream Out(Buffer);
    if (DD)
      getMangleContext().mangleCXXDtorComdat(DD, Out);
    else
      getMangleContext().mangleCXXCtorComdat(CD, Out);
    llvm::Comdat *C = CGM.getModule().getOrInsertComdat(Out.str());
    Fn->setComdat(C);
  } else {
    CGM.maybeSetTrivialComdat(*MD, *Fn);
  }
}

static llvm::Constant *getBeginCatchFn(CodeGenModule &CGM) {
  // void *__cxa_begin_catch(void*);
  llvm::FunctionType *FTy = llvm::FunctionType::get(
      CGM.Int8PtrTy, CGM.Int8PtrTy, /*IsVarArgs=*/false);

  return CGM.CreateRuntimeFunction(FTy, "__cxa_begin_catch");
}

static llvm::Constant *getEndCatchFn(CodeGenModule &CGM) {
  // void __cxa_end_catch();
  llvm::FunctionType *FTy =
      llvm::FunctionType::get(CGM.VoidTy, /*IsVarArgs=*/false);

  return CGM.CreateRuntimeFunction(FTy, "__cxa_end_catch");
}

static llvm::Constant *getGetExceptionPtrFn(CodeGenModule &CGM) {
  // void *__cxa_get_exception_ptr(void*);
  llvm::FunctionType *FTy = llvm::FunctionType::get(
      CGM.Int8PtrTy, CGM.Int8PtrTy, /*IsVarArgs=*/false);

  return CGM.CreateRuntimeFunction(FTy, "__cxa_get_exception_ptr");
}

namespace {
  /// A cleanup to call __cxa_end_catch.  In many cases, the caught
  /// exception type lets us state definitively that the thrown exception
  /// type does not have a destructor.  In particular:
  ///   - Catch-alls tell us nothing, so we have to conservatively
  ///     assume that the thrown exception might have a destructor.
  ///   - Catches by reference behave according to their base types.
  ///   - Catches of non-record types will only trigger for exceptions
  ///     of non-record types, which never have destructors.
  ///   - Catches of record types can trigger for arbitrary subclasses
  ///     of the caught type, so we have to assume the actual thrown
  ///     exception type might have a throwing destructor, even if the
  ///     caught type's destructor is trivial or nothrow.
  struct CallEndCatch final : EHScopeStack::Cleanup {
    CallEndCatch(bool MightThrow) : MightThrow(MightThrow) {}
    bool MightThrow;

    void Emit(CodeGenFunction &CGF, Flags flags) override {
      if (!MightThrow) {
        CGF.EmitNounwindRuntimeCall(getEndCatchFn(CGF.CGM));
        return;
      }

      CGF.EmitRuntimeCallOrInvoke(getEndCatchFn(CGF.CGM));
    }
  };
}

/// Emits a call to __cxa_begin_catch and enters a cleanup to call
/// __cxa_end_catch.
///
/// \param EndMightThrow - true if __cxa_end_catch might throw
static llvm::Value *CallBeginCatch(CodeGenFunction &CGF,
                                   llvm::Value *Exn,
                                   bool EndMightThrow) {
  llvm::CallInst *call =
    CGF.EmitNounwindRuntimeCall(getBeginCatchFn(CGF.CGM), Exn);

  CGF.EHStack.pushCleanup<CallEndCatch>(NormalAndEHCleanup, EndMightThrow);

  return call;
}

/// A "special initializer" callback for initializing a catch
/// parameter during catch initialization.
static void InitCatchParam(CodeGenFunction &CGF,
                           const VarDecl &CatchParam,
                           Address ParamAddr,
                           SourceLocation Loc) {
  // Load the exception from where the landing pad saved it.
  llvm::Value *Exn = CGF.getExceptionFromSlot();

  CanQualType CatchType =
    CGF.CGM.getContext().getCanonicalType(CatchParam.getType());
  llvm::Type *LLVMCatchTy = CGF.ConvertTypeForMem(CatchType);

  // If we're catching by reference, we can just cast the object
  // pointer to the appropriate pointer.
  if (isa<ReferenceType>(CatchType)) {
    QualType CaughtType = cast<ReferenceType>(CatchType)->getPointeeType();
    bool EndCatchMightThrow = CaughtType->isRecordType();

    // __cxa_begin_catch returns the adjusted object pointer.
    llvm::Value *AdjustedExn = CallBeginCatch(CGF, Exn, EndCatchMightThrow);

    // We have no way to tell the personality function that we're
    // catching by reference, so if we're catching a pointer,
    // __cxa_begin_catch will actually return that pointer by value.
    if (const PointerType *PT = dyn_cast<PointerType>(CaughtType)) {
      QualType PointeeType = PT->getPointeeType();

      // When catching by reference, generally we should just ignore
      // this by-value pointer and use the exception object instead.
      if (!PointeeType->isRecordType()) {

        // Exn points to the struct _Unwind_Exception header, which
        // we have to skip past in order to reach the exception data.
        unsigned HeaderSize =
          CGF.CGM.getTargetCodeGenInfo().getSizeOfUnwindException();
        AdjustedExn = CGF.Builder.CreateConstGEP1_32(Exn, HeaderSize);

      // However, if we're catching a pointer-to-record type that won't
      // work, because the personality function might have adjusted
      // the pointer.  There's actually no way for us to fully satisfy
      // the language/ABI contract here:  we can't use Exn because it
      // might have the wrong adjustment, but we can't use the by-value
      // pointer because it's off by a level of abstraction.
      //
      // The current solution is to dump the adjusted pointer into an
      // alloca, which breaks language semantics (because changing the
      // pointer doesn't change the exception) but at least works.
      // The better solution would be to filter out non-exact matches
      // and rethrow them, but this is tricky because the rethrow
      // really needs to be catchable by other sites at this landing
      // pad.  The best solution is to fix the personality function.
      } else {
        // Pull the pointer for the reference type off.
        llvm::Type *PtrTy =
          cast<llvm::PointerType>(LLVMCatchTy)->getElementType();

        // Create the temporary and write the adjusted pointer into it.
        Address ExnPtrTmp =
          CGF.CreateTempAlloca(PtrTy, CGF.getPointerAlign(), "exn.byref.tmp");
        llvm::Value *Casted = CGF.Builder.CreateBitCast(AdjustedExn, PtrTy);
        CGF.Builder.CreateStore(Casted, ExnPtrTmp);

        // Bind the reference to the temporary.
        AdjustedExn = ExnPtrTmp.getPointer();
      }
    }

    llvm::Value *ExnCast =
      CGF.Builder.CreateBitCast(AdjustedExn, LLVMCatchTy, "exn.byref");
    CGF.Builder.CreateStore(ExnCast, ParamAddr);
    return;
  }

  // Scalars and complexes.
  TypeEvaluationKind TEK = CGF.getEvaluationKind(CatchType);
  if (TEK != TEK_Aggregate) {
    llvm::Value *AdjustedExn = CallBeginCatch(CGF, Exn, false);

    // If the catch type is a pointer type, __cxa_begin_catch returns
    // the pointer by value.
    if (CatchType->hasPointerRepresentation()) {
      llvm::Value *CastExn =
        CGF.Builder.CreateBitCast(AdjustedExn, LLVMCatchTy, "exn.casted");

      switch (CatchType.getQualifiers().getObjCLifetime()) {
      case Qualifiers::OCL_Strong:
        CastExn = CGF.EmitARCRetainNonBlock(CastExn);
        // fallthrough

      case Qualifiers::OCL_None:
      case Qualifiers::OCL_ExplicitNone:
      case Qualifiers::OCL_Autoreleasing:
        CGF.Builder.CreateStore(CastExn, ParamAddr);
        return;

      case Qualifiers::OCL_Weak:
        CGF.EmitARCInitWeak(ParamAddr, CastExn);
        return;
      }
      llvm_unreachable("bad ownership qualifier!");
    }

    // Otherwise, it returns a pointer into the exception object.

    llvm::Type *PtrTy = LLVMCatchTy->getPointerTo(0); // addrspace 0 ok
    llvm::Value *Cast = CGF.Builder.CreateBitCast(AdjustedExn, PtrTy);

    LValue srcLV = CGF.MakeNaturalAlignAddrLValue(Cast, CatchType);
    LValue destLV = CGF.MakeAddrLValue(ParamAddr, CatchType);
    switch (TEK) {
    case TEK_Complex:
      CGF.EmitStoreOfComplex(CGF.EmitLoadOfComplex(srcLV, Loc), destLV,
                             /*init*/ true);
      return;
    case TEK_Scalar: {
      llvm::Value *ExnLoad = CGF.EmitLoadOfScalar(srcLV, Loc);
      CGF.EmitStoreOfScalar(ExnLoad, destLV, /*init*/ true);
      return;
    }
    case TEK_Aggregate:
      llvm_unreachable("evaluation kind filtered out!");
    }
    llvm_unreachable("bad evaluation kind");
  }

  assert(isa<RecordType>(CatchType) && "unexpected catch type!");
  auto catchRD = CatchType->getAsCXXRecordDecl();
  CharUnits caughtExnAlignment = CGF.CGM.getClassPointerAlignment(catchRD);

  llvm::Type *PtrTy = LLVMCatchTy->getPointerTo(0); // addrspace 0 ok

  // Check for a copy expression.  If we don't have a copy expression,
  // that means a trivial copy is okay.
  const Expr *copyExpr = CatchParam.getInit();
  if (!copyExpr) {
    llvm::Value *rawAdjustedExn = CallBeginCatch(CGF, Exn, true);
    Address adjustedExn(CGF.Builder.CreateBitCast(rawAdjustedExn, PtrTy),
                        caughtExnAlignment);
    LValue Dest = CGF.MakeAddrLValue(ParamAddr, CatchType);
    LValue Src = CGF.MakeAddrLValue(adjustedExn, CatchType);
    CGF.EmitAggregateCopy(Dest, Src, CatchType);
    return;
  }

  // We have to call __cxa_get_exception_ptr to get the adjusted
  // pointer before copying.
  llvm::CallInst *rawAdjustedExn =
    CGF.EmitNounwindRuntimeCall(getGetExceptionPtrFn(CGF.CGM), Exn);

  // Cast that to the appropriate type.
  Address adjustedExn(CGF.Builder.CreateBitCast(rawAdjustedExn, PtrTy),
                      caughtExnAlignment);

  // The copy expression is defined in terms of an OpaqueValueExpr.
  // Find it and map it to the adjusted expression.
  CodeGenFunction::OpaqueValueMapping
    opaque(CGF, OpaqueValueExpr::findInCopyConstruct(copyExpr),
           CGF.MakeAddrLValue(adjustedExn, CatchParam.getType()));

  // Call the copy ctor in a terminate scope.
  CGF.EHStack.pushTerminate();

  // Perform the copy construction.
  CGF.EmitAggExpr(copyExpr,
                  AggValueSlot::forAddr(ParamAddr, Qualifiers(),
                                        AggValueSlot::IsNotDestructed,
                                        AggValueSlot::DoesNotNeedGCBarriers,
                                        AggValueSlot::IsNotAliased));

  // Leave the terminate scope.
  CGF.EHStack.popTerminate();

  // Undo the opaque value mapping.
  opaque.pop();

  // Finally we can call __cxa_begin_catch.
  CallBeginCatch(CGF, Exn, true);
}

/// Begins a catch statement by initializing the catch variable and
/// calling __cxa_begin_catch.
void ItaniumCXXABI::emitBeginCatch(CodeGenFunction &CGF,
                                   const CXXCatchStmt *S) {
  // We have to be very careful with the ordering of cleanups here:
  //   C++ [except.throw]p4:
  //     The destruction [of the exception temporary] occurs
  //     immediately after the destruction of the object declared in
  //     the exception-declaration in the handler.
  //
  // So the precise ordering is:
  //   1.  Construct catch variable.
  //   2.  __cxa_begin_catch
  //   3.  Enter __cxa_end_catch cleanup
  //   4.  Enter dtor cleanup
  //
  // We do this by using a slightly abnormal initialization process.
  // Delegation sequence:
  //   - ExitCXXTryStmt opens a RunCleanupsScope
  //     - EmitAutoVarAlloca creates the variable and debug info
  //       - InitCatchParam initializes the variable from the exception
  //       - CallBeginCatch calls __cxa_begin_catch
  //       - CallBeginCatch enters the __cxa_end_catch cleanup
  //     - EmitAutoVarCleanups enters the variable destructor cleanup
  //   - EmitCXXTryStmt emits the code for the catch body
  //   - EmitCXXTryStmt close the RunCleanupsScope

  VarDecl *CatchParam = S->getExceptionDecl();
  if (!CatchParam) {
    llvm::Value *Exn = CGF.getExceptionFromSlot();
    CallBeginCatch(CGF, Exn, true);
    return;
  }

  // Emit the local.
  CodeGenFunction::AutoVarEmission var = CGF.EmitAutoVarAlloca(*CatchParam);
  InitCatchParam(CGF, *CatchParam, var.getObjectAddress(CGF), S->getLocStart());
  CGF.EmitAutoVarCleanups(var);
}

/// Get or define the following function:
///   void @__clang_call_terminate(i8* %exn) nounwind noreturn
/// This code is used only in C++.
static llvm::Constant *getClangCallTerminateFn(CodeGenModule &CGM) {
  llvm::FunctionType *fnTy =
    llvm::FunctionType::get(CGM.VoidTy, CGM.Int8PtrTy, /*IsVarArgs=*/false);
  llvm::Constant *fnRef = CGM.CreateRuntimeFunction(
      fnTy, "__clang_call_terminate", llvm::AttributeList(), /*Local=*/true);

  llvm::Function *fn = dyn_cast<llvm::Function>(fnRef);
  if (fn && fn->empty()) {
    fn->setDoesNotThrow();
    fn->setDoesNotReturn();

    // What we really want is to massively penalize inlining without
    // forbidding it completely.  The difference between that and
    // 'noinline' is negligible.
    fn->addFnAttr(llvm::Attribute::NoInline);

    // Allow this function to be shared across translation units, but
    // we don't want it to turn into an exported symbol.
    fn->setLinkage(llvm::Function::LinkOnceODRLinkage);
    fn->setVisibility(llvm::Function::HiddenVisibility);
    if (CGM.supportsCOMDAT())
      fn->setComdat(CGM.getModule().getOrInsertComdat(fn->getName()));

    // Set up the function.
    llvm::BasicBlock *entry =
      llvm::BasicBlock::Create(CGM.getLLVMContext(), "", fn);
    CGBuilderTy builder(CGM, entry);

    // Pull the exception pointer out of the parameter list.
    llvm::Value *exn = &*fn->arg_begin();

    // Call __cxa_begin_catch(exn).
    llvm::CallInst *catchCall = builder.CreateCall(getBeginCatchFn(CGM), exn);
    catchCall->setDoesNotThrow();
    catchCall->setCallingConv(CGM.getRuntimeCC());

    // Call std::terminate().
    llvm::CallInst *termCall = builder.CreateCall(CGM.getTerminateFn());
    termCall->setDoesNotThrow();
    termCall->setDoesNotReturn();
    termCall->setCallingConv(CGM.getRuntimeCC());

    // std::terminate cannot return.
    builder.CreateUnreachable();
  }

  return fnRef;
}

llvm::CallInst *
ItaniumCXXABI::emitTerminateForUnexpectedException(CodeGenFunction &CGF,
                                                   llvm::Value *Exn) {
  // In C++, we want to call __cxa_begin_catch() before terminating.
  if (Exn) {
    assert(CGF.CGM.getLangOpts().CPlusPlus);
    return CGF.EmitNounwindRuntimeCall(getClangCallTerminateFn(CGF.CGM), Exn);
  }
  return CGF.EmitNounwindRuntimeCall(CGF.CGM.getTerminateFn());
}

std::pair<llvm::Value *, const CXXRecordDecl *>
ItaniumCXXABI::LoadVTablePtr(CodeGenFunction &CGF, Address This,
                             const CXXRecordDecl *RD) {
  return {CGF.GetVTablePtr(This, CGM.Int8PtrTy, RD), RD};
}<|MERGE_RESOLUTION|>--- conflicted
+++ resolved
@@ -2050,20 +2050,11 @@
 
     // Create the guard variable with a zero-initializer.
     // Just absorb linkage and visibility from the guarded variable.
-<<<<<<< HEAD
-    guard = new llvm::GlobalVariable(
-        CGM.getModule(), guardTy, false, var->getLinkage(),
-        llvm::ConstantInt::get(guardTy, 0), guardName.str(),
-        /* InsertBefore */ nullptr, llvm::GlobalValue::NotThreadLocal,
-        getContext().getTargetAddressSpace(
-            CGM.getTargetCodeGenInfo().getGlobalVarAddressSpace(CGM, nullptr)));
-=======
     guard = new llvm::GlobalVariable(CGM.getModule(), guardTy,
                                      false, var->getLinkage(),
                                      llvm::ConstantInt::get(guardTy, 0),
                                      guardName.str());
     guard->setDSOLocal(var->isDSOLocal());
->>>>>>> 8c78f3c0
     guard->setVisibility(var->getVisibility());
     // If the variable is thread-local, so is its guard variable.
     guard->setThreadLocalMode(var->getThreadLocalMode());
