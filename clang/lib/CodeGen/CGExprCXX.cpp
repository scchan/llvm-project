//===--- CGExprCXX.cpp - Emit LLVM Code for C++ expressions ---------------===//
//
//                     The LLVM Compiler Infrastructure
//
// This file is distributed under the University of Illinois Open Source
// License. See LICENSE.TXT for details.
//
//===----------------------------------------------------------------------===//
//
// This contains code dealing with code generation of C++ expressions
//
//===----------------------------------------------------------------------===//

#include "CodeGenFunction.h"
#include "CGCUDARuntime.h"
#include "CGCXXABI.h"
#include "CGDebugInfo.h"
#include "CGObjCRuntime.h"
#include "ConstantEmitter.h"
#include "clang/CodeGen/CGFunctionInfo.h"
#include "clang/Frontend/CodeGenOptions.h"
#include "llvm/IR/CallSite.h"
#include "llvm/IR/Intrinsics.h"

using namespace clang;
using namespace CodeGen;

namespace {
struct MemberCallInfo {
  RequiredArgs ReqArgs;
  // Number of prefix arguments for the call. Ignores the `this` pointer.
  unsigned PrefixSize;
};
}

static MemberCallInfo
commonEmitCXXMemberOrOperatorCall(CodeGenFunction &CGF, const CXXMethodDecl *MD,
                                  llvm::Value *This, llvm::Value *ImplicitParam,
                                  QualType ImplicitParamTy, const CallExpr *CE,
                                  CallArgList &Args, CallArgList *RtlArgs) {
  assert(CE == nullptr || isa<CXXMemberCallExpr>(CE) ||
         isa<CXXOperatorCallExpr>(CE));
  assert(MD->isInstance() &&
         "Trying to emit a member or operator call expr on a static method!");
  ASTContext &C = CGF.getContext();

  // Push the this ptr.
  const CXXRecordDecl *RD =
      CGF.CGM.getCXXABI().getThisArgumentTypeForMethod(MD);
  Args.add(RValue::get(This),
           RD ? C.getPointerType(C.getTypeDeclType(RD)) : C.VoidPtrTy);

  // If there is an implicit parameter (e.g. VTT), emit it.
  if (ImplicitParam) {
    Args.add(RValue::get(ImplicitParam), ImplicitParamTy);
  }

  const FunctionProtoType *FPT = MD->getType()->castAs<FunctionProtoType>();
  RequiredArgs required = RequiredArgs::forPrototypePlus(FPT, Args.size(), MD);
  unsigned PrefixSize = Args.size() - 1;

  // And the rest of the call args.
  if (RtlArgs) {
    // Special case: if the caller emitted the arguments right-to-left already
    // (prior to emitting the *this argument), we're done. This happens for
    // assignment operators.
    Args.addFrom(*RtlArgs);
  } else if (CE) {
    // Special case: skip first argument of CXXOperatorCall (it is "this").
    unsigned ArgsToSkip = isa<CXXOperatorCallExpr>(CE) ? 1 : 0;
    CGF.EmitCallArgs(Args, FPT, drop_begin(CE->arguments(), ArgsToSkip),
                     CE->getDirectCallee());
  } else {
    assert(
        FPT->getNumParams() == 0 &&
        "No CallExpr specified for function with non-zero number of arguments");
  }
  return {required, PrefixSize};
}

RValue CodeGenFunction::EmitCXXMemberOrOperatorCall(
    const CXXMethodDecl *MD, const CGCallee &Callee,
    ReturnValueSlot ReturnValue,
    llvm::Value *This, llvm::Value *ImplicitParam, QualType ImplicitParamTy,
    const CallExpr *CE, CallArgList *RtlArgs) {
  const FunctionProtoType *FPT = MD->getType()->castAs<FunctionProtoType>();
  CallArgList Args;
  MemberCallInfo CallInfo = commonEmitCXXMemberOrOperatorCall(
      *this, MD, This, ImplicitParam, ImplicitParamTy, CE, Args, RtlArgs);
  auto &FnInfo = CGM.getTypes().arrangeCXXMethodCall(
      Args, FPT, CallInfo.ReqArgs, CallInfo.PrefixSize);
  return EmitCall(FnInfo, Callee, ReturnValue, Args, nullptr,
                  CE ? CE->getExprLoc() : SourceLocation());
}

RValue CodeGenFunction::EmitCXXDestructorCall(
    const CXXDestructorDecl *DD, const CGCallee &Callee, llvm::Value *This,
    llvm::Value *ImplicitParam, QualType ImplicitParamTy, const CallExpr *CE,
    StructorType Type) {
  CallArgList Args;
  commonEmitCXXMemberOrOperatorCall(*this, DD, This, ImplicitParam,
                                    ImplicitParamTy, CE, Args, nullptr);
  return EmitCall(CGM.getTypes().arrangeCXXStructorDeclaration(DD, Type),
                  Callee, ReturnValueSlot(), Args);
}

RValue CodeGenFunction::EmitCXXPseudoDestructorExpr(
                                            const CXXPseudoDestructorExpr *E) {
  QualType DestroyedType = E->getDestroyedType();
  if (DestroyedType.hasStrongOrWeakObjCLifetime()) {
    // Automatic Reference Counting:
    //   If the pseudo-expression names a retainable object with weak or
    //   strong lifetime, the object shall be released.
    Expr *BaseExpr = E->getBase();
    Address BaseValue = Address::invalid();
    Qualifiers BaseQuals;

    // If this is s.x, emit s as an lvalue. If it is s->x, emit s as a scalar.
    if (E->isArrow()) {
      BaseValue = EmitPointerWithAlignment(BaseExpr);
      const PointerType *PTy = BaseExpr->getType()->getAs<PointerType>();
      BaseQuals = PTy->getPointeeType().getQualifiers();
    } else {
      LValue BaseLV = EmitLValue(BaseExpr);
      BaseValue = BaseLV.getAddress();
      QualType BaseTy = BaseExpr->getType();
      BaseQuals = BaseTy.getQualifiers();
    }

    switch (DestroyedType.getObjCLifetime()) {
    case Qualifiers::OCL_None:
    case Qualifiers::OCL_ExplicitNone:
    case Qualifiers::OCL_Autoreleasing:
      break;

    case Qualifiers::OCL_Strong:
      EmitARCRelease(Builder.CreateLoad(BaseValue,
                        DestroyedType.isVolatileQualified()),
                     ARCPreciseLifetime);
      break;

    case Qualifiers::OCL_Weak:
      EmitARCDestroyWeak(BaseValue);
      break;
    }
  } else {
    // C++ [expr.pseudo]p1:
    //   The result shall only be used as the operand for the function call
    //   operator (), and the result of such a call has type void. The only
    //   effect is the evaluation of the postfix-expression before the dot or
    //   arrow.
    EmitIgnoredExpr(E->getBase());
  }

  return RValue::get(nullptr);
}

static CXXRecordDecl *getCXXRecord(const Expr *E) {
  QualType T = E->getType();
  if (const PointerType *PTy = T->getAs<PointerType>())
    T = PTy->getPointeeType();
  const RecordType *Ty = T->castAs<RecordType>();
  return cast<CXXRecordDecl>(Ty->getDecl());
}

// Note: This function also emit constructor calls to support a MSVC
// extensions allowing explicit constructor function call.
RValue CodeGenFunction::EmitCXXMemberCallExpr(const CXXMemberCallExpr *CE,
                                              ReturnValueSlot ReturnValue) {
  const Expr *callee = CE->getCallee()->IgnoreParens();

  if (isa<BinaryOperator>(callee))
    return EmitCXXMemberPointerCallExpr(CE, ReturnValue);

  const MemberExpr *ME = cast<MemberExpr>(callee);
  const CXXMethodDecl *MD = cast<CXXMethodDecl>(ME->getMemberDecl());

  if (MD->isStatic()) {
    // The method is static, emit it as we would a regular call.
    CGCallee callee = CGCallee::forDirect(CGM.GetAddrOfFunction(MD), MD);
    return EmitCall(getContext().getPointerType(MD->getType()), callee, CE,
                    ReturnValue);
  }

  bool HasQualifier = ME->hasQualifier();
  NestedNameSpecifier *Qualifier = HasQualifier ? ME->getQualifier() : nullptr;
  bool IsArrow = ME->isArrow();
  const Expr *Base = ME->getBase();

  return EmitCXXMemberOrOperatorMemberCallExpr(
      CE, MD, ReturnValue, HasQualifier, Qualifier, IsArrow, Base);
}

RValue CodeGenFunction::EmitCXXMemberOrOperatorMemberCallExpr(
    const CallExpr *CE, const CXXMethodDecl *MD, ReturnValueSlot ReturnValue,
    bool HasQualifier, NestedNameSpecifier *Qualifier, bool IsArrow,
    const Expr *Base) {
  assert(isa<CXXMemberCallExpr>(CE) || isa<CXXOperatorCallExpr>(CE));

  // Compute the object pointer.
  bool CanUseVirtualCall = MD->isVirtual() && !HasQualifier;

  const CXXMethodDecl *DevirtualizedMethod = nullptr;
  if (CanUseVirtualCall &&
      MD->getDevirtualizedMethod(Base, getLangOpts().AppleKext)) {
    const CXXRecordDecl *BestDynamicDecl = Base->getBestDynamicClassType();
    DevirtualizedMethod = MD->getCorrespondingMethodInClass(BestDynamicDecl);
    assert(DevirtualizedMethod);
    const CXXRecordDecl *DevirtualizedClass = DevirtualizedMethod->getParent();
    const Expr *Inner = Base->ignoreParenBaseCasts();
    if (DevirtualizedMethod->getReturnType().getCanonicalType() !=
        MD->getReturnType().getCanonicalType())
      // If the return types are not the same, this might be a case where more
      // code needs to run to compensate for it. For example, the derived
      // method might return a type that inherits form from the return
      // type of MD and has a prefix.
      // For now we just avoid devirtualizing these covariant cases.
      DevirtualizedMethod = nullptr;
    else if (getCXXRecord(Inner) == DevirtualizedClass)
      // If the class of the Inner expression is where the dynamic method
      // is defined, build the this pointer from it.
      Base = Inner;
    else if (getCXXRecord(Base) != DevirtualizedClass) {
      // If the method is defined in a class that is not the best dynamic
      // one or the one of the full expression, we would have to build
      // a derived-to-base cast to compute the correct this pointer, but
      // we don't have support for that yet, so do a virtual call.
      DevirtualizedMethod = nullptr;
    }
  }

  // C++17 demands that we evaluate the RHS of a (possibly-compound) assignment
  // operator before the LHS.
  CallArgList RtlArgStorage;
  CallArgList *RtlArgs = nullptr;
  if (auto *OCE = dyn_cast<CXXOperatorCallExpr>(CE)) {
    if (OCE->isAssignmentOp()) {
      RtlArgs = &RtlArgStorage;
      EmitCallArgs(*RtlArgs, MD->getType()->castAs<FunctionProtoType>(),
                   drop_begin(CE->arguments(), 1), CE->getDirectCallee(),
                   /*ParamsToSkip*/0, EvaluationOrder::ForceRightToLeft);
    }
  }

  LValue This;
  if (IsArrow) {
    LValueBaseInfo BaseInfo;
    TBAAAccessInfo TBAAInfo;
    Address ThisValue = EmitPointerWithAlignment(Base, &BaseInfo, &TBAAInfo);
    This = MakeAddrLValue(ThisValue, Base->getType(), BaseInfo, TBAAInfo);
  } else {
    This = EmitLValue(Base);
  }


  if (MD->isTrivial() || (MD->isDefaulted() && MD->getParent()->isUnion())) {
    if (isa<CXXDestructorDecl>(MD)) return RValue::get(nullptr);
    if (isa<CXXConstructorDecl>(MD) &&
        cast<CXXConstructorDecl>(MD)->isDefaultConstructor())
      return RValue::get(nullptr);

    if (!MD->getParent()->mayInsertExtraPadding()) {
      if (MD->isCopyAssignmentOperator() || MD->isMoveAssignmentOperator()) {
        // We don't like to generate the trivial copy/move assignment operator
        // when it isn't necessary; just produce the proper effect here.
        LValue RHS = isa<CXXOperatorCallExpr>(CE)
                         ? MakeNaturalAlignAddrLValue(
                               (*RtlArgs)[0].getRValue(*this).getScalarVal(),
                               (*(CE->arg_begin() + 1))->getType())
                         : EmitLValue(*CE->arg_begin());
        EmitAggregateAssign(This, RHS, CE->getType());
        return RValue::get(This.getPointer());
      }

      if (isa<CXXConstructorDecl>(MD) &&
          cast<CXXConstructorDecl>(MD)->isCopyOrMoveConstructor()) {
        // Trivial move and copy ctor are the same.
        assert(CE->getNumArgs() == 1 && "unexpected argcount for trivial ctor");
        const Expr *Arg = *CE->arg_begin();
        LValue RHS = EmitLValue(Arg);
        LValue Dest = MakeAddrLValue(This.getAddress(), Arg->getType());
        // This is the MSVC p->Ctor::Ctor(...) extension. We assume that's
        // constructing a new complete object of type Ctor.
        EmitAggregateCopy(Dest, RHS, Arg->getType(),
                          AggValueSlot::DoesNotOverlap);
        return RValue::get(This.getPointer());
      }
      llvm_unreachable("unknown trivial member function");
    }
  }

  // Compute the function type we're calling.
  const CXXMethodDecl *CalleeDecl =
      DevirtualizedMethod ? DevirtualizedMethod : MD;
  const CGFunctionInfo *FInfo = nullptr;
  if (const auto *Dtor = dyn_cast<CXXDestructorDecl>(CalleeDecl))
    FInfo = &CGM.getTypes().arrangeCXXStructorDeclaration(
        Dtor, StructorType::Complete);
  else if (const auto *Ctor = dyn_cast<CXXConstructorDecl>(CalleeDecl))
    FInfo = &CGM.getTypes().arrangeCXXStructorDeclaration(
        Ctor, StructorType::Complete);
  else
    FInfo = &CGM.getTypes().arrangeCXXMethodDeclaration(CalleeDecl);

  llvm::FunctionType *Ty = CGM.getTypes().GetFunctionType(*FInfo);

  // C++11 [class.mfct.non-static]p2:
  //   If a non-static member function of a class X is called for an object that
  //   is not of type X, or of a type derived from X, the behavior is undefined.
  SourceLocation CallLoc;
  ASTContext &C = getContext();
  if (CE)
    CallLoc = CE->getExprLoc();

  SanitizerSet SkippedChecks;
  if (const auto *CMCE = dyn_cast<CXXMemberCallExpr>(CE)) {
    auto *IOA = CMCE->getImplicitObjectArgument();
    bool IsImplicitObjectCXXThis = IsWrappedCXXThis(IOA);
    if (IsImplicitObjectCXXThis)
      SkippedChecks.set(SanitizerKind::Alignment, true);
    if (IsImplicitObjectCXXThis || isa<DeclRefExpr>(IOA))
      SkippedChecks.set(SanitizerKind::Null, true);
  }
  EmitTypeCheck(
      isa<CXXConstructorDecl>(CalleeDecl) ? CodeGenFunction::TCK_ConstructorCall
                                          : CodeGenFunction::TCK_MemberCall,
      CallLoc, This.getPointer(), C.getRecordType(CalleeDecl->getParent()),
      /*Alignment=*/CharUnits::Zero(), SkippedChecks);

  // FIXME: Uses of 'MD' past this point need to be audited. We may need to use
  // 'CalleeDecl' instead.

  // C++ [class.virtual]p12:
  //   Explicit qualification with the scope operator (5.1) suppresses the
  //   virtual call mechanism.
  //
  // We also don't emit a virtual call if the base expression has a record type
  // because then we know what the type is.
  bool UseVirtualCall = CanUseVirtualCall && !DevirtualizedMethod;

  if (const CXXDestructorDecl *Dtor = dyn_cast<CXXDestructorDecl>(MD)) {
    assert(CE->arg_begin() == CE->arg_end() &&
           "Destructor shouldn't have explicit parameters");
    assert(ReturnValue.isNull() && "Destructor shouldn't have return value");
    if (UseVirtualCall) {
      CGM.getCXXABI().EmitVirtualDestructorCall(
          *this, Dtor, Dtor_Complete, This.getAddress(),
          cast<CXXMemberCallExpr>(CE));
    } else {
      CGCallee Callee;
      if (getLangOpts().AppleKext && MD->isVirtual() && HasQualifier)
        Callee = BuildAppleKextVirtualCall(MD, Qualifier, Ty);
      else if (!DevirtualizedMethod)
        Callee = CGCallee::forDirect(
            CGM.getAddrOfCXXStructor(Dtor, StructorType::Complete, FInfo, Ty),
                                     Dtor);
      else {
        const CXXDestructorDecl *DDtor =
          cast<CXXDestructorDecl>(DevirtualizedMethod);
        Callee = CGCallee::forDirect(
                  CGM.GetAddrOfFunction(GlobalDecl(DDtor, Dtor_Complete), Ty),
                                     DDtor);
      }
      EmitCXXMemberOrOperatorCall(
          CalleeDecl, Callee, ReturnValue, This.getPointer(),
          /*ImplicitParam=*/nullptr, QualType(), CE, nullptr);
    }
    return RValue::get(nullptr);
  }

  CGCallee Callee;
  if (const CXXConstructorDecl *Ctor = dyn_cast<CXXConstructorDecl>(MD)) {
    Callee = CGCallee::forDirect(
                  CGM.GetAddrOfFunction(GlobalDecl(Ctor, Ctor_Complete), Ty),
                                 Ctor);
  } else if (UseVirtualCall) {
    Callee = CGCallee::forVirtual(CE, MD, This.getAddress(), Ty);
  } else {
    if (SanOpts.has(SanitizerKind::CFINVCall) &&
        MD->getParent()->isDynamicClass()) {
      llvm::Value *VTable;
      const CXXRecordDecl *RD;
      std::tie(VTable, RD) =
          CGM.getCXXABI().LoadVTablePtr(*this, This.getAddress(),
                                        MD->getParent());
      EmitVTablePtrCheckForCall(RD, VTable, CFITCK_NVCall, CE->getLocStart());
    }

    if (getLangOpts().AppleKext && MD->isVirtual() && HasQualifier)
      Callee = BuildAppleKextVirtualCall(MD, Qualifier, Ty);
    else if (!DevirtualizedMethod)
      Callee = CGCallee::forDirect(CGM.GetAddrOfFunction(MD, Ty), MD);
    else {
      Callee = CGCallee::forDirect(
                                CGM.GetAddrOfFunction(DevirtualizedMethod, Ty),
                                   DevirtualizedMethod);
    }
  }

  if (MD->isVirtual()) {
    Address NewThisAddr =
        CGM.getCXXABI().adjustThisArgumentForVirtualFunctionCall(
            *this, CalleeDecl, This.getAddress(), UseVirtualCall);
    This.setAddress(NewThisAddr);
  }

  return EmitCXXMemberOrOperatorCall(
      CalleeDecl, Callee, ReturnValue, This.getPointer(),
      /*ImplicitParam=*/nullptr, QualType(), CE, RtlArgs);
}

RValue
CodeGenFunction::EmitCXXMemberPointerCallExpr(const CXXMemberCallExpr *E,
                                              ReturnValueSlot ReturnValue) {
  const BinaryOperator *BO =
      cast<BinaryOperator>(E->getCallee()->IgnoreParens());
  const Expr *BaseExpr = BO->getLHS();
  const Expr *MemFnExpr = BO->getRHS();

  const MemberPointerType *MPT =
    MemFnExpr->getType()->castAs<MemberPointerType>();

  const FunctionProtoType *FPT =
    MPT->getPointeeType()->castAs<FunctionProtoType>();
  const CXXRecordDecl *RD =
    cast<CXXRecordDecl>(MPT->getClass()->getAs<RecordType>()->getDecl());

  // Emit the 'this' pointer.
  Address This = Address::invalid();
  if (BO->getOpcode() == BO_PtrMemI)
    This = EmitPointerWithAlignment(BaseExpr);
  else
    This = EmitLValue(BaseExpr).getAddress();

  EmitTypeCheck(TCK_MemberCall, E->getExprLoc(), This.getPointer(),
                QualType(MPT->getClass(), 0));

  // Get the member function pointer.
  llvm::Value *MemFnPtr = EmitScalarExpr(MemFnExpr);

  // Ask the ABI to load the callee.  Note that This is modified.
  llvm::Value *ThisPtrForCall = nullptr;
  CGCallee Callee =
    CGM.getCXXABI().EmitLoadOfMemberFunctionPointer(*this, BO, This,
                                             ThisPtrForCall, MemFnPtr, MPT);

  CallArgList Args;

  QualType ThisType =
    getContext().getPointerType(getContext().getTagDeclType(RD));

  // Push the this ptr.
  Args.add(RValue::get(ThisPtrForCall), ThisType);

  RequiredArgs required =
      RequiredArgs::forPrototypePlus(FPT, 1, /*FD=*/nullptr);

  // And the rest of the call args
  EmitCallArgs(Args, FPT, E->arguments());
  return EmitCall(CGM.getTypes().arrangeCXXMethodCall(Args, FPT, required,
                                                      /*PrefixSize=*/0),
                  Callee, ReturnValue, Args, nullptr, E->getExprLoc());
}

RValue
CodeGenFunction::EmitCXXOperatorMemberCallExpr(const CXXOperatorCallExpr *E,
                                               const CXXMethodDecl *MD,
                                               ReturnValueSlot ReturnValue) {
  assert(MD->isInstance() &&
         "Trying to emit a member call expr on a static method!");
  return EmitCXXMemberOrOperatorMemberCallExpr(
      E, MD, ReturnValue, /*HasQualifier=*/false, /*Qualifier=*/nullptr,
      /*IsArrow=*/false, E->getArg(0));
}

RValue CodeGenFunction::EmitCUDAKernelCallExpr(const CUDAKernelCallExpr *E,
                                               ReturnValueSlot ReturnValue) {
  return CGM.getCUDARuntime().EmitCUDAKernelCallExpr(*this, E, ReturnValue);
}

static void EmitNullBaseClassInitialization(CodeGenFunction &CGF,
                                            Address DestPtr,
                                            const CXXRecordDecl *Base) {
  if (Base->isEmpty())
    return;

  DestPtr = CGF.Builder.CreateElementBitCast(DestPtr, CGF.Int8Ty);

  const ASTRecordLayout &Layout = CGF.getContext().getASTRecordLayout(Base);
  CharUnits NVSize = Layout.getNonVirtualSize();

  // We cannot simply zero-initialize the entire base sub-object if vbptrs are
  // present, they are initialized by the most derived class before calling the
  // constructor.
  SmallVector<std::pair<CharUnits, CharUnits>, 1> Stores;
  Stores.emplace_back(CharUnits::Zero(), NVSize);

  // Each store is split by the existence of a vbptr.
  CharUnits VBPtrWidth = CGF.getPointerSize();
  std::vector<CharUnits> VBPtrOffsets =
      CGF.CGM.getCXXABI().getVBPtrOffsets(Base);
  for (CharUnits VBPtrOffset : VBPtrOffsets) {
    // Stop before we hit any virtual base pointers located in virtual bases.
    if (VBPtrOffset >= NVSize)
      break;
    std::pair<CharUnits, CharUnits> LastStore = Stores.pop_back_val();
    CharUnits LastStoreOffset = LastStore.first;
    CharUnits LastStoreSize = LastStore.second;

    CharUnits SplitBeforeOffset = LastStoreOffset;
    CharUnits SplitBeforeSize = VBPtrOffset - SplitBeforeOffset;
    assert(!SplitBeforeSize.isNegative() && "negative store size!");
    if (!SplitBeforeSize.isZero())
      Stores.emplace_back(SplitBeforeOffset, SplitBeforeSize);

    CharUnits SplitAfterOffset = VBPtrOffset + VBPtrWidth;
    CharUnits SplitAfterSize = LastStoreSize - SplitAfterOffset;
    assert(!SplitAfterSize.isNegative() && "negative store size!");
    if (!SplitAfterSize.isZero())
      Stores.emplace_back(SplitAfterOffset, SplitAfterSize);
  }

  // If the type contains a pointer to data member we can't memset it to zero.
  // Instead, create a null constant and copy it to the destination.
  // TODO: there are other patterns besides zero that we can usefully memset,
  // like -1, which happens to be the pattern used by member-pointers.
  // TODO: isZeroInitializable can be over-conservative in the case where a
  // virtual base contains a member pointer.
  llvm::Constant *NullConstantForBase = CGF.CGM.EmitNullConstantForBase(Base);
  if (!NullConstantForBase->isNullValue()) {
    llvm::GlobalVariable *NullVariable = new llvm::GlobalVariable(
        CGF.CGM.getModule(), NullConstantForBase->getType(),
        /*isConstant=*/true, llvm::GlobalVariable::PrivateLinkage,
        NullConstantForBase, Twine());

    CharUnits Align = std::max(Layout.getNonVirtualAlignment(),
                               DestPtr.getAlignment());
    NullVariable->setAlignment(Align.getQuantity());

    Address SrcPtr = Address(CGF.EmitCastToVoidPtr(NullVariable), Align);

    // Get and call the appropriate llvm.memcpy overload.
    for (std::pair<CharUnits, CharUnits> Store : Stores) {
      CharUnits StoreOffset = Store.first;
      CharUnits StoreSize = Store.second;
      llvm::Value *StoreSizeVal = CGF.CGM.getSize(StoreSize);
      CGF.Builder.CreateMemCpy(
          CGF.Builder.CreateConstInBoundsByteGEP(DestPtr, StoreOffset),
          CGF.Builder.CreateConstInBoundsByteGEP(SrcPtr, StoreOffset),
          StoreSizeVal);
    }

  // Otherwise, just memset the whole thing to zero.  This is legal
  // because in LLVM, all default initializers (other than the ones we just
  // handled above) are guaranteed to have a bit pattern of all zeros.
  } else {
    for (std::pair<CharUnits, CharUnits> Store : Stores) {
      CharUnits StoreOffset = Store.first;
      CharUnits StoreSize = Store.second;
      llvm::Value *StoreSizeVal = CGF.CGM.getSize(StoreSize);
      CGF.Builder.CreateMemSet(
          CGF.Builder.CreateConstInBoundsByteGEP(DestPtr, StoreOffset),
          CGF.Builder.getInt8(0), StoreSizeVal);
    }
  }
}

void
CodeGenFunction::EmitCXXConstructExpr(const CXXConstructExpr *E,
                                      AggValueSlot Dest) {
  assert(!Dest.isIgnored() && "Must have a destination!");
  const CXXConstructorDecl *CD = E->getConstructor();

  // If we require zero initialization before (or instead of) calling the
  // constructor, as can be the case with a non-user-provided default
  // constructor, emit the zero initialization now, unless destination is
  // already zeroed.
  if (E->requiresZeroInitialization() && !Dest.isZeroed()) {
    switch (E->getConstructionKind()) {
    case CXXConstructExpr::CK_Delegating:
    case CXXConstructExpr::CK_Complete:
      EmitNullInitialization(Dest.getAddress(), E->getType());
      break;
    case CXXConstructExpr::CK_VirtualBase:
    case CXXConstructExpr::CK_NonVirtualBase:
      EmitNullBaseClassInitialization(*this, Dest.getAddress(),
                                      CD->getParent());
      break;
    }
  }

  // If this is a call to a trivial default constructor, do nothing.
  if (CD->isTrivial() && CD->isDefaultConstructor())
    return;

  // Elide the constructor if we're constructing from a temporary.
  // The temporary check is required because Sema sets this on NRVO
  // returns.
  if (getLangOpts().ElideConstructors && E->isElidable()) {
    assert(getContext().hasSameUnqualifiedType(E->getType(),
                                               E->getArg(0)->getType()));
    if (E->getArg(0)->isTemporaryObject(getContext(), CD->getParent())) {
      EmitAggExpr(E->getArg(0), Dest);
      return;
    }
  }

  if (const ArrayType *arrayType
        = getContext().getAsArrayType(E->getType())) {
    EmitCXXAggrConstructorCall(CD, arrayType, Dest.getAddress(), E,
                               Dest.isSanitizerChecked());
  } else {
    CXXCtorType Type = Ctor_Complete;
    bool ForVirtualBase = false;
    bool Delegating = false;

    switch (E->getConstructionKind()) {
     case CXXConstructExpr::CK_Delegating:
      // We should be emitting a constructor; GlobalDecl will assert this
      Type = CurGD.getCtorType();
      Delegating = true;
      break;

     case CXXConstructExpr::CK_Complete:
      Type = Ctor_Complete;
      break;

     case CXXConstructExpr::CK_VirtualBase:
      ForVirtualBase = true;
      LLVM_FALLTHROUGH;

     case CXXConstructExpr::CK_NonVirtualBase:
      Type = Ctor_Base;
    }

    // Call the constructor.
    EmitCXXConstructorCall(CD, Type, ForVirtualBase, Delegating,
                           Dest.getAddress(), E, Dest.mayOverlap(),
                           Dest.isSanitizerChecked());
  }
}

void CodeGenFunction::EmitSynthesizedCXXCopyCtor(Address Dest, Address Src,
                                                 const Expr *Exp) {
  if (const ExprWithCleanups *E = dyn_cast<ExprWithCleanups>(Exp))
    Exp = E->getSubExpr();
  assert(isa<CXXConstructExpr>(Exp) &&
         "EmitSynthesizedCXXCopyCtor - unknown copy ctor expr");
  const CXXConstructExpr* E = cast<CXXConstructExpr>(Exp);
  const CXXConstructorDecl *CD = E->getConstructor();
  RunCleanupsScope Scope(*this);

  // If we require zero initialization before (or instead of) calling the
  // constructor, as can be the case with a non-user-provided default
  // constructor, emit the zero initialization now.
  // FIXME. Do I still need this for a copy ctor synthesis?
  if (E->requiresZeroInitialization())
    EmitNullInitialization(Dest, E->getType());

  assert(!getContext().getAsConstantArrayType(E->getType())
         && "EmitSynthesizedCXXCopyCtor - Copied-in Array");
  EmitSynthesizedCXXCopyCtorCall(CD, Dest, Src, E);
}

static CharUnits CalculateCookiePadding(CodeGenFunction &CGF,
                                        const CXXNewExpr *E) {
  if (!E->isArray())
    return CharUnits::Zero();

  // No cookie is required if the operator new[] being used is the
  // reserved placement operator new[].
  if (E->getOperatorNew()->isReservedGlobalPlacementOperator())
    return CharUnits::Zero();

  return CGF.CGM.getCXXABI().GetArrayCookieSize(E);
}

static llvm::Value *EmitCXXNewAllocSize(CodeGenFunction &CGF,
                                        const CXXNewExpr *e,
                                        unsigned minElements,
                                        llvm::Value *&numElements,
                                        llvm::Value *&sizeWithoutCookie) {
  QualType type = e->getAllocatedType();

  if (!e->isArray()) {
    CharUnits typeSize = CGF.getContext().getTypeSizeInChars(type);
    sizeWithoutCookie
      = llvm::ConstantInt::get(CGF.SizeTy, typeSize.getQuantity());
    return sizeWithoutCookie;
  }

  // The width of size_t.
  unsigned sizeWidth = CGF.SizeTy->getBitWidth();

  // Figure out the cookie size.
  llvm::APInt cookieSize(sizeWidth,
                         CalculateCookiePadding(CGF, e).getQuantity());

  // Emit the array size expression.
  // We multiply the size of all dimensions for NumElements.
  // e.g for 'int[2][3]', ElemType is 'int' and NumElements is 6.
  numElements =
    ConstantEmitter(CGF).tryEmitAbstract(e->getArraySize(), e->getType());
  if (!numElements)
    numElements = CGF.EmitScalarExpr(e->getArraySize());
  assert(isa<llvm::IntegerType>(numElements->getType()));

  // The number of elements can be have an arbitrary integer type;
  // essentially, we need to multiply it by a constant factor, add a
  // cookie size, and verify that the result is representable as a
  // size_t.  That's just a gloss, though, and it's wrong in one
  // important way: if the count is negative, it's an error even if
  // the cookie size would bring the total size >= 0.
  bool isSigned
    = e->getArraySize()->getType()->isSignedIntegerOrEnumerationType();
  llvm::IntegerType *numElementsType
    = cast<llvm::IntegerType>(numElements->getType());
  unsigned numElementsWidth = numElementsType->getBitWidth();

  // Compute the constant factor.
  llvm::APInt arraySizeMultiplier(sizeWidth, 1);
  while (const ConstantArrayType *CAT
             = CGF.getContext().getAsConstantArrayType(type)) {
    type = CAT->getElementType();
    arraySizeMultiplier *= CAT->getSize();
  }

  CharUnits typeSize = CGF.getContext().getTypeSizeInChars(type);
  llvm::APInt typeSizeMultiplier(sizeWidth, typeSize.getQuantity());
  typeSizeMultiplier *= arraySizeMultiplier;

  // This will be a size_t.
  llvm::Value *size;

  // If someone is doing 'new int[42]' there is no need to do a dynamic check.
  // Don't bloat the -O0 code.
  if (llvm::ConstantInt *numElementsC =
        dyn_cast<llvm::ConstantInt>(numElements)) {
    const llvm::APInt &count = numElementsC->getValue();

    bool hasAnyOverflow = false;

    // If 'count' was a negative number, it's an overflow.
    if (isSigned && count.isNegative())
      hasAnyOverflow = true;

    // We want to do all this arithmetic in size_t.  If numElements is
    // wider than that, check whether it's already too big, and if so,
    // overflow.
    else if (numElementsWidth > sizeWidth &&
             numElementsWidth - sizeWidth > count.countLeadingZeros())
      hasAnyOverflow = true;

    // Okay, compute a count at the right width.
    llvm::APInt adjustedCount = count.zextOrTrunc(sizeWidth);

    // If there is a brace-initializer, we cannot allocate fewer elements than
    // there are initializers. If we do, that's treated like an overflow.
    if (adjustedCount.ult(minElements))
      hasAnyOverflow = true;

    // Scale numElements by that.  This might overflow, but we don't
    // care because it only overflows if allocationSize does, too, and
    // if that overflows then we shouldn't use this.
    numElements = llvm::ConstantInt::get(CGF.SizeTy,
                                         adjustedCount * arraySizeMultiplier);

    // Compute the size before cookie, and track whether it overflowed.
    bool overflow;
    llvm::APInt allocationSize
      = adjustedCount.umul_ov(typeSizeMultiplier, overflow);
    hasAnyOverflow |= overflow;

    // Add in the cookie, and check whether it's overflowed.
    if (cookieSize != 0) {
      // Save the current size without a cookie.  This shouldn't be
      // used if there was overflow.
      sizeWithoutCookie = llvm::ConstantInt::get(CGF.SizeTy, allocationSize);

      allocationSize = allocationSize.uadd_ov(cookieSize, overflow);
      hasAnyOverflow |= overflow;
    }

    // On overflow, produce a -1 so operator new will fail.
    if (hasAnyOverflow) {
      size = llvm::Constant::getAllOnesValue(CGF.SizeTy);
    } else {
      size = llvm::ConstantInt::get(CGF.SizeTy, allocationSize);
    }

  // Otherwise, we might need to use the overflow intrinsics.
  } else {
    // There are up to five conditions we need to test for:
    // 1) if isSigned, we need to check whether numElements is negative;
    // 2) if numElementsWidth > sizeWidth, we need to check whether
    //   numElements is larger than something representable in size_t;
    // 3) if minElements > 0, we need to check whether numElements is smaller
    //    than that.
    // 4) we need to compute
    //      sizeWithoutCookie := numElements * typeSizeMultiplier
    //    and check whether it overflows; and
    // 5) if we need a cookie, we need to compute
    //      size := sizeWithoutCookie + cookieSize
    //    and check whether it overflows.

    llvm::Value *hasOverflow = nullptr;

    // If numElementsWidth > sizeWidth, then one way or another, we're
    // going to have to do a comparison for (2), and this happens to
    // take care of (1), too.
    if (numElementsWidth > sizeWidth) {
      llvm::APInt threshold(numElementsWidth, 1);
      threshold <<= sizeWidth;

      llvm::Value *thresholdV
        = llvm::ConstantInt::get(numElementsType, threshold);

      hasOverflow = CGF.Builder.CreateICmpUGE(numElements, thresholdV);
      numElements = CGF.Builder.CreateTrunc(numElements, CGF.SizeTy);

    // Otherwise, if we're signed, we want to sext up to size_t.
    } else if (isSigned) {
      if (numElementsWidth < sizeWidth)
        numElements = CGF.Builder.CreateSExt(numElements, CGF.SizeTy);

      // If there's a non-1 type size multiplier, then we can do the
      // signedness check at the same time as we do the multiply
      // because a negative number times anything will cause an
      // unsigned overflow.  Otherwise, we have to do it here. But at least
      // in this case, we can subsume the >= minElements check.
      if (typeSizeMultiplier == 1)
        hasOverflow = CGF.Builder.CreateICmpSLT(numElements,
                              llvm::ConstantInt::get(CGF.SizeTy, minElements));

    // Otherwise, zext up to size_t if necessary.
    } else if (numElementsWidth < sizeWidth) {
      numElements = CGF.Builder.CreateZExt(numElements, CGF.SizeTy);
    }

    assert(numElements->getType() == CGF.SizeTy);

    if (minElements) {
      // Don't allow allocation of fewer elements than we have initializers.
      if (!hasOverflow) {
        hasOverflow = CGF.Builder.CreateICmpULT(numElements,
                              llvm::ConstantInt::get(CGF.SizeTy, minElements));
      } else if (numElementsWidth > sizeWidth) {
        // The other existing overflow subsumes this check.
        // We do an unsigned comparison, since any signed value < -1 is
        // taken care of either above or below.
        hasOverflow = CGF.Builder.CreateOr(hasOverflow,
                          CGF.Builder.CreateICmpULT(numElements,
                              llvm::ConstantInt::get(CGF.SizeTy, minElements)));
      }
    }

    size = numElements;

    // Multiply by the type size if necessary.  This multiplier
    // includes all the factors for nested arrays.
    //
    // This step also causes numElements to be scaled up by the
    // nested-array factor if necessary.  Overflow on this computation
    // can be ignored because the result shouldn't be used if
    // allocation fails.
    if (typeSizeMultiplier != 1) {
      llvm::Value *umul_with_overflow
        = CGF.CGM.getIntrinsic(llvm::Intrinsic::umul_with_overflow, CGF.SizeTy);

      llvm::Value *tsmV =
        llvm::ConstantInt::get(CGF.SizeTy, typeSizeMultiplier);
      llvm::Value *result =
          CGF.Builder.CreateCall(umul_with_overflow, {size, tsmV});

      llvm::Value *overflowed = CGF.Builder.CreateExtractValue(result, 1);
      if (hasOverflow)
        hasOverflow = CGF.Builder.CreateOr(hasOverflow, overflowed);
      else
        hasOverflow = overflowed;

      size = CGF.Builder.CreateExtractValue(result, 0);

      // Also scale up numElements by the array size multiplier.
      if (arraySizeMultiplier != 1) {
        // If the base element type size is 1, then we can re-use the
        // multiply we just did.
        if (typeSize.isOne()) {
          assert(arraySizeMultiplier == typeSizeMultiplier);
          numElements = size;

        // Otherwise we need a separate multiply.
        } else {
          llvm::Value *asmV =
            llvm::ConstantInt::get(CGF.SizeTy, arraySizeMultiplier);
          numElements = CGF.Builder.CreateMul(numElements, asmV);
        }
      }
    } else {
      // numElements doesn't need to be scaled.
      assert(arraySizeMultiplier == 1);
    }

    // Add in the cookie size if necessary.
    if (cookieSize != 0) {
      sizeWithoutCookie = size;

      llvm::Value *uadd_with_overflow
        = CGF.CGM.getIntrinsic(llvm::Intrinsic::uadd_with_overflow, CGF.SizeTy);

      llvm::Value *cookieSizeV = llvm::ConstantInt::get(CGF.SizeTy, cookieSize);
      llvm::Value *result =
          CGF.Builder.CreateCall(uadd_with_overflow, {size, cookieSizeV});

      llvm::Value *overflowed = CGF.Builder.CreateExtractValue(result, 1);
      if (hasOverflow)
        hasOverflow = CGF.Builder.CreateOr(hasOverflow, overflowed);
      else
        hasOverflow = overflowed;

      size = CGF.Builder.CreateExtractValue(result, 0);
    }

    // If we had any possibility of dynamic overflow, make a select to
    // overwrite 'size' with an all-ones value, which should cause
    // operator new to throw.
    if (hasOverflow)
      size = CGF.Builder.CreateSelect(hasOverflow,
                                 llvm::Constant::getAllOnesValue(CGF.SizeTy),
                                      size);
  }

  if (cookieSize == 0)
    sizeWithoutCookie = size;
  else
    assert(sizeWithoutCookie && "didn't set sizeWithoutCookie?");

  return size;
}

static void StoreAnyExprIntoOneUnit(CodeGenFunction &CGF, const Expr *Init,
                                    QualType AllocType, Address NewPtr,
                                    AggValueSlot::Overlap_t MayOverlap) {
  // FIXME: Refactor with EmitExprAsInit.
  switch (CGF.getEvaluationKind(AllocType)) {
  case TEK_Scalar:
    CGF.EmitScalarInit(Init, nullptr,
                       CGF.MakeAddrLValue(NewPtr, AllocType), false);
    return;
  case TEK_Complex:
    CGF.EmitComplexExprIntoLValue(Init, CGF.MakeAddrLValue(NewPtr, AllocType),
                                  /*isInit*/ true);
    return;
  case TEK_Aggregate: {
    AggValueSlot Slot
      = AggValueSlot::forAddr(NewPtr, AllocType.getQualifiers(),
                              AggValueSlot::IsDestructed,
                              AggValueSlot::DoesNotNeedGCBarriers,
                              AggValueSlot::IsNotAliased,
                              MayOverlap, AggValueSlot::IsNotZeroed,
                              AggValueSlot::IsSanitizerChecked);
    CGF.EmitAggExpr(Init, Slot);
    return;
  }
  }
  llvm_unreachable("bad evaluation kind");
}

void CodeGenFunction::EmitNewArrayInitializer(
    const CXXNewExpr *E, QualType ElementType, llvm::Type *ElementTy,
    Address BeginPtr, llvm::Value *NumElements,
    llvm::Value *AllocSizeWithoutCookie) {
  // If we have a type with trivial initialization and no initializer,
  // there's nothing to do.
  if (!E->hasInitializer())
    return;

  Address CurPtr = BeginPtr;

  unsigned InitListElements = 0;

  const Expr *Init = E->getInitializer();
  Address EndOfInit = Address::invalid();
  QualType::DestructionKind DtorKind = ElementType.isDestructedType();
  EHScopeStack::stable_iterator Cleanup;
  llvm::Instruction *CleanupDominator = nullptr;

  CharUnits ElementSize = getContext().getTypeSizeInChars(ElementType);
  CharUnits ElementAlign =
    BeginPtr.getAlignment().alignmentOfArrayElement(ElementSize);

  // Attempt to perform zero-initialization using memset.
  auto TryMemsetInitialization = [&]() -> bool {
    // FIXME: If the type is a pointer-to-data-member under the Itanium ABI,
    // we can initialize with a memset to -1.
    if (!CGM.getTypes().isZeroInitializable(ElementType))
      return false;

    // Optimization: since zero initialization will just set the memory
    // to all zeroes, generate a single memset to do it in one shot.

    // Subtract out the size of any elements we've already initialized.
    auto *RemainingSize = AllocSizeWithoutCookie;
    if (InitListElements) {
      // We know this can't overflow; we check this when doing the allocation.
      auto *InitializedSize = llvm::ConstantInt::get(
          RemainingSize->getType(),
          getContext().getTypeSizeInChars(ElementType).getQuantity() *
              InitListElements);
      RemainingSize = Builder.CreateSub(RemainingSize, InitializedSize);
    }

    // Create the memset.
    Builder.CreateMemSet(CurPtr, Builder.getInt8(0), RemainingSize, false);
    return true;
  };

  // If the initializer is an initializer list, first do the explicit elements.
  if (const InitListExpr *ILE = dyn_cast<InitListExpr>(Init)) {
    // Initializing from a (braced) string literal is a special case; the init
    // list element does not initialize a (single) array element.
    if (ILE->isStringLiteralInit()) {
      // Initialize the initial portion of length equal to that of the string
      // literal. The allocation must be for at least this much; we emitted a
      // check for that earlier.
      AggValueSlot Slot =
          AggValueSlot::forAddr(CurPtr, ElementType.getQualifiers(),
                                AggValueSlot::IsDestructed,
                                AggValueSlot::DoesNotNeedGCBarriers,
                                AggValueSlot::IsNotAliased,
                                AggValueSlot::DoesNotOverlap,
                                AggValueSlot::IsNotZeroed,
                                AggValueSlot::IsSanitizerChecked);
      EmitAggExpr(ILE->getInit(0), Slot);

      // Move past these elements.
      InitListElements =
          cast<ConstantArrayType>(ILE->getType()->getAsArrayTypeUnsafe())
              ->getSize().getZExtValue();
      CurPtr =
          Address(Builder.CreateInBoundsGEP(CurPtr.getPointer(),
                                            Builder.getSize(InitListElements),
                                            "string.init.end"),
                  CurPtr.getAlignment().alignmentAtOffset(InitListElements *
                                                          ElementSize));

      // Zero out the rest, if any remain.
      llvm::ConstantInt *ConstNum = dyn_cast<llvm::ConstantInt>(NumElements);
      if (!ConstNum || !ConstNum->equalsInt(InitListElements)) {
        bool OK = TryMemsetInitialization();
        (void)OK;
        assert(OK && "couldn't memset character type?");
      }
      return;
    }

    InitListElements = ILE->getNumInits();

    // If this is a multi-dimensional array new, we will initialize multiple
    // elements with each init list element.
    QualType AllocType = E->getAllocatedType();
    if (const ConstantArrayType *CAT = dyn_cast_or_null<ConstantArrayType>(
            AllocType->getAsArrayTypeUnsafe())) {
      ElementTy = ConvertTypeForMem(AllocType);
      CurPtr = Builder.CreateElementBitCast(CurPtr, ElementTy);
      InitListElements *= getContext().getConstantArrayElementCount(CAT);
    }

    // Enter a partial-destruction Cleanup if necessary.
    if (needsEHCleanup(DtorKind)) {
      // In principle we could tell the Cleanup where we are more
      // directly, but the control flow can get so varied here that it
      // would actually be quite complex.  Therefore we go through an
      // alloca.
      EndOfInit = CreateTempAlloca(BeginPtr.getType(), getPointerAlign(),
                                   "array.init.end");
      CleanupDominator = Builder.CreateStore(BeginPtr.getPointer(), EndOfInit);
      pushIrregularPartialArrayCleanup(BeginPtr.getPointer(), EndOfInit,
                                       ElementType, ElementAlign,
                                       getDestroyer(DtorKind));
      Cleanup = EHStack.stable_begin();
    }

    CharUnits StartAlign = CurPtr.getAlignment();
    for (unsigned i = 0, e = ILE->getNumInits(); i != e; ++i) {
      // Tell the cleanup that it needs to destroy up to this
      // element.  TODO: some of these stores can be trivially
      // observed to be unnecessary.
      if (EndOfInit.isValid()) {
        auto FinishedPtr =
          Builder.CreateBitCast(CurPtr.getPointer(), BeginPtr.getType());
        Builder.CreateStore(FinishedPtr, EndOfInit);
      }
      // FIXME: If the last initializer is an incomplete initializer list for
      // an array, and we have an array filler, we can fold together the two
      // initialization loops.
      StoreAnyExprIntoOneUnit(*this, ILE->getInit(i),
                              ILE->getInit(i)->getType(), CurPtr,
                              AggValueSlot::DoesNotOverlap);
      CurPtr = Address(Builder.CreateInBoundsGEP(CurPtr.getPointer(),
                                                 Builder.getSize(1),
                                                 "array.exp.next"),
                       StartAlign.alignmentAtOffset((i + 1) * ElementSize));
    }

    // The remaining elements are filled with the array filler expression.
    Init = ILE->getArrayFiller();

    // Extract the initializer for the individual array elements by pulling
    // out the array filler from all the nested initializer lists. This avoids
    // generating a nested loop for the initialization.
    while (Init && Init->getType()->isConstantArrayType()) {
      auto *SubILE = dyn_cast<InitListExpr>(Init);
      if (!SubILE)
        break;
      assert(SubILE->getNumInits() == 0 && "explicit inits in array filler?");
      Init = SubILE->getArrayFiller();
    }

    // Switch back to initializing one base element at a time.
    CurPtr = Builder.CreateBitCast(CurPtr, BeginPtr.getType());
  }

  // If all elements have already been initialized, skip any further
  // initialization.
  llvm::ConstantInt *ConstNum = dyn_cast<llvm::ConstantInt>(NumElements);
  if (ConstNum && ConstNum->getZExtValue() <= InitListElements) {
    // If there was a Cleanup, deactivate it.
    if (CleanupDominator)
      DeactivateCleanupBlock(Cleanup, CleanupDominator);
    return;
  }

  assert(Init && "have trailing elements to initialize but no initializer");

  // If this is a constructor call, try to optimize it out, and failing that
  // emit a single loop to initialize all remaining elements.
  if (const CXXConstructExpr *CCE = dyn_cast<CXXConstructExpr>(Init)) {
    CXXConstructorDecl *Ctor = CCE->getConstructor();
    if (Ctor->isTrivial()) {
      // If new expression did not specify value-initialization, then there
      // is no initialization.
      if (!CCE->requiresZeroInitialization() || Ctor->getParent()->isEmpty())
        return;

      if (TryMemsetInitialization())
        return;
    }

    // Store the new Cleanup position for irregular Cleanups.
    //
    // FIXME: Share this cleanup with the constructor call emission rather than
    // having it create a cleanup of its own.
    if (EndOfInit.isValid())
      Builder.CreateStore(CurPtr.getPointer(), EndOfInit);

    // Emit a constructor call loop to initialize the remaining elements.
    if (InitListElements)
      NumElements = Builder.CreateSub(
          NumElements,
          llvm::ConstantInt::get(NumElements->getType(), InitListElements));
    EmitCXXAggrConstructorCall(Ctor, NumElements, CurPtr, CCE,
                               /*NewPointerIsChecked*/true,
                               CCE->requiresZeroInitialization());
    return;
  }

  // If this is value-initialization, we can usually use memset.
  ImplicitValueInitExpr IVIE(ElementType);
  if (isa<ImplicitValueInitExpr>(Init)) {
    if (TryMemsetInitialization())
      return;

    // Switch to an ImplicitValueInitExpr for the element type. This handles
    // only one case: multidimensional array new of pointers to members. In
    // all other cases, we already have an initializer for the array element.
    Init = &IVIE;
  }

  // At this point we should have found an initializer for the individual
  // elements of the array.
  assert(getContext().hasSameUnqualifiedType(ElementType, Init->getType()) &&
         "got wrong type of element to initialize");

  // If we have an empty initializer list, we can usually use memset.
  if (auto *ILE = dyn_cast<InitListExpr>(Init))
    if (ILE->getNumInits() == 0 && TryMemsetInitialization())
      return;

  // If we have a struct whose every field is value-initialized, we can
  // usually use memset.
  if (auto *ILE = dyn_cast<InitListExpr>(Init)) {
    if (const RecordType *RType = ILE->getType()->getAs<RecordType>()) {
      if (RType->getDecl()->isStruct()) {
        unsigned NumElements = 0;
        if (auto *CXXRD = dyn_cast<CXXRecordDecl>(RType->getDecl()))
          NumElements = CXXRD->getNumBases();
        for (auto *Field : RType->getDecl()->fields())
          if (!Field->isUnnamedBitfield())
            ++NumElements;
        // FIXME: Recurse into nested InitListExprs.
        if (ILE->getNumInits() == NumElements)
          for (unsigned i = 0, e = ILE->getNumInits(); i != e; ++i)
            if (!isa<ImplicitValueInitExpr>(ILE->getInit(i)))
              --NumElements;
        if (ILE->getNumInits() == NumElements && TryMemsetInitialization())
          return;
      }
    }
  }

  // Create the loop blocks.
  llvm::BasicBlock *EntryBB = Builder.GetInsertBlock();
  llvm::BasicBlock *LoopBB = createBasicBlock("new.loop");
  llvm::BasicBlock *ContBB = createBasicBlock("new.loop.end");

  // Find the end of the array, hoisted out of the loop.
  llvm::Value *EndPtr =
    Builder.CreateInBoundsGEP(BeginPtr.getPointer(), NumElements, "array.end");

  // If the number of elements isn't constant, we have to now check if there is
  // anything left to initialize.
  if (!ConstNum) {
    llvm::Value *IsEmpty =
      Builder.CreateICmpEQ(CurPtr.getPointer(), EndPtr, "array.isempty");
    Builder.CreateCondBr(IsEmpty, ContBB, LoopBB);
  }

  // Enter the loop.
  EmitBlock(LoopBB);

  // Set up the current-element phi.
  llvm::PHINode *CurPtrPhi =
    Builder.CreatePHI(CurPtr.getType(), 2, "array.cur");
  CurPtrPhi->addIncoming(CurPtr.getPointer(), EntryBB);

  CurPtr = Address(CurPtrPhi, ElementAlign);

  // Store the new Cleanup position for irregular Cleanups.
  if (EndOfInit.isValid())
    Builder.CreateStore(CurPtr.getPointer(), EndOfInit);

  // Enter a partial-destruction Cleanup if necessary.
  if (!CleanupDominator && needsEHCleanup(DtorKind)) {
    pushRegularPartialArrayCleanup(BeginPtr.getPointer(), CurPtr.getPointer(),
                                   ElementType, ElementAlign,
                                   getDestroyer(DtorKind));
    Cleanup = EHStack.stable_begin();
    CleanupDominator = Builder.CreateUnreachable();
  }

  // Emit the initializer into this element.
  StoreAnyExprIntoOneUnit(*this, Init, Init->getType(), CurPtr,
                          AggValueSlot::DoesNotOverlap);

  // Leave the Cleanup if we entered one.
  if (CleanupDominator) {
    DeactivateCleanupBlock(Cleanup, CleanupDominator);
    CleanupDominator->eraseFromParent();
  }

  // Advance to the next element by adjusting the pointer type as necessary.
  llvm::Value *NextPtr =
    Builder.CreateConstInBoundsGEP1_32(ElementTy, CurPtr.getPointer(), 1,
                                       "array.next");

  // Check whether we've gotten to the end of the array and, if so,
  // exit the loop.
  llvm::Value *IsEnd = Builder.CreateICmpEQ(NextPtr, EndPtr, "array.atend");
  Builder.CreateCondBr(IsEnd, ContBB, LoopBB);
  CurPtrPhi->addIncoming(NextPtr, Builder.GetInsertBlock());

  EmitBlock(ContBB);
}

static void EmitNewInitializer(CodeGenFunction &CGF, const CXXNewExpr *E,
                               QualType ElementType, llvm::Type *ElementTy,
                               Address NewPtr, llvm::Value *NumElements,
                               llvm::Value *AllocSizeWithoutCookie) {
  ApplyDebugLocation DL(CGF, E);
  if (E->isArray())
    CGF.EmitNewArrayInitializer(E, ElementType, ElementTy, NewPtr, NumElements,
                                AllocSizeWithoutCookie);
  else if (const Expr *Init = E->getInitializer())
    StoreAnyExprIntoOneUnit(CGF, Init, E->getAllocatedType(), NewPtr,
                            AggValueSlot::DoesNotOverlap);
}

/// Emit a call to an operator new or operator delete function, as implicitly
/// created by new-expressions and delete-expressions.
static RValue EmitNewDeleteCall(CodeGenFunction &CGF,
                                const FunctionDecl *CalleeDecl,
                                const FunctionProtoType *CalleeType,
                                const CallArgList &Args) {
  llvm::Instruction *CallOrInvoke;
  llvm::Constant *CalleePtr = CGF.CGM.GetAddrOfFunction(CalleeDecl);
  CGCallee Callee = CGCallee::forDirect(CalleePtr, CalleeDecl);
  RValue RV =
      CGF.EmitCall(CGF.CGM.getTypes().arrangeFreeFunctionCall(
                       Args, CalleeType, /*chainCall=*/false),
                   Callee, ReturnValueSlot(), Args, &CallOrInvoke);

  /// C++1y [expr.new]p10:
  ///   [In a new-expression,] an implementation is allowed to omit a call
  ///   to a replaceable global allocation function.
  ///
  /// We model such elidable calls with the 'builtin' attribute.
  llvm::Function *Fn = dyn_cast<llvm::Function>(CalleePtr);
  if (CalleeDecl->isReplaceableGlobalAllocationFunction() &&
      Fn && Fn->hasFnAttribute(llvm::Attribute::NoBuiltin)) {
    // FIXME: Add addAttribute to CallSite.
    if (llvm::CallInst *CI = dyn_cast<llvm::CallInst>(CallOrInvoke))
      CI->addAttribute(llvm::AttributeList::FunctionIndex,
                       llvm::Attribute::Builtin);
    else if (llvm::InvokeInst *II = dyn_cast<llvm::InvokeInst>(CallOrInvoke))
      II->addAttribute(llvm::AttributeList::FunctionIndex,
                       llvm::Attribute::Builtin);
    else
      llvm_unreachable("unexpected kind of call instruction");
  }

  return RV;
}

RValue CodeGenFunction::EmitBuiltinNewDeleteCall(const FunctionProtoType *Type,
                                                 const CallExpr *TheCall,
                                                 bool IsDelete) {
  CallArgList Args;
  EmitCallArgs(Args, Type->getParamTypes(), TheCall->arguments());
  // Find the allocation or deallocation function that we're calling.
  ASTContext &Ctx = getContext();
  DeclarationName Name = Ctx.DeclarationNames
      .getCXXOperatorName(IsDelete ? OO_Delete : OO_New);

  for (auto *Decl : Ctx.getTranslationUnitDecl()->lookup(Name))
    if (auto *FD = dyn_cast<FunctionDecl>(Decl))
      if (Ctx.hasSameType(FD->getType(), QualType(Type, 0)))
        return EmitNewDeleteCall(*this, FD, Type, Args);
  llvm_unreachable("predeclared global operator new/delete is missing");
}

namespace {
/// The parameters to pass to a usual operator delete.
struct UsualDeleteParams {
  bool DestroyingDelete = false;
  bool Size = false;
  bool Alignment = false;
};
}

static UsualDeleteParams getUsualDeleteParams(const FunctionDecl *FD) {
  UsualDeleteParams Params;

  const FunctionProtoType *FPT = FD->getType()->castAs<FunctionProtoType>();
  auto AI = FPT->param_type_begin(), AE = FPT->param_type_end();

  // The first argument is always a void*.
  ++AI;

  // The next parameter may be a std::destroying_delete_t.
  if (FD->isDestroyingOperatorDelete()) {
    Params.DestroyingDelete = true;
    assert(AI != AE);
    ++AI;
  }

  // Figure out what other parameters we should be implicitly passing.
  if (AI != AE && (*AI)->isIntegerType()) {
    Params.Size = true;
    ++AI;
  }

  if (AI != AE && (*AI)->isAlignValT()) {
    Params.Alignment = true;
    ++AI;
  }

  assert(AI == AE && "unexpected usual deallocation function parameter");
  return Params;
}

namespace {
  /// A cleanup to call the given 'operator delete' function upon abnormal
  /// exit from a new expression. Templated on a traits type that deals with
  /// ensuring that the arguments dominate the cleanup if necessary.
  template<typename Traits>
  class CallDeleteDuringNew final : public EHScopeStack::Cleanup {
    /// Type used to hold llvm::Value*s.
    typedef typename Traits::ValueTy ValueTy;
    /// Type used to hold RValues.
    typedef typename Traits::RValueTy RValueTy;
    struct PlacementArg {
      RValueTy ArgValue;
      QualType ArgType;
    };

    unsigned NumPlacementArgs : 31;
    unsigned PassAlignmentToPlacementDelete : 1;
    const FunctionDecl *OperatorDelete;
    ValueTy Ptr;
    ValueTy AllocSize;
    CharUnits AllocAlign;

    PlacementArg *getPlacementArgs() {
      return reinterpret_cast<PlacementArg *>(this + 1);
    }

  public:
    static size_t getExtraSize(size_t NumPlacementArgs) {
      return NumPlacementArgs * sizeof(PlacementArg);
    }

    CallDeleteDuringNew(size_t NumPlacementArgs,
                        const FunctionDecl *OperatorDelete, ValueTy Ptr,
                        ValueTy AllocSize, bool PassAlignmentToPlacementDelete,
                        CharUnits AllocAlign)
      : NumPlacementArgs(NumPlacementArgs),
        PassAlignmentToPlacementDelete(PassAlignmentToPlacementDelete),
        OperatorDelete(OperatorDelete), Ptr(Ptr), AllocSize(AllocSize),
        AllocAlign(AllocAlign) {}

    void setPlacementArg(unsigned I, RValueTy Arg, QualType Type) {
      assert(I < NumPlacementArgs && "index out of range");
      getPlacementArgs()[I] = {Arg, Type};
    }

    void Emit(CodeGenFunction &CGF, Flags flags) override {
      const FunctionProtoType *FPT =
          OperatorDelete->getType()->getAs<FunctionProtoType>();
      CallArgList DeleteArgs;

      // The first argument is always a void* (or C* for a destroying operator
      // delete for class type C).
      DeleteArgs.add(Traits::get(CGF, Ptr), FPT->getParamType(0));

      // Figure out what other parameters we should be implicitly passing.
      UsualDeleteParams Params;
      if (NumPlacementArgs) {
        // A placement deallocation function is implicitly passed an alignment
        // if the placement allocation function was, but is never passed a size.
        Params.Alignment = PassAlignmentToPlacementDelete;
      } else {
        // For a non-placement new-expression, 'operator delete' can take a
        // size and/or an alignment if it has the right parameters.
        Params = getUsualDeleteParams(OperatorDelete);
      }

      assert(!Params.DestroyingDelete &&
             "should not call destroying delete in a new-expression");

      // The second argument can be a std::size_t (for non-placement delete).
      if (Params.Size)
        DeleteArgs.add(Traits::get(CGF, AllocSize),
                       CGF.getContext().getSizeType());

      // The next (second or third) argument can be a std::align_val_t, which
      // is an enum whose underlying type is std::size_t.
      // FIXME: Use the right type as the parameter type. Note that in a call
      // to operator delete(size_t, ...), we may not have it available.
      if (Params.Alignment)
        DeleteArgs.add(RValue::get(llvm::ConstantInt::get(
                           CGF.SizeTy, AllocAlign.getQuantity())),
                       CGF.getContext().getSizeType());

      // Pass the rest of the arguments, which must match exactly.
      for (unsigned I = 0; I != NumPlacementArgs; ++I) {
        auto Arg = getPlacementArgs()[I];
        DeleteArgs.add(Traits::get(CGF, Arg.ArgValue), Arg.ArgType);
      }

      // Call 'operator delete'.
      EmitNewDeleteCall(CGF, OperatorDelete, FPT, DeleteArgs);
    }
  };
}

/// Enter a cleanup to call 'operator delete' if the initializer in a
/// new-expression throws.
static void EnterNewDeleteCleanup(CodeGenFunction &CGF,
                                  const CXXNewExpr *E,
                                  Address NewPtr,
                                  llvm::Value *AllocSize,
                                  CharUnits AllocAlign,
                                  const CallArgList &NewArgs) {
  unsigned NumNonPlacementArgs = E->passAlignment() ? 2 : 1;

  // If we're not inside a conditional branch, then the cleanup will
  // dominate and we can do the easier (and more efficient) thing.
  if (!CGF.isInConditionalBranch()) {
    struct DirectCleanupTraits {
      typedef llvm::Value *ValueTy;
      typedef RValue RValueTy;
      static RValue get(CodeGenFunction &, ValueTy V) { return RValue::get(V); }
      static RValue get(CodeGenFunction &, RValueTy V) { return V; }
    };

    typedef CallDeleteDuringNew<DirectCleanupTraits> DirectCleanup;

    DirectCleanup *Cleanup = CGF.EHStack
      .pushCleanupWithExtra<DirectCleanup>(EHCleanup,
                                           E->getNumPlacementArgs(),
                                           E->getOperatorDelete(),
                                           NewPtr.getPointer(),
                                           AllocSize,
                                           E->passAlignment(),
                                           AllocAlign);
    for (unsigned I = 0, N = E->getNumPlacementArgs(); I != N; ++I) {
      auto &Arg = NewArgs[I + NumNonPlacementArgs];
      Cleanup->setPlacementArg(I, Arg.getRValue(CGF), Arg.Ty);
    }

    return;
  }

  // Otherwise, we need to save all this stuff.
  DominatingValue<RValue>::saved_type SavedNewPtr =
    DominatingValue<RValue>::save(CGF, RValue::get(NewPtr.getPointer()));
  DominatingValue<RValue>::saved_type SavedAllocSize =
    DominatingValue<RValue>::save(CGF, RValue::get(AllocSize));

  struct ConditionalCleanupTraits {
    typedef DominatingValue<RValue>::saved_type ValueTy;
    typedef DominatingValue<RValue>::saved_type RValueTy;
    static RValue get(CodeGenFunction &CGF, ValueTy V) {
      return V.restore(CGF);
    }
  };
  typedef CallDeleteDuringNew<ConditionalCleanupTraits> ConditionalCleanup;

  ConditionalCleanup *Cleanup = CGF.EHStack
    .pushCleanupWithExtra<ConditionalCleanup>(EHCleanup,
                                              E->getNumPlacementArgs(),
                                              E->getOperatorDelete(),
                                              SavedNewPtr,
                                              SavedAllocSize,
                                              E->passAlignment(),
                                              AllocAlign);
  for (unsigned I = 0, N = E->getNumPlacementArgs(); I != N; ++I) {
    auto &Arg = NewArgs[I + NumNonPlacementArgs];
    Cleanup->setPlacementArg(
        I, DominatingValue<RValue>::save(CGF, Arg.getRValue(CGF)), Arg.Ty);
  }

  CGF.initFullExprCleanup();
}

llvm::Value *CodeGenFunction::EmitCXXNewExpr(const CXXNewExpr *E) {
  // The element type being allocated.
  QualType allocType = getContext().getBaseElementType(E->getAllocatedType());

  // 1. Build a call to the allocation function.
  FunctionDecl *allocator = E->getOperatorNew();

  // If there is a brace-initializer, cannot allocate fewer elements than inits.
  unsigned minElements = 0;
  if (E->isArray() && E->hasInitializer()) {
    const InitListExpr *ILE = dyn_cast<InitListExpr>(E->getInitializer());
    if (ILE && ILE->isStringLiteralInit())
      minElements =
          cast<ConstantArrayType>(ILE->getType()->getAsArrayTypeUnsafe())
              ->getSize().getZExtValue();
    else if (ILE)
      minElements = ILE->getNumInits();
  }

  llvm::Value *numElements = nullptr;
  llvm::Value *allocSizeWithoutCookie = nullptr;
  llvm::Value *allocSize =
    EmitCXXNewAllocSize(*this, E, minElements, numElements,
                        allocSizeWithoutCookie);
  CharUnits allocAlign = getContext().getTypeAlignInChars(allocType);

  // Emit the allocation call.  If the allocator is a global placement
  // operator, just "inline" it directly.
  Address allocation = Address::invalid();
  CallArgList allocatorArgs;
  if (allocator->isReservedGlobalPlacementOperator()) {
    assert(E->getNumPlacementArgs() == 1);
    const Expr *arg = *E->placement_arguments().begin();

    LValueBaseInfo BaseInfo;
    allocation = EmitPointerWithAlignment(arg, &BaseInfo);

    // The pointer expression will, in many cases, be an opaque void*.
    // In these cases, discard the computed alignment and use the
    // formal alignment of the allocated type.
    if (BaseInfo.getAlignmentSource() != AlignmentSource::Decl)
      allocation = Address(allocation.getPointer(), allocAlign);

    // Set up allocatorArgs for the call to operator delete if it's not
    // the reserved global operator.
    if (E->getOperatorDelete() &&
        !E->getOperatorDelete()->isReservedGlobalPlacementOperator()) {
      allocatorArgs.add(RValue::get(allocSize), getContext().getSizeType());
      allocatorArgs.add(RValue::get(allocation.getPointer()), arg->getType());
    }

  } else {
    const FunctionProtoType *allocatorType =
      allocator->getType()->castAs<FunctionProtoType>();
    unsigned ParamsToSkip = 0;

    // The allocation size is the first argument.
    QualType sizeType = getContext().getSizeType();
    allocatorArgs.add(RValue::get(allocSize), sizeType);
    ++ParamsToSkip;

    if (allocSize != allocSizeWithoutCookie) {
      CharUnits cookieAlign = getSizeAlign(); // FIXME: Ask the ABI.
      allocAlign = std::max(allocAlign, cookieAlign);
    }

    // The allocation alignment may be passed as the second argument.
    if (E->passAlignment()) {
      QualType AlignValT = sizeType;
      if (allocatorType->getNumParams() > 1) {
        AlignValT = allocatorType->getParamType(1);
        assert(getContext().hasSameUnqualifiedType(
                   AlignValT->castAs<EnumType>()->getDecl()->getIntegerType(),
                   sizeType) &&
               "wrong type for alignment parameter");
        ++ParamsToSkip;
      } else {
        // Corner case, passing alignment to 'operator new(size_t, ...)'.
        assert(allocator->isVariadic() && "can't pass alignment to allocator");
      }
      allocatorArgs.add(
          RValue::get(llvm::ConstantInt::get(SizeTy, allocAlign.getQuantity())),
          AlignValT);
    }

    // FIXME: Why do we not pass a CalleeDecl here?
    EmitCallArgs(allocatorArgs, allocatorType, E->placement_arguments(),
                 /*AC*/AbstractCallee(), /*ParamsToSkip*/ParamsToSkip);

    RValue RV =
      EmitNewDeleteCall(*this, allocator, allocatorType, allocatorArgs);

    // If this was a call to a global replaceable allocation function that does
    // not take an alignment argument, the allocator is known to produce
    // storage that's suitably aligned for any object that fits, up to a known
    // threshold. Otherwise assume it's suitably aligned for the allocated type.
    CharUnits allocationAlign = allocAlign;
    if (!E->passAlignment() &&
        allocator->isReplaceableGlobalAllocationFunction()) {
      unsigned AllocatorAlign = llvm::PowerOf2Floor(std::min<uint64_t>(
          Target.getNewAlign(), getContext().getTypeSize(allocType)));
      allocationAlign = std::max(
          allocationAlign, getContext().toCharUnitsFromBits(AllocatorAlign));
    }

    allocation = Address(RV.getScalarVal(), allocationAlign);
  }

  // Emit a null check on the allocation result if the allocation
  // function is allowed to return null (because it has a non-throwing
  // exception spec or is the reserved placement new) and we have an
  // interesting initializer.
  bool nullCheck = E->shouldNullCheckAllocation(getContext()) &&
    (!allocType.isPODType(getContext()) || E->hasInitializer());

  llvm::BasicBlock *nullCheckBB = nullptr;
  llvm::BasicBlock *contBB = nullptr;

  // The null-check means that the initializer is conditionally
  // evaluated.
  ConditionalEvaluation conditional(*this);

  if (nullCheck) {
    conditional.begin(*this);

    nullCheckBB = Builder.GetInsertBlock();
    llvm::BasicBlock *notNullBB = createBasicBlock("new.notnull");
    contBB = createBasicBlock("new.cont");

    llvm::Value *isNull =
      Builder.CreateIsNull(allocation.getPointer(), "new.isnull");
    Builder.CreateCondBr(isNull, contBB, notNullBB);
    EmitBlock(notNullBB);
  }

  // If there's an operator delete, enter a cleanup to call it if an
  // exception is thrown.
  EHScopeStack::stable_iterator operatorDeleteCleanup;
  llvm::Instruction *cleanupDominator = nullptr;
  if (E->getOperatorDelete() &&
      !E->getOperatorDelete()->isReservedGlobalPlacementOperator()) {
    EnterNewDeleteCleanup(*this, E, allocation, allocSize, allocAlign,
                          allocatorArgs);
    operatorDeleteCleanup = EHStack.stable_begin();
    cleanupDominator = Builder.CreateUnreachable();
  }

  assert((allocSize == allocSizeWithoutCookie) ==
         CalculateCookiePadding(*this, E).isZero());
  if (allocSize != allocSizeWithoutCookie) {
    assert(E->isArray());
    allocation = CGM.getCXXABI().InitializeArrayCookie(*this, allocation,
                                                       numElements,
                                                       E, allocType);
  }

  llvm::Type *elementTy = ConvertTypeForMem(allocType);
  Address result = Builder.CreateElementBitCast(allocation, elementTy);

  // Passing pointer through launder.invariant.group to avoid propagation of
  // vptrs information which may be included in previous type.
  // To not break LTO with different optimizations levels, we do it regardless
  // of optimization level.
  if (CGM.getCodeGenOpts().StrictVTablePointers &&
      allocator->isReservedGlobalPlacementOperator())
    result = Address(Builder.CreateLaunderInvariantGroup(result.getPointer()),
                     result.getAlignment());

  // Emit sanitizer checks for pointer value now, so that in the case of an
  // array it was checked only once and not at each constructor call.
  EmitTypeCheck(CodeGenFunction::TCK_ConstructorCall,
      E->getAllocatedTypeSourceInfo()->getTypeLoc().getBeginLoc(),
      result.getPointer(), allocType);

  EmitNewInitializer(*this, E, allocType, elementTy, result, numElements,
                     allocSizeWithoutCookie);
  if (E->isArray()) {
    // NewPtr is a pointer to the base element type.  If we're
    // allocating an array of arrays, we'll need to cast back to the
    // array pointer type.
    llvm::Type *resultType = ConvertTypeForMem(E->getType());
    if (result.getType() != resultType)
      result = Builder.CreateBitCast(result, resultType);
  }

  // Deactivate the 'operator delete' cleanup if we finished
  // initialization.
  if (operatorDeleteCleanup.isValid()) {
    DeactivateCleanupBlock(operatorDeleteCleanup, cleanupDominator);
    cleanupDominator->eraseFromParent();
  }

  llvm::Value *resultPtr = result.getPointer();
  if (nullCheck) {
    conditional.end(*this);

    llvm::BasicBlock *notNullBB = Builder.GetInsertBlock();
    EmitBlock(contBB);

    llvm::PHINode *PHI = Builder.CreatePHI(resultPtr->getType(), 2);
    PHI->addIncoming(resultPtr, notNullBB);
    PHI->addIncoming(llvm::Constant::getNullValue(resultPtr->getType()),
                     nullCheckBB);

    resultPtr = PHI;
  }

  return resultPtr;
}

void CodeGenFunction::EmitDeleteCall(const FunctionDecl *DeleteFD,
                                     llvm::Value *Ptr, QualType DeleteTy,
                                     llvm::Value *NumElements,
                                     CharUnits CookieSize) {
  assert((!NumElements && CookieSize.isZero()) ||
         DeleteFD->getOverloadedOperator() == OO_Array_Delete);

  const FunctionProtoType *DeleteFTy =
    DeleteFD->getType()->getAs<FunctionProtoType>();

  CallArgList DeleteArgs;

  auto Params = getUsualDeleteParams(DeleteFD);
  auto ParamTypeIt = DeleteFTy->param_type_begin();

  // Pass the pointer itself.
  QualType ArgTy = *ParamTypeIt++;
  llvm::Value *DeletePtr = Builder.CreateBitCast(Ptr, ConvertType(ArgTy));
  DeleteArgs.add(RValue::get(DeletePtr), ArgTy);

  // Pass the std::destroying_delete tag if present.
  if (Params.DestroyingDelete) {
    QualType DDTag = *ParamTypeIt++;
    // Just pass an 'undef'. We expect the tag type to be an empty struct.
    auto *V = llvm::UndefValue::get(getTypes().ConvertType(DDTag));
    DeleteArgs.add(RValue::get(V), DDTag);
  }

  // Pass the size if the delete function has a size_t parameter.
  if (Params.Size) {
    QualType SizeType = *ParamTypeIt++;
    CharUnits DeleteTypeSize = getContext().getTypeSizeInChars(DeleteTy);
    llvm::Value *Size = llvm::ConstantInt::get(ConvertType(SizeType),
                                               DeleteTypeSize.getQuantity());

    // For array new, multiply by the number of elements.
    if (NumElements)
      Size = Builder.CreateMul(Size, NumElements);

    // If there is a cookie, add the cookie size.
    if (!CookieSize.isZero())
      Size = Builder.CreateAdd(
          Size, llvm::ConstantInt::get(SizeTy, CookieSize.getQuantity()));

    DeleteArgs.add(RValue::get(Size), SizeType);
  }

  // Pass the alignment if the delete function has an align_val_t parameter.
  if (Params.Alignment) {
    QualType AlignValType = *ParamTypeIt++;
    CharUnits DeleteTypeAlign = getContext().toCharUnitsFromBits(
        getContext().getTypeAlignIfKnown(DeleteTy));
    llvm::Value *Align = llvm::ConstantInt::get(ConvertType(AlignValType),
                                                DeleteTypeAlign.getQuantity());
    DeleteArgs.add(RValue::get(Align), AlignValType);
  }

  assert(ParamTypeIt == DeleteFTy->param_type_end() &&
         "unknown parameter to usual delete function");

  // Emit the call to delete.
  EmitNewDeleteCall(*this, DeleteFD, DeleteFTy, DeleteArgs);
}

namespace {
  /// Calls the given 'operator delete' on a single object.
  struct CallObjectDelete final : EHScopeStack::Cleanup {
    llvm::Value *Ptr;
    const FunctionDecl *OperatorDelete;
    QualType ElementType;

    CallObjectDelete(llvm::Value *Ptr,
                     const FunctionDecl *OperatorDelete,
                     QualType ElementType)
      : Ptr(Ptr), OperatorDelete(OperatorDelete), ElementType(ElementType) {}

    void Emit(CodeGenFunction &CGF, Flags flags) override {
      CGF.EmitDeleteCall(OperatorDelete, Ptr, ElementType);
    }
  };
}

void
CodeGenFunction::pushCallObjectDeleteCleanup(const FunctionDecl *OperatorDelete,
                                             llvm::Value *CompletePtr,
                                             QualType ElementType) {
  EHStack.pushCleanup<CallObjectDelete>(NormalAndEHCleanup, CompletePtr,
                                        OperatorDelete, ElementType);
}

/// Emit the code for deleting a single object with a destroying operator
/// delete. If the element type has a non-virtual destructor, Ptr has already
/// been converted to the type of the parameter of 'operator delete'. Otherwise
/// Ptr points to an object of the static type.
static void EmitDestroyingObjectDelete(CodeGenFunction &CGF,
                                       const CXXDeleteExpr *DE, Address Ptr,
                                       QualType ElementType) {
  auto *Dtor = ElementType->getAsCXXRecordDecl()->getDestructor();
  if (Dtor && Dtor->isVirtual())
    CGF.CGM.getCXXABI().emitVirtualObjectDelete(CGF, DE, Ptr, ElementType,
                                                Dtor);
  else
    CGF.EmitDeleteCall(DE->getOperatorDelete(), Ptr.getPointer(), ElementType);
}

/// Emit the code for deleting a single object.
static void EmitObjectDelete(CodeGenFunction &CGF,
                             const CXXDeleteExpr *DE,
                             Address Ptr,
                             QualType ElementType) {
  // C++11 [expr.delete]p3:
  //   If the static type of the object to be deleted is different from its
  //   dynamic type, the static type shall be a base class of the dynamic type
  //   of the object to be deleted and the static type shall have a virtual
  //   destructor or the behavior is undefined.
  CGF.EmitTypeCheck(CodeGenFunction::TCK_MemberCall,
                    DE->getExprLoc(), Ptr.getPointer(),
                    ElementType);

  const FunctionDecl *OperatorDelete = DE->getOperatorDelete();
  assert(!OperatorDelete->isDestroyingOperatorDelete());

  // Find the destructor for the type, if applicable.  If the
  // destructor is virtual, we'll just emit the vcall and return.
  const CXXDestructorDecl *Dtor = nullptr;
  if (const RecordType *RT = ElementType->getAs<RecordType>()) {
    CXXRecordDecl *RD = cast<CXXRecordDecl>(RT->getDecl());
    if (RD->hasDefinition() && !RD->hasTrivialDestructor()) {
      Dtor = RD->getDestructor();

      if (Dtor->isVirtual()) {
        CGF.CGM.getCXXABI().emitVirtualObjectDelete(CGF, DE, Ptr, ElementType,
                                                    Dtor);
        return;
      }
    }
  }

  // Make sure that we call delete even if the dtor throws.
  // This doesn't have to a conditional cleanup because we're going
  // to pop it off in a second.
  CGF.EHStack.pushCleanup<CallObjectDelete>(NormalAndEHCleanup,
                                            Ptr.getPointer(),
                                            OperatorDelete, ElementType);

  if (Dtor)
    CGF.EmitCXXDestructorCall(Dtor, Dtor_Complete,
                              /*ForVirtualBase=*/false,
                              /*Delegating=*/false,
                              Ptr);
  else if (auto Lifetime = ElementType.getObjCLifetime()) {
    switch (Lifetime) {
    case Qualifiers::OCL_None:
    case Qualifiers::OCL_ExplicitNone:
    case Qualifiers::OCL_Autoreleasing:
      break;

    case Qualifiers::OCL_Strong:
      CGF.EmitARCDestroyStrong(Ptr, ARCPreciseLifetime);
      break;

    case Qualifiers::OCL_Weak:
      CGF.EmitARCDestroyWeak(Ptr);
      break;
    }
  }

  CGF.PopCleanupBlock();
}

namespace {
  /// Calls the given 'operator delete' on an array of objects.
  struct CallArrayDelete final : EHScopeStack::Cleanup {
    llvm::Value *Ptr;
    const FunctionDecl *OperatorDelete;
    llvm::Value *NumElements;
    QualType ElementType;
    CharUnits CookieSize;

    CallArrayDelete(llvm::Value *Ptr,
                    const FunctionDecl *OperatorDelete,
                    llvm::Value *NumElements,
                    QualType ElementType,
                    CharUnits CookieSize)
      : Ptr(Ptr), OperatorDelete(OperatorDelete), NumElements(NumElements),
        ElementType(ElementType), CookieSize(CookieSize) {}

    void Emit(CodeGenFunction &CGF, Flags flags) override {
      CGF.EmitDeleteCall(OperatorDelete, Ptr, ElementType, NumElements,
                         CookieSize);
    }
  };
}

/// Emit the code for deleting an array of objects.
static void EmitArrayDelete(CodeGenFunction &CGF,
                            const CXXDeleteExpr *E,
                            Address deletedPtr,
                            QualType elementType) {
  llvm::Value *numElements = nullptr;
  llvm::Value *allocatedPtr = nullptr;
  CharUnits cookieSize;
  CGF.CGM.getCXXABI().ReadArrayCookie(CGF, deletedPtr, E, elementType,
                                      numElements, allocatedPtr, cookieSize);

  assert(allocatedPtr && "ReadArrayCookie didn't set allocated pointer");

  // Make sure that we call delete even if one of the dtors throws.
  const FunctionDecl *operatorDelete = E->getOperatorDelete();
  CGF.EHStack.pushCleanup<CallArrayDelete>(NormalAndEHCleanup,
                                           allocatedPtr, operatorDelete,
                                           numElements, elementType,
                                           cookieSize);

  // Destroy the elements.
  if (QualType::DestructionKind dtorKind = elementType.isDestructedType()) {
    assert(numElements && "no element count for a type with a destructor!");

    CharUnits elementSize = CGF.getContext().getTypeSizeInChars(elementType);
    CharUnits elementAlign =
      deletedPtr.getAlignment().alignmentOfArrayElement(elementSize);

    llvm::Value *arrayBegin = deletedPtr.getPointer();
    llvm::Value *arrayEnd =
      CGF.Builder.CreateInBoundsGEP(arrayBegin, numElements, "delete.end");

    // Note that it is legal to allocate a zero-length array, and we
    // can never fold the check away because the length should always
    // come from a cookie.
    CGF.emitArrayDestroy(arrayBegin, arrayEnd, elementType, elementAlign,
                         CGF.getDestroyer(dtorKind),
                         /*checkZeroLength*/ true,
                         CGF.needsEHCleanup(dtorKind));
  }

  // Pop the cleanup block.
  CGF.PopCleanupBlock();
}

void CodeGenFunction::EmitCXXDeleteExpr(const CXXDeleteExpr *E) {
  const Expr *Arg = E->getArgument();
  Address Ptr = EmitPointerWithAlignment(Arg);

  // Null check the pointer.
  llvm::BasicBlock *DeleteNotNull = createBasicBlock("delete.notnull");
  llvm::BasicBlock *DeleteEnd = createBasicBlock("delete.end");

  llvm::Value *IsNull = Builder.CreateIsNull(Ptr.getPointer(), "isnull");

  Builder.CreateCondBr(IsNull, DeleteEnd, DeleteNotNull);
  EmitBlock(DeleteNotNull);

  QualType DeleteTy = E->getDestroyedType();

  // A destroying operator delete overrides the entire operation of the
  // delete expression.
  if (E->getOperatorDelete()->isDestroyingOperatorDelete()) {
    EmitDestroyingObjectDelete(*this, E, Ptr, DeleteTy);
    EmitBlock(DeleteEnd);
    return;
  }

  // We might be deleting a pointer to array.  If so, GEP down to the
  // first non-array element.
  // (this assumes that A(*)[3][7] is converted to [3 x [7 x %A]]*)
  if (DeleteTy->isConstantArrayType()) {
    llvm::Value *Zero = Builder.getInt32(0);
    SmallVector<llvm::Value*,8> GEP;

    GEP.push_back(Zero); // point at the outermost array

    // For each layer of array type we're pointing at:
    while (const ConstantArrayType *Arr
             = getContext().getAsConstantArrayType(DeleteTy)) {
      // 1. Unpeel the array type.
      DeleteTy = Arr->getElementType();

      // 2. GEP to the first element of the array.
      GEP.push_back(Zero);
    }

    Ptr = Address(Builder.CreateInBoundsGEP(Ptr.getPointer(), GEP, "del.first"),
                  Ptr.getAlignment());
  }

  assert(ConvertTypeForMem(DeleteTy) == Ptr.getElementType());

  if (E->isArrayForm()) {
    EmitArrayDelete(*this, E, Ptr, DeleteTy);
  } else {
    EmitObjectDelete(*this, E, Ptr, DeleteTy);
  }

  EmitBlock(DeleteEnd);
}

static bool isGLValueFromPointerDeref(const Expr *E) {
  E = E->IgnoreParens();

  if (const auto *CE = dyn_cast<CastExpr>(E)) {
    if (!CE->getSubExpr()->isGLValue())
      return false;
    return isGLValueFromPointerDeref(CE->getSubExpr());
  }

  if (const auto *OVE = dyn_cast<OpaqueValueExpr>(E))
    return isGLValueFromPointerDeref(OVE->getSourceExpr());

  if (const auto *BO = dyn_cast<BinaryOperator>(E))
    if (BO->getOpcode() == BO_Comma)
      return isGLValueFromPointerDeref(BO->getRHS());

  if (const auto *ACO = dyn_cast<AbstractConditionalOperator>(E))
    return isGLValueFromPointerDeref(ACO->getTrueExpr()) ||
           isGLValueFromPointerDeref(ACO->getFalseExpr());

  // C++11 [expr.sub]p1:
  //   The expression E1[E2] is identical (by definition) to *((E1)+(E2))
  if (isa<ArraySubscriptExpr>(E))
    return true;

  if (const auto *UO = dyn_cast<UnaryOperator>(E))
    if (UO->getOpcode() == UO_Deref)
      return true;

  return false;
}

static llvm::Value *EmitTypeidFromVTable(CodeGenFunction &CGF, const Expr *E,
                                         llvm::Type *StdTypeInfoPtrTy) {
  // Get the vtable pointer.
  Address ThisPtr = CGF.EmitLValue(E).getAddress();

  QualType SrcRecordTy = E->getType();

  // C++ [class.cdtor]p4:
  //   If the operand of typeid refers to the object under construction or
  //   destruction and the static type of the operand is neither the constructor
  //   or destructor’s class nor one of its bases, the behavior is undefined.
  CGF.EmitTypeCheck(CodeGenFunction::TCK_DynamicOperation, E->getExprLoc(),
                    ThisPtr.getPointer(), SrcRecordTy);

  // C++ [expr.typeid]p2:
  //   If the glvalue expression is obtained by applying the unary * operator to
  //   a pointer and the pointer is a null pointer value, the typeid expression
  //   throws the std::bad_typeid exception.
  //
  // However, this paragraph's intent is not clear.  We choose a very generous
  // interpretation which implores us to consider comma operators, conditional
  // operators, parentheses and other such constructs.
  if (CGF.CGM.getCXXABI().shouldTypeidBeNullChecked(
          isGLValueFromPointerDeref(E), SrcRecordTy)) {
    llvm::BasicBlock *BadTypeidBlock =
        CGF.createBasicBlock("typeid.bad_typeid");
    llvm::BasicBlock *EndBlock = CGF.createBasicBlock("typeid.end");

    llvm::Value *IsNull = CGF.Builder.CreateIsNull(ThisPtr.getPointer());
    CGF.Builder.CreateCondBr(IsNull, BadTypeidBlock, EndBlock);

    CGF.EmitBlock(BadTypeidBlock);
    CGF.CGM.getCXXABI().EmitBadTypeidCall(CGF);
    CGF.EmitBlock(EndBlock);
  }

  return CGF.CGM.getCXXABI().EmitTypeid(CGF, SrcRecordTy, ThisPtr,
                                        StdTypeInfoPtrTy);
}

llvm::Value *CodeGenFunction::EmitCXXTypeidExpr(const CXXTypeidExpr *E) {
<<<<<<< HEAD
  llvm::Type *StdTypeInfoPtrTy = getTypes().getPointerTypeTo(E->getType());
  
=======
  llvm::Type *StdTypeInfoPtrTy =
    ConvertType(E->getType())->getPointerTo();

>>>>>>> fb2fa214
  if (E->isTypeOperand()) {
    llvm::Constant *TypeInfo =
        CGM.GetAddrOfRTTIDescriptor(E->getTypeOperand(getContext()));
    return Builder.CreateBitCast(TypeInfo, StdTypeInfoPtrTy);
  }

  // C++ [expr.typeid]p2:
  //   When typeid is applied to a glvalue expression whose type is a
  //   polymorphic class type, the result refers to a std::type_info object
  //   representing the type of the most derived object (that is, the dynamic
  //   type) to which the glvalue refers.
  if (E->isPotentiallyEvaluated())
    return EmitTypeidFromVTable(*this, E->getExprOperand(),
                                StdTypeInfoPtrTy);

  QualType OperandTy = E->getExprOperand()->getType();
  return Builder.CreateBitCast(CGM.GetAddrOfRTTIDescriptor(OperandTy),
                               StdTypeInfoPtrTy);
}

static llvm::Value *EmitDynamicCastToNull(CodeGenFunction &CGF,
                                          QualType DestTy) {
  llvm::Type *DestLTy = CGF.ConvertType(DestTy);
  if (DestTy->isPointerType())
    return llvm::Constant::getNullValue(DestLTy);

  /// C++ [expr.dynamic.cast]p9:
  ///   A failed cast to reference type throws std::bad_cast
  if (!CGF.CGM.getCXXABI().EmitBadCastCall(CGF))
    return nullptr;

  CGF.EmitBlock(CGF.createBasicBlock("dynamic_cast.end"));
  return llvm::UndefValue::get(DestLTy);
}

llvm::Value *CodeGenFunction::EmitDynamicCast(Address ThisAddr,
                                              const CXXDynamicCastExpr *DCE) {
  CGM.EmitExplicitCastExprType(DCE, this);
  QualType DestTy = DCE->getTypeAsWritten();

  QualType SrcTy = DCE->getSubExpr()->getType();

  // C++ [expr.dynamic.cast]p7:
  //   If T is "pointer to cv void," then the result is a pointer to the most
  //   derived object pointed to by v.
  const PointerType *DestPTy = DestTy->getAs<PointerType>();

  bool isDynamicCastToVoid;
  QualType SrcRecordTy;
  QualType DestRecordTy;
  if (DestPTy) {
    isDynamicCastToVoid = DestPTy->getPointeeType()->isVoidType();
    SrcRecordTy = SrcTy->castAs<PointerType>()->getPointeeType();
    DestRecordTy = DestPTy->getPointeeType();
  } else {
    isDynamicCastToVoid = false;
    SrcRecordTy = SrcTy;
    DestRecordTy = DestTy->castAs<ReferenceType>()->getPointeeType();
  }

  // C++ [class.cdtor]p5:
  //   If the operand of the dynamic_cast refers to the object under
  //   construction or destruction and the static type of the operand is not a
  //   pointer to or object of the constructor or destructor’s own class or one
  //   of its bases, the dynamic_cast results in undefined behavior.
  EmitTypeCheck(TCK_DynamicOperation, DCE->getExprLoc(), ThisAddr.getPointer(),
                SrcRecordTy);

  if (DCE->isAlwaysNull())
    if (llvm::Value *T = EmitDynamicCastToNull(*this, DestTy))
      return T;

  assert(SrcRecordTy->isRecordType() && "source type must be a record type!");

  // C++ [expr.dynamic.cast]p4:
  //   If the value of v is a null pointer value in the pointer case, the result
  //   is the null pointer value of type T.
  bool ShouldNullCheckSrcValue =
      CGM.getCXXABI().shouldDynamicCastCallBeNullChecked(SrcTy->isPointerType(),
                                                         SrcRecordTy);

  llvm::BasicBlock *CastNull = nullptr;
  llvm::BasicBlock *CastNotNull = nullptr;
  llvm::BasicBlock *CastEnd = createBasicBlock("dynamic_cast.end");

  if (ShouldNullCheckSrcValue) {
    CastNull = createBasicBlock("dynamic_cast.null");
    CastNotNull = createBasicBlock("dynamic_cast.notnull");

    llvm::Value *IsNull = Builder.CreateIsNull(ThisAddr.getPointer());
    Builder.CreateCondBr(IsNull, CastNull, CastNotNull);
    EmitBlock(CastNotNull);
  }

  llvm::Value *Value;
  if (isDynamicCastToVoid) {
    Value = CGM.getCXXABI().EmitDynamicCastToVoid(*this, ThisAddr, SrcRecordTy,
                                                  DestTy);
  } else {
    assert(DestRecordTy->isRecordType() &&
           "destination type must be a record type!");
    Value = CGM.getCXXABI().EmitDynamicCastCall(*this, ThisAddr, SrcRecordTy,
                                                DestTy, DestRecordTy, CastEnd);
    CastNotNull = Builder.GetInsertBlock();
  }

  if (ShouldNullCheckSrcValue) {
    EmitBranch(CastEnd);

    EmitBlock(CastNull);
    EmitBranch(CastEnd);
  }

  EmitBlock(CastEnd);

  if (ShouldNullCheckSrcValue) {
    llvm::PHINode *PHI = Builder.CreatePHI(Value->getType(), 2);
    PHI->addIncoming(Value, CastNotNull);
    PHI->addIncoming(llvm::Constant::getNullValue(Value->getType()), CastNull);

    Value = PHI;
  }

  return Value;
}

void CodeGenFunction::EmitLambdaExpr(const LambdaExpr *E, AggValueSlot Slot) {
  RunCleanupsScope Scope(*this);
  LValue SlotLV = MakeAddrLValue(Slot.getAddress(), E->getType());

  CXXRecordDecl::field_iterator CurField = E->getLambdaClass()->field_begin();
  for (LambdaExpr::const_capture_init_iterator i = E->capture_init_begin(),
                                               e = E->capture_init_end();
       i != e; ++i, ++CurField) {
    // Emit initialization
    LValue LV = EmitLValueForFieldInitialization(SlotLV, *CurField);
    if (CurField->hasCapturedVLAType()) {
      auto VAT = CurField->getCapturedVLAType();
      EmitStoreThroughLValue(RValue::get(VLASizeMap[VAT->getSizeExpr()]), LV);
    } else {
      EmitInitializerForField(*CurField, LV, *i);
    }
  }
}<|MERGE_RESOLUTION|>--- conflicted
+++ resolved
@@ -2122,14 +2122,9 @@
 }
 
 llvm::Value *CodeGenFunction::EmitCXXTypeidExpr(const CXXTypeidExpr *E) {
-<<<<<<< HEAD
-  llvm::Type *StdTypeInfoPtrTy = getTypes().getPointerTypeTo(E->getType());
-  
-=======
   llvm::Type *StdTypeInfoPtrTy =
     ConvertType(E->getType())->getPointerTo();
 
->>>>>>> fb2fa214
   if (E->isTypeOperand()) {
     llvm::Constant *TypeInfo =
         CGM.GetAddrOfRTTIDescriptor(E->getTypeOperand(getContext()));
