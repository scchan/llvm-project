//===--- CGExprConstant.cpp - Emit LLVM Code from Constant Expressions ----===//
//
//                     The LLVM Compiler Infrastructure
//
// This file is distributed under the University of Illinois Open Source
// License. See LICENSE.TXT for details.
//
//===----------------------------------------------------------------------===//
//
// This contains code to emit Constant Expr nodes as LLVM code.
//
//===----------------------------------------------------------------------===//

#include "CodeGenFunction.h"
#include "CGCXXABI.h"
#include "CGObjCRuntime.h"
#include "CGRecordLayout.h"
#include "CodeGenModule.h"
#include "ConstantEmitter.h"
#include "TargetInfo.h"
#include "clang/AST/APValue.h"
#include "clang/AST/ASTContext.h"
#include "clang/AST/RecordLayout.h"
#include "clang/AST/StmtVisitor.h"
#include "clang/Basic/Builtins.h"
#include "llvm/IR/Constants.h"
#include "llvm/IR/DataLayout.h"
#include "llvm/IR/Function.h"
#include "llvm/IR/GlobalVariable.h"
using namespace clang;
using namespace CodeGen;

//===----------------------------------------------------------------------===//
//                            ConstStructBuilder
//===----------------------------------------------------------------------===//

namespace {
class ConstExprEmitter;
class ConstStructBuilder {
  CodeGenModule &CGM;
  ConstantEmitter &Emitter;

  bool Packed;
  CharUnits NextFieldOffsetInChars;
  CharUnits LLVMStructAlignment;
  SmallVector<llvm::Constant *, 32> Elements;
public:
  static llvm::Constant *BuildStruct(ConstantEmitter &Emitter,
                                     ConstExprEmitter *ExprEmitter,
                                     llvm::ConstantStruct *Base,
                                     InitListExpr *Updater,
                                     QualType ValTy);
  static llvm::Constant *BuildStruct(ConstantEmitter &Emitter,
                                     InitListExpr *ILE, QualType StructTy);
  static llvm::Constant *BuildStruct(ConstantEmitter &Emitter,
                                     const APValue &Value, QualType ValTy);

private:
  ConstStructBuilder(ConstantEmitter &emitter)
    : CGM(emitter.CGM), Emitter(emitter), Packed(false), 
    NextFieldOffsetInChars(CharUnits::Zero()),
    LLVMStructAlignment(CharUnits::One()) { }

  void AppendField(const FieldDecl *Field, uint64_t FieldOffset,
                   llvm::Constant *InitExpr);

  void AppendBytes(CharUnits FieldOffsetInChars, llvm::Constant *InitCst);

  void AppendBitField(const FieldDecl *Field, uint64_t FieldOffset,
                      llvm::ConstantInt *InitExpr);

  void AppendPadding(CharUnits PadSize);

  void AppendTailPadding(CharUnits RecordSize);

  void ConvertStructToPacked();

  bool Build(InitListExpr *ILE);
  bool Build(ConstExprEmitter *Emitter, llvm::ConstantStruct *Base,
             InitListExpr *Updater);
  bool Build(const APValue &Val, const RecordDecl *RD, bool IsPrimaryBase,
             const CXXRecordDecl *VTableClass, CharUnits BaseOffset);
  llvm::Constant *Finalize(QualType Ty);

  CharUnits getAlignment(const llvm::Constant *C) const {
    if (Packed)  return CharUnits::One();
    return CharUnits::fromQuantity(
        CGM.getDataLayout().getABITypeAlignment(C->getType()));
  }

  CharUnits getSizeInChars(const llvm::Constant *C) const {
    return CharUnits::fromQuantity(
        CGM.getDataLayout().getTypeAllocSize(C->getType()));
  }
};

void ConstStructBuilder::
AppendField(const FieldDecl *Field, uint64_t FieldOffset,
            llvm::Constant *InitCst) {
  const ASTContext &Context = CGM.getContext();

  CharUnits FieldOffsetInChars = Context.toCharUnitsFromBits(FieldOffset);

  AppendBytes(FieldOffsetInChars, InitCst);
}

void ConstStructBuilder::
AppendBytes(CharUnits FieldOffsetInChars, llvm::Constant *InitCst) {

  assert(NextFieldOffsetInChars <= FieldOffsetInChars
         && "Field offset mismatch!");

  CharUnits FieldAlignment = getAlignment(InitCst);

  // Round up the field offset to the alignment of the field type.
  CharUnits AlignedNextFieldOffsetInChars =
      NextFieldOffsetInChars.alignTo(FieldAlignment);

  if (AlignedNextFieldOffsetInChars < FieldOffsetInChars) {
    // We need to append padding.
    AppendPadding(FieldOffsetInChars - NextFieldOffsetInChars);

    assert(NextFieldOffsetInChars == FieldOffsetInChars &&
           "Did not add enough padding!");

    AlignedNextFieldOffsetInChars =
        NextFieldOffsetInChars.alignTo(FieldAlignment);
  }

  if (AlignedNextFieldOffsetInChars > FieldOffsetInChars) {
    assert(!Packed && "Alignment is wrong even with a packed struct!");

    // Convert the struct to a packed struct.
    ConvertStructToPacked();

    // After we pack the struct, we may need to insert padding.
    if (NextFieldOffsetInChars < FieldOffsetInChars) {
      // We need to append padding.
      AppendPadding(FieldOffsetInChars - NextFieldOffsetInChars);

      assert(NextFieldOffsetInChars == FieldOffsetInChars &&
             "Did not add enough padding!");
    }
    AlignedNextFieldOffsetInChars = NextFieldOffsetInChars;
  }

  // Add the field.
  Elements.push_back(InitCst);
  NextFieldOffsetInChars = AlignedNextFieldOffsetInChars +
                           getSizeInChars(InitCst);

  if (Packed)
    assert(LLVMStructAlignment == CharUnits::One() &&
           "Packed struct not byte-aligned!");
  else
    LLVMStructAlignment = std::max(LLVMStructAlignment, FieldAlignment);
}

void ConstStructBuilder::AppendBitField(const FieldDecl *Field,
                                        uint64_t FieldOffset,
                                        llvm::ConstantInt *CI) {
  const ASTContext &Context = CGM.getContext();
  const uint64_t CharWidth = Context.getCharWidth();
  uint64_t NextFieldOffsetInBits = Context.toBits(NextFieldOffsetInChars);
  if (FieldOffset > NextFieldOffsetInBits) {
    // We need to add padding.
    CharUnits PadSize = Context.toCharUnitsFromBits(
        llvm::alignTo(FieldOffset - NextFieldOffsetInBits,
                      Context.getTargetInfo().getCharAlign()));

    AppendPadding(PadSize);
  }

  uint64_t FieldSize = Field->getBitWidthValue(Context);

  llvm::APInt FieldValue = CI->getValue();

  // Promote the size of FieldValue if necessary
  // FIXME: This should never occur, but currently it can because initializer
  // constants are cast to bool, and because clang is not enforcing bitfield
  // width limits.
  if (FieldSize > FieldValue.getBitWidth())
    FieldValue = FieldValue.zext(FieldSize);

  // Truncate the size of FieldValue to the bit field size.
  if (FieldSize < FieldValue.getBitWidth())
    FieldValue = FieldValue.trunc(FieldSize);

  NextFieldOffsetInBits = Context.toBits(NextFieldOffsetInChars);
  if (FieldOffset < NextFieldOffsetInBits) {
    // Either part of the field or the entire field can go into the previous
    // byte.
    assert(!Elements.empty() && "Elements can't be empty!");

    unsigned BitsInPreviousByte = NextFieldOffsetInBits - FieldOffset;

    bool FitsCompletelyInPreviousByte =
      BitsInPreviousByte >= FieldValue.getBitWidth();

    llvm::APInt Tmp = FieldValue;

    if (!FitsCompletelyInPreviousByte) {
      unsigned NewFieldWidth = FieldSize - BitsInPreviousByte;

      if (CGM.getDataLayout().isBigEndian()) {
        Tmp.lshrInPlace(NewFieldWidth);
        Tmp = Tmp.trunc(BitsInPreviousByte);

        // We want the remaining high bits.
        FieldValue = FieldValue.trunc(NewFieldWidth);
      } else {
        Tmp = Tmp.trunc(BitsInPreviousByte);

        // We want the remaining low bits.
        FieldValue.lshrInPlace(BitsInPreviousByte);
        FieldValue = FieldValue.trunc(NewFieldWidth);
      }
    }

    Tmp = Tmp.zext(CharWidth);
    if (CGM.getDataLayout().isBigEndian()) {
      if (FitsCompletelyInPreviousByte)
        Tmp = Tmp.shl(BitsInPreviousByte - FieldValue.getBitWidth());
    } else {
      Tmp = Tmp.shl(CharWidth - BitsInPreviousByte);
    }

    // 'or' in the bits that go into the previous byte.
    llvm::Value *LastElt = Elements.back();
    if (llvm::ConstantInt *Val = dyn_cast<llvm::ConstantInt>(LastElt))
      Tmp |= Val->getValue();
    else {
      assert(isa<llvm::UndefValue>(LastElt));
      // If there is an undef field that we're adding to, it can either be a
      // scalar undef (in which case, we just replace it with our field) or it
      // is an array.  If it is an array, we have to pull one byte off the
      // array so that the other undef bytes stay around.
      if (!isa<llvm::IntegerType>(LastElt->getType())) {
        // The undef padding will be a multibyte array, create a new smaller
        // padding and then an hole for our i8 to get plopped into.
        assert(isa<llvm::ArrayType>(LastElt->getType()) &&
               "Expected array padding of undefs");
        llvm::ArrayType *AT = cast<llvm::ArrayType>(LastElt->getType());
        assert(AT->getElementType()->isIntegerTy(CharWidth) &&
               AT->getNumElements() != 0 &&
               "Expected non-empty array padding of undefs");
        
        // Remove the padding array.
        NextFieldOffsetInChars -= CharUnits::fromQuantity(AT->getNumElements());
        Elements.pop_back();
        
        // Add the padding back in two chunks.
        AppendPadding(CharUnits::fromQuantity(AT->getNumElements()-1));
        AppendPadding(CharUnits::One());
        assert(isa<llvm::UndefValue>(Elements.back()) &&
               Elements.back()->getType()->isIntegerTy(CharWidth) &&
               "Padding addition didn't work right");
      }
    }

    Elements.back() = llvm::ConstantInt::get(CGM.getLLVMContext(), Tmp);

    if (FitsCompletelyInPreviousByte)
      return;
  }

  while (FieldValue.getBitWidth() > CharWidth) {
    llvm::APInt Tmp;

    if (CGM.getDataLayout().isBigEndian()) {
      // We want the high bits.
      Tmp = 
        FieldValue.lshr(FieldValue.getBitWidth() - CharWidth).trunc(CharWidth);
    } else {
      // We want the low bits.
      Tmp = FieldValue.trunc(CharWidth);

      FieldValue.lshrInPlace(CharWidth);
    }

    Elements.push_back(llvm::ConstantInt::get(CGM.getLLVMContext(), Tmp));
    ++NextFieldOffsetInChars;

    FieldValue = FieldValue.trunc(FieldValue.getBitWidth() - CharWidth);
  }

  assert(FieldValue.getBitWidth() > 0 &&
         "Should have at least one bit left!");
  assert(FieldValue.getBitWidth() <= CharWidth &&
         "Should not have more than a byte left!");

  if (FieldValue.getBitWidth() < CharWidth) {
    if (CGM.getDataLayout().isBigEndian()) {
      unsigned BitWidth = FieldValue.getBitWidth();

      FieldValue = FieldValue.zext(CharWidth) << (CharWidth - BitWidth);
    } else
      FieldValue = FieldValue.zext(CharWidth);
  }

  // Append the last element.
  Elements.push_back(llvm::ConstantInt::get(CGM.getLLVMContext(),
                                            FieldValue));
  ++NextFieldOffsetInChars;
}

void ConstStructBuilder::AppendPadding(CharUnits PadSize) {
  if (PadSize.isZero())
    return;

  llvm::Type *Ty = CGM.Int8Ty;
  if (PadSize > CharUnits::One())
    Ty = llvm::ArrayType::get(Ty, PadSize.getQuantity());

  llvm::Constant *C = llvm::UndefValue::get(Ty);
  Elements.push_back(C);
  assert(getAlignment(C) == CharUnits::One() && 
         "Padding must have 1 byte alignment!");

  NextFieldOffsetInChars += getSizeInChars(C);
}

void ConstStructBuilder::AppendTailPadding(CharUnits RecordSize) {
  assert(NextFieldOffsetInChars <= RecordSize && 
         "Size mismatch!");

  AppendPadding(RecordSize - NextFieldOffsetInChars);
}

void ConstStructBuilder::ConvertStructToPacked() {
  SmallVector<llvm::Constant *, 16> PackedElements;
  CharUnits ElementOffsetInChars = CharUnits::Zero();

  for (unsigned i = 0, e = Elements.size(); i != e; ++i) {
    llvm::Constant *C = Elements[i];

    CharUnits ElementAlign = CharUnits::fromQuantity(
      CGM.getDataLayout().getABITypeAlignment(C->getType()));
    CharUnits AlignedElementOffsetInChars =
        ElementOffsetInChars.alignTo(ElementAlign);

    if (AlignedElementOffsetInChars > ElementOffsetInChars) {
      // We need some padding.
      CharUnits NumChars =
        AlignedElementOffsetInChars - ElementOffsetInChars;

      llvm::Type *Ty = CGM.Int8Ty;
      if (NumChars > CharUnits::One())
        Ty = llvm::ArrayType::get(Ty, NumChars.getQuantity());

      llvm::Constant *Padding = llvm::UndefValue::get(Ty);
      PackedElements.push_back(Padding);
      ElementOffsetInChars += getSizeInChars(Padding);
    }

    PackedElements.push_back(C);
    ElementOffsetInChars += getSizeInChars(C);
  }

  assert(ElementOffsetInChars == NextFieldOffsetInChars &&
         "Packing the struct changed its size!");

  Elements.swap(PackedElements);
  LLVMStructAlignment = CharUnits::One();
  Packed = true;
}
                            
bool ConstStructBuilder::Build(InitListExpr *ILE) {
  RecordDecl *RD = ILE->getType()->getAs<RecordType>()->getDecl();
  const ASTRecordLayout &Layout = CGM.getContext().getASTRecordLayout(RD);

  unsigned FieldNo = 0;
  unsigned ElementNo = 0;

  // Bail out if we have base classes. We could support these, but they only
  // arise in C++1z where we will have already constant folded most interesting
  // cases. FIXME: There are still a few more cases we can handle this way.
  if (auto *CXXRD = dyn_cast<CXXRecordDecl>(RD))
    if (CXXRD->getNumBases())
      return false;

  for (RecordDecl::field_iterator Field = RD->field_begin(),
       FieldEnd = RD->field_end(); Field != FieldEnd; ++Field, ++FieldNo) {
    // If this is a union, skip all the fields that aren't being initialized.
    if (RD->isUnion() && ILE->getInitializedFieldInUnion() != *Field)
      continue;

    // Don't emit anonymous bitfields, they just affect layout.
    if (Field->isUnnamedBitfield())
      continue;

    // Get the initializer.  A struct can include fields without initializers,
    // we just use explicit null values for them.
    llvm::Constant *EltInit;
    if (ElementNo < ILE->getNumInits())
      EltInit = Emitter.tryEmitPrivateForMemory(ILE->getInit(ElementNo++),
                                                Field->getType());
    else
      EltInit = Emitter.emitNullForMemory(Field->getType());

    if (!EltInit)
      return false;

    if (!Field->isBitField()) {
      // Handle non-bitfield members.
      AppendField(*Field, Layout.getFieldOffset(FieldNo), EltInit);
    } else {
      // Otherwise we have a bitfield.
      if (auto *CI = dyn_cast<llvm::ConstantInt>(EltInit)) {
        AppendBitField(*Field, Layout.getFieldOffset(FieldNo), CI);
      } else {
        // We are trying to initialize a bitfield with a non-trivial constant,
        // this must require run-time code.
        return false;
      }
    }
  }

  return true;
}

namespace {
struct BaseInfo {
  BaseInfo(const CXXRecordDecl *Decl, CharUnits Offset, unsigned Index)
    : Decl(Decl), Offset(Offset), Index(Index) {
  }

  const CXXRecordDecl *Decl;
  CharUnits Offset;
  unsigned Index;

  bool operator<(const BaseInfo &O) const { return Offset < O.Offset; }
};
}

bool ConstStructBuilder::Build(const APValue &Val, const RecordDecl *RD,
                               bool IsPrimaryBase,
                               const CXXRecordDecl *VTableClass,
                               CharUnits Offset) {
  const ASTRecordLayout &Layout = CGM.getContext().getASTRecordLayout(RD);

  if (const CXXRecordDecl *CD = dyn_cast<CXXRecordDecl>(RD)) {
    // Add a vtable pointer, if we need one and it hasn't already been added.
    if (CD->isDynamicClass() && !IsPrimaryBase) {
      llvm::Constant *VTableAddressPoint =
          CGM.getCXXABI().getVTableAddressPointForConstExpr(
              BaseSubobject(CD, Offset), VTableClass);
      AppendBytes(Offset, VTableAddressPoint);
    }

    // Accumulate and sort bases, in order to visit them in address order, which
    // may not be the same as declaration order.
    SmallVector<BaseInfo, 8> Bases;
    Bases.reserve(CD->getNumBases());
    unsigned BaseNo = 0;
    for (CXXRecordDecl::base_class_const_iterator Base = CD->bases_begin(),
         BaseEnd = CD->bases_end(); Base != BaseEnd; ++Base, ++BaseNo) {
      assert(!Base->isVirtual() && "should not have virtual bases here");
      const CXXRecordDecl *BD = Base->getType()->getAsCXXRecordDecl();
      CharUnits BaseOffset = Layout.getBaseClassOffset(BD);
      Bases.push_back(BaseInfo(BD, BaseOffset, BaseNo));
    }
    std::stable_sort(Bases.begin(), Bases.end());

    for (unsigned I = 0, N = Bases.size(); I != N; ++I) {
      BaseInfo &Base = Bases[I];

      bool IsPrimaryBase = Layout.getPrimaryBase() == Base.Decl;
      Build(Val.getStructBase(Base.Index), Base.Decl, IsPrimaryBase,
            VTableClass, Offset + Base.Offset);
    }
  }

  unsigned FieldNo = 0;
  uint64_t OffsetBits = CGM.getContext().toBits(Offset);

  for (RecordDecl::field_iterator Field = RD->field_begin(),
       FieldEnd = RD->field_end(); Field != FieldEnd; ++Field, ++FieldNo) {
    // If this is a union, skip all the fields that aren't being initialized.
    if (RD->isUnion() && Val.getUnionField() != *Field)
      continue;

    // Don't emit anonymous bitfields, they just affect layout.
    if (Field->isUnnamedBitfield())
      continue;

    // Emit the value of the initializer.
    const APValue &FieldValue =
      RD->isUnion() ? Val.getUnionValue() : Val.getStructField(FieldNo);
    llvm::Constant *EltInit =
      Emitter.tryEmitPrivateForMemory(FieldValue, Field->getType());
    if (!EltInit)
      return false;

    if (!Field->isBitField()) {
      // Handle non-bitfield members.
      AppendField(*Field, Layout.getFieldOffset(FieldNo) + OffsetBits, EltInit);
    } else {
      // Otherwise we have a bitfield.
      AppendBitField(*Field, Layout.getFieldOffset(FieldNo) + OffsetBits,
                     cast<llvm::ConstantInt>(EltInit));
    }
  }

  return true;
}

llvm::Constant *ConstStructBuilder::Finalize(QualType Ty) {
  RecordDecl *RD = Ty->getAs<RecordType>()->getDecl();
  const ASTRecordLayout &Layout = CGM.getContext().getASTRecordLayout(RD);

  CharUnits LayoutSizeInChars = Layout.getSize();

  if (NextFieldOffsetInChars > LayoutSizeInChars) {
    // If the struct is bigger than the size of the record type,
    // we must have a flexible array member at the end.
    assert(RD->hasFlexibleArrayMember() &&
           "Must have flexible array member if struct is bigger than type!");

    // No tail padding is necessary.
  } else {
    // Append tail padding if necessary.
    CharUnits LLVMSizeInChars =
        NextFieldOffsetInChars.alignTo(LLVMStructAlignment);

    if (LLVMSizeInChars != LayoutSizeInChars)
      AppendTailPadding(LayoutSizeInChars);

    LLVMSizeInChars = NextFieldOffsetInChars.alignTo(LLVMStructAlignment);

    // Check if we need to convert the struct to a packed struct.
    if (NextFieldOffsetInChars <= LayoutSizeInChars &&
        LLVMSizeInChars > LayoutSizeInChars) {
      assert(!Packed && "Size mismatch!");

      ConvertStructToPacked();
      assert(NextFieldOffsetInChars <= LayoutSizeInChars &&
             "Converting to packed did not help!");
    }

    LLVMSizeInChars = NextFieldOffsetInChars.alignTo(LLVMStructAlignment);

    assert(LayoutSizeInChars == LLVMSizeInChars &&
           "Tail padding mismatch!");
  }

  // Pick the type to use.  If the type is layout identical to the ConvertType
  // type then use it, otherwise use whatever the builder produced for us.
  llvm::StructType *STy =
      llvm::ConstantStruct::getTypeForElements(CGM.getLLVMContext(),
                                               Elements, Packed);
  llvm::Type *ValTy = CGM.getTypes().ConvertType(Ty);
  if (llvm::StructType *ValSTy = dyn_cast<llvm::StructType>(ValTy)) {
    if (ValSTy->isLayoutIdentical(STy))
      STy = ValSTy;
  }

  llvm::Constant *Result = llvm::ConstantStruct::get(STy, Elements);

  assert(NextFieldOffsetInChars.alignTo(getAlignment(Result)) ==
             getSizeInChars(Result) &&
         "Size mismatch!");

  return Result;
}

llvm::Constant *ConstStructBuilder::BuildStruct(ConstantEmitter &Emitter,
                                                ConstExprEmitter *ExprEmitter,
                                                llvm::ConstantStruct *Base,
                                                InitListExpr *Updater,
                                                QualType ValTy) {
  ConstStructBuilder Builder(Emitter);
  if (!Builder.Build(ExprEmitter, Base, Updater))
    return nullptr;
  return Builder.Finalize(ValTy);
}

llvm::Constant *ConstStructBuilder::BuildStruct(ConstantEmitter &Emitter,
                                                InitListExpr *ILE,
                                                QualType ValTy) {
  ConstStructBuilder Builder(Emitter);

  if (!Builder.Build(ILE))
    return nullptr;

  return Builder.Finalize(ValTy);
}

llvm::Constant *ConstStructBuilder::BuildStruct(ConstantEmitter &Emitter,
                                                const APValue &Val,
                                                QualType ValTy) {
  ConstStructBuilder Builder(Emitter);

  const RecordDecl *RD = ValTy->castAs<RecordType>()->getDecl();
  const CXXRecordDecl *CD = dyn_cast<CXXRecordDecl>(RD);
  if (!Builder.Build(Val, RD, false, CD, CharUnits::Zero()))
    return nullptr;

  return Builder.Finalize(ValTy);
}


//===----------------------------------------------------------------------===//
//                             ConstExprEmitter
//===----------------------------------------------------------------------===//

static ConstantAddress tryEmitGlobalCompoundLiteral(CodeGenModule &CGM,
                                                    CodeGenFunction *CGF,
                                              const CompoundLiteralExpr *E) {
  CharUnits Align = CGM.getContext().getTypeAlignInChars(E->getType());
  if (llvm::GlobalVariable *Addr =
          CGM.getAddrOfConstantCompoundLiteralIfEmitted(E))
    return ConstantAddress(Addr, Align);

  unsigned addressSpace = E->getType().getAddressSpace();

  ConstantEmitter emitter(CGM, CGF);
  llvm::Constant *C = emitter.tryEmitForInitializer(E->getInitializer(),
                                                    addressSpace, E->getType());
  if (!C) {
    assert(!E->isFileScope() &&
           "file-scope compound literal did not have constant initializer!");
    return ConstantAddress::invalid();
  }

  auto GV = new llvm::GlobalVariable(CGM.getModule(), C->getType(),
                                     CGM.isTypeConstant(E->getType(), true),
                                     llvm::GlobalValue::InternalLinkage,
                                     C, ".compoundliteral", nullptr,
                                     llvm::GlobalVariable::NotThreadLocal,
                    CGM.getContext().getTargetAddressSpace(addressSpace));
  emitter.finalize(GV);
  GV->setAlignment(Align.getQuantity());
  CGM.setAddrOfConstantCompoundLiteral(E, GV);
  return ConstantAddress(GV, Align);
}

/// This class only needs to handle two cases:
/// 1) Literals (this is used by APValue emission to emit literals).
/// 2) Arrays, structs and unions (outside C++11 mode, we don't currently
///    constant fold these types).
class ConstExprEmitter :
  public StmtVisitor<ConstExprEmitter, llvm::Constant*, QualType> {
  CodeGenModule &CGM;
  ConstantEmitter &Emitter;
  llvm::LLVMContext &VMContext;
public:
  ConstExprEmitter(ConstantEmitter &emitter)
    : CGM(emitter.CGM), Emitter(emitter), VMContext(CGM.getLLVMContext()) {
  }

  //===--------------------------------------------------------------------===//
  //                            Visitor Methods
  //===--------------------------------------------------------------------===//

  llvm::Constant *VisitStmt(Stmt *S, QualType T) {
    return nullptr;
  }

  llvm::Constant *VisitParenExpr(ParenExpr *PE, QualType T) {
    return Visit(PE->getSubExpr(), T);
  }

  llvm::Constant *
  VisitSubstNonTypeTemplateParmExpr(SubstNonTypeTemplateParmExpr *PE,
                                    QualType T) {
    return Visit(PE->getReplacement(), T);
  }

  llvm::Constant *VisitGenericSelectionExpr(GenericSelectionExpr *GE,
                                            QualType T) {
    return Visit(GE->getResultExpr(), T);
  }

  llvm::Constant *VisitChooseExpr(ChooseExpr *CE, QualType T) {
    return Visit(CE->getChosenSubExpr(), T);
  }

  llvm::Constant *VisitCompoundLiteralExpr(CompoundLiteralExpr *E, QualType T) {
    return Visit(E->getInitializer(), T);
  }

  llvm::Constant *VisitCastExpr(CastExpr *E, QualType destType) {
    if (const auto *ECE = dyn_cast<ExplicitCastExpr>(E))
      CGM.EmitExplicitCastExprType(ECE, Emitter.CGF);
    Expr *subExpr = E->getSubExpr();

    switch (E->getCastKind()) {
    case CK_ToUnion: {
      // GCC cast to union extension
      assert(E->getType()->isUnionType() &&
             "Destination type is not union type!");

      auto field = E->getTargetUnionField();

      auto C = Emitter.tryEmitPrivateForMemory(subExpr, field->getType());
      if (!C) return nullptr;

      auto destTy = ConvertType(destType);
      if (C->getType() == destTy) return C;

      // Build a struct with the union sub-element as the first member,
      // and padded to the appropriate size.
      SmallVector<llvm::Constant*, 2> Elts;
      SmallVector<llvm::Type*, 2> Types;
      Elts.push_back(C);
      Types.push_back(C->getType());
      unsigned CurSize = CGM.getDataLayout().getTypeAllocSize(C->getType());
      unsigned TotalSize = CGM.getDataLayout().getTypeAllocSize(destTy);

      assert(CurSize <= TotalSize && "Union size mismatch!");
      if (unsigned NumPadBytes = TotalSize - CurSize) {
        llvm::Type *Ty = CGM.Int8Ty;
        if (NumPadBytes > 1)
          Ty = llvm::ArrayType::get(Ty, NumPadBytes);

        Elts.push_back(llvm::UndefValue::get(Ty));
        Types.push_back(Ty);
      }

      llvm::StructType *STy = llvm::StructType::get(VMContext, Types, false);
      return llvm::ConstantStruct::get(STy, Elts);
    }

    case CK_AddressSpaceConversion: {
      auto C = Emitter.tryEmitPrivate(subExpr, subExpr->getType());
      if (!C) return nullptr;
      unsigned destAS = E->getType()->getPointeeType().getAddressSpace();
      unsigned srcAS = subExpr->getType()->getPointeeType().getAddressSpace();
      llvm::Type *destTy = ConvertType(E->getType());
      return CGM.getTargetCodeGenInfo().performAddrSpaceCast(CGM, C, srcAS,
                                                             destAS, destTy);
    }

    case CK_LValueToRValue:
    case CK_AtomicToNonAtomic:
    case CK_NonAtomicToAtomic:
    case CK_NoOp:
    case CK_ConstructorConversion:
      return Visit(subExpr, destType);

    case CK_IntToOCLSampler:
      llvm_unreachable("global sampler variables are not generated");

    case CK_Dependent: llvm_unreachable("saw dependent cast!");

    case CK_BuiltinFnToFnPtr:
      llvm_unreachable("builtin functions are handled elsewhere");

    case CK_ReinterpretMemberPointer:
    case CK_DerivedToBaseMemberPointer:
    case CK_BaseToDerivedMemberPointer: {
      auto C = Emitter.tryEmitPrivate(subExpr, subExpr->getType());
      if (!C) return nullptr;
      return CGM.getCXXABI().EmitMemberPointerConversion(E, C);
    }

    // These will never be supported.
    case CK_ObjCObjectLValueCast:
    case CK_ARCProduceObject:
    case CK_ARCConsumeObject:
    case CK_ARCReclaimReturnedObject:
    case CK_ARCExtendBlockObject:
    case CK_CopyAndAutoreleaseBlockObject:
      return nullptr;

    // These don't need to be handled here because Evaluate knows how to
    // evaluate them in the cases where they can be folded.
    case CK_BitCast:
    case CK_ToVoid:
    case CK_Dynamic:
    case CK_LValueBitCast:
    case CK_NullToMemberPointer:
    case CK_UserDefinedConversion:
    case CK_CPointerToObjCPointerCast:
    case CK_BlockPointerToObjCPointerCast:
    case CK_AnyPointerToBlockPointerCast:
    case CK_ArrayToPointerDecay:
    case CK_FunctionToPointerDecay:
    case CK_BaseToDerived:
    case CK_DerivedToBase:
    case CK_UncheckedDerivedToBase:
    case CK_MemberPointerToBoolean:
    case CK_VectorSplat:
    case CK_FloatingRealToComplex:
    case CK_FloatingComplexToReal:
    case CK_FloatingComplexToBoolean:
    case CK_FloatingComplexCast:
    case CK_FloatingComplexToIntegralComplex:
    case CK_IntegralRealToComplex:
    case CK_IntegralComplexToReal:
    case CK_IntegralComplexToBoolean:
    case CK_IntegralComplexCast:
    case CK_IntegralComplexToFloatingComplex:
    case CK_PointerToIntegral:
    case CK_PointerToBoolean:
    case CK_NullToPointer:
    case CK_IntegralCast:
    case CK_BooleanToSignedIntegral:
    case CK_IntegralToPointer:
    case CK_IntegralToBoolean:
    case CK_IntegralToFloating:
    case CK_FloatingToIntegral:
    case CK_FloatingToBoolean:
    case CK_FloatingCast:
    case CK_ZeroToOCLEvent:
    case CK_ZeroToOCLQueue:
      return nullptr;
    }
    llvm_unreachable("Invalid CastKind");
  }

  llvm::Constant *VisitCXXDefaultArgExpr(CXXDefaultArgExpr *DAE, QualType T) {
    return Visit(DAE->getExpr(), T);
  }

  llvm::Constant *VisitCXXDefaultInitExpr(CXXDefaultInitExpr *DIE, QualType T) {
    // No need for a DefaultInitExprScope: we don't handle 'this' in a
    // constant expression.
    return Visit(DIE->getExpr(), T);
  }

  llvm::Constant *VisitExprWithCleanups(ExprWithCleanups *E, QualType T) {
    if (!E->cleanupsHaveSideEffects())
      return Visit(E->getSubExpr(), T);
    return nullptr;
  }

  llvm::Constant *VisitMaterializeTemporaryExpr(MaterializeTemporaryExpr *E,
                                                QualType T) {
    return Visit(E->GetTemporaryExpr(), T);
  }

  llvm::Constant *EmitArrayInitialization(InitListExpr *ILE, QualType T) {
    llvm::ArrayType *AType =
        cast<llvm::ArrayType>(ConvertType(ILE->getType()));
    llvm::Type *ElemTy = AType->getElementType();
    unsigned NumInitElements = ILE->getNumInits();
    unsigned NumElements = AType->getNumElements();

    // Initialising an array requires us to automatically
    // initialise any elements that have not been initialised explicitly
    unsigned NumInitableElts = std::min(NumInitElements, NumElements);

    QualType EltType = CGM.getContext().getAsArrayType(T)->getElementType();

    // Initialize remaining array elements.
    llvm::Constant *fillC;
    if (Expr *filler = ILE->getArrayFiller())
      fillC = Emitter.tryEmitAbstractForMemory(filler, EltType);
    else
      fillC = Emitter.emitNullForMemory(EltType);
    if (!fillC)
      return nullptr;

    // Try to use a ConstantAggregateZero if we can.
    if (fillC->isNullValue() && !NumInitableElts)
      return llvm::ConstantAggregateZero::get(AType);

    // Copy initializer elements.
    SmallVector<llvm::Constant*, 16> Elts;
    Elts.reserve(NumInitableElts + NumElements);

    bool RewriteType = false;
    for (unsigned i = 0; i < NumInitableElts; ++i) {
      Expr *Init = ILE->getInit(i);
      llvm::Constant *C = Emitter.tryEmitPrivateForMemory(Init, EltType);
      if (!C)
        return nullptr;
      RewriteType |= (C->getType() != ElemTy);
      Elts.push_back(C);
    }

    RewriteType |= (fillC->getType() != ElemTy);
    Elts.resize(NumElements, fillC);

    if (RewriteType) {
      // FIXME: Try to avoid packing the array
      std::vector<llvm::Type*> Types;
      Types.reserve(NumInitableElts + NumElements);
      for (unsigned i = 0, e = Elts.size(); i < e; ++i)
        Types.push_back(Elts[i]->getType());
      llvm::StructType *SType = llvm::StructType::get(AType->getContext(),
                                                            Types, true);
      return llvm::ConstantStruct::get(SType, Elts);
    }

    return llvm::ConstantArray::get(AType, Elts);
  }

  llvm::Constant *EmitRecordInitialization(InitListExpr *ILE, QualType T) {
    return ConstStructBuilder::BuildStruct(Emitter, ILE, T);
  }

  llvm::Constant *VisitImplicitValueInitExpr(ImplicitValueInitExpr* E,
                                             QualType T) {
    return CGM.EmitNullConstant(T);
  }

  llvm::Constant *VisitInitListExpr(InitListExpr *ILE, QualType T) {
    if (ILE->isTransparent())
      return Visit(ILE->getInit(0), T);

    if (ILE->getType()->isArrayType())
      return EmitArrayInitialization(ILE, T);

    if (ILE->getType()->isRecordType())
      return EmitRecordInitialization(ILE, T);

    return nullptr;
  }

  llvm::Constant *EmitDesignatedInitUpdater(llvm::Constant *Base,
                                            InitListExpr *Updater,
                                            QualType destType) {
    if (auto destAT = CGM.getContext().getAsArrayType(destType)) {
      llvm::ArrayType *AType = cast<llvm::ArrayType>(ConvertType(destType));
      llvm::Type *ElemType = AType->getElementType();

      unsigned NumInitElements = Updater->getNumInits();
      unsigned NumElements = AType->getNumElements();
      
      std::vector<llvm::Constant *> Elts;
      Elts.reserve(NumElements);

      QualType destElemType = destAT->getElementType();

      if (auto DataArray = dyn_cast<llvm::ConstantDataArray>(Base))
        for (unsigned i = 0; i != NumElements; ++i)
          Elts.push_back(DataArray->getElementAsConstant(i));
      else if (auto Array = dyn_cast<llvm::ConstantArray>(Base))
        for (unsigned i = 0; i != NumElements; ++i)
          Elts.push_back(Array->getOperand(i));
      else
        return nullptr; // FIXME: other array types not implemented

      llvm::Constant *fillC = nullptr;
      if (Expr *filler = Updater->getArrayFiller())
        if (!isa<NoInitExpr>(filler))
          fillC = Emitter.tryEmitAbstractForMemory(filler, destElemType);
      bool RewriteType = (fillC && fillC->getType() != ElemType);

      for (unsigned i = 0; i != NumElements; ++i) {
        Expr *Init = nullptr;
        if (i < NumInitElements)
          Init = Updater->getInit(i);

        if (!Init && fillC)
          Elts[i] = fillC;
        else if (!Init || isa<NoInitExpr>(Init))
          ; // Do nothing.
        else if (InitListExpr *ChildILE = dyn_cast<InitListExpr>(Init))
          Elts[i] = EmitDesignatedInitUpdater(Elts[i], ChildILE, destElemType);
        else
          Elts[i] = Emitter.tryEmitPrivateForMemory(Init, destElemType);
 
       if (!Elts[i])
          return nullptr;
        RewriteType |= (Elts[i]->getType() != ElemType);
      }

      if (RewriteType) {
        std::vector<llvm::Type *> Types;
        Types.reserve(NumElements);
        for (unsigned i = 0; i != NumElements; ++i)
          Types.push_back(Elts[i]->getType());
        llvm::StructType *SType = llvm::StructType::get(AType->getContext(),
                                                        Types, true);
        return llvm::ConstantStruct::get(SType, Elts);
      }

      return llvm::ConstantArray::get(AType, Elts);
    }

    if (destType->isRecordType())
      return ConstStructBuilder::BuildStruct(Emitter, this,
                 dyn_cast<llvm::ConstantStruct>(Base), Updater, destType);

    return nullptr;
  }

  llvm::Constant *VisitDesignatedInitUpdateExpr(DesignatedInitUpdateExpr *E,
                                                QualType destType) {
    auto C = Visit(E->getBase(), destType);
    if (!C) return nullptr;
    return EmitDesignatedInitUpdater(C, E->getUpdater(), destType);
  }  

  llvm::Constant *VisitCXXConstructExpr(CXXConstructExpr *E, QualType Ty) {
    if (!E->getConstructor()->isTrivial())
      return nullptr;

    // FIXME: We should not have to call getBaseElementType here.
    const RecordType *RT = 
      CGM.getContext().getBaseElementType(Ty)->getAs<RecordType>();
    const CXXRecordDecl *RD = cast<CXXRecordDecl>(RT->getDecl());
    
    // If the class doesn't have a trivial destructor, we can't emit it as a
    // constant expr.
    if (!RD->hasTrivialDestructor())
      return nullptr;

    // Only copy and default constructors can be trivial.


    if (E->getNumArgs()) {
      assert(E->getNumArgs() == 1 && "trivial ctor with > 1 argument");
      assert(E->getConstructor()->isCopyOrMoveConstructor() &&
             "trivial ctor has argument but isn't a copy/move ctor");

      Expr *Arg = E->getArg(0);
      assert(CGM.getContext().hasSameUnqualifiedType(Ty, Arg->getType()) &&
             "argument to copy ctor is of wrong type");

      return Visit(Arg, Ty);
    }

    return CGM.EmitNullConstant(Ty);
  }

  llvm::Constant *VisitStringLiteral(StringLiteral *E, QualType T) {
    return CGM.GetConstantArrayFromStringLiteral(E);
  }

  llvm::Constant *VisitObjCEncodeExpr(ObjCEncodeExpr *E, QualType T) {
    // This must be an @encode initializing an array in a static initializer.
    // Don't emit it as the address of the string, emit the string data itself
    // as an inline array.
    std::string Str;
    CGM.getContext().getObjCEncodingForType(E->getEncodedType(), Str);
    const ConstantArrayType *CAT = CGM.getContext().getAsConstantArrayType(T);

    // Resize the string to the right size, adding zeros at the end, or
    // truncating as needed.
    Str.resize(CAT->getSize().getZExtValue(), '\0');
    return llvm::ConstantDataArray::getString(VMContext, Str, false);
  }

  llvm::Constant *VisitUnaryExtension(const UnaryOperator *E, QualType T) {
    return Visit(E->getSubExpr(), T);
  }

  // Utility methods
  llvm::Type *ConvertType(QualType T) {
    return CGM.getTypes().ConvertType(T);
  }
};

}  // end anonymous namespace.

bool ConstStructBuilder::Build(ConstExprEmitter *ExprEmitter,
                               llvm::ConstantStruct *Base,
                               InitListExpr *Updater) {
  assert(Base && "base expression should not be empty");

  QualType ExprType = Updater->getType();
  RecordDecl *RD = ExprType->getAs<RecordType>()->getDecl();
  const ASTRecordLayout &Layout = CGM.getContext().getASTRecordLayout(RD);
  const llvm::StructLayout *BaseLayout = CGM.getDataLayout().getStructLayout(
                                           Base->getType());
  unsigned FieldNo = -1;
  unsigned ElementNo = 0;

  // Bail out if we have base classes. We could support these, but they only
  // arise in C++1z where we will have already constant folded most interesting
  // cases. FIXME: There are still a few more cases we can handle this way.
  if (auto *CXXRD = dyn_cast<CXXRecordDecl>(RD))
    if (CXXRD->getNumBases())
      return false;

  for (FieldDecl *Field : RD->fields()) {
    ++FieldNo;

    if (RD->isUnion() && Updater->getInitializedFieldInUnion() != Field)
      continue;

    // Skip anonymous bitfields.
    if (Field->isUnnamedBitfield())
      continue;

    llvm::Constant *EltInit = Base->getOperand(ElementNo);

    // Bail out if the type of the ConstantStruct does not have the same layout
    // as the type of the InitListExpr.
    if (CGM.getTypes().ConvertType(Field->getType()) != EltInit->getType() ||
        Layout.getFieldOffset(ElementNo) !=
          BaseLayout->getElementOffsetInBits(ElementNo))
      return false;

    // Get the initializer. If we encounter an empty field or a NoInitExpr,
    // we use values from the base expression.
    Expr *Init = nullptr;
    if (ElementNo < Updater->getNumInits())
      Init = Updater->getInit(ElementNo);

    if (!Init || isa<NoInitExpr>(Init))
      ; // Do nothing.
    else if (InitListExpr *ChildILE = dyn_cast<InitListExpr>(Init))
      EltInit = ExprEmitter->EmitDesignatedInitUpdater(EltInit, ChildILE,
                                                       Field->getType());
    else
      EltInit = Emitter.tryEmitPrivateForMemory(Init, Field->getType());

    ++ElementNo;

    if (!EltInit)
      return false;

    if (!Field->isBitField())
      AppendField(Field, Layout.getFieldOffset(FieldNo), EltInit);
    else if (llvm::ConstantInt *CI = dyn_cast<llvm::ConstantInt>(EltInit))
      AppendBitField(Field, Layout.getFieldOffset(FieldNo), CI);
    else
      // Initializing a bitfield with a non-trivial constant?
      return false;
  }

  return true;
}

llvm::Constant *ConstantEmitter::validateAndPopAbstract(llvm::Constant *C,
                                                        AbstractState saved) {
  Abstract = saved.OldValue;

  assert(saved.OldPlaceholdersSize == PlaceholderAddresses.size() &&
         "created a placeholder while doing an abstract emission?");

  // No validation necessary for now.
  // No cleanup to do for now.
  return C;
}

llvm::Constant *
ConstantEmitter::tryEmitAbstractForInitializer(const VarDecl &D) {
  auto state = pushAbstract();
  auto C = tryEmitPrivateForVarInit(D);
  return validateAndPopAbstract(C, state);
}

llvm::Constant *
ConstantEmitter::tryEmitAbstract(const Expr *E, QualType destType) {
  auto state = pushAbstract();
  auto C = tryEmitPrivate(E, destType);
  return validateAndPopAbstract(C, state);
}

llvm::Constant *
ConstantEmitter::tryEmitAbstract(const APValue &value, QualType destType) {
  auto state = pushAbstract();
  auto C = tryEmitPrivate(value, destType);
  return validateAndPopAbstract(C, state);
}

llvm::Constant *
ConstantEmitter::emitAbstract(const Expr *E, QualType destType) {
  auto state = pushAbstract();
  auto C = tryEmitPrivate(E, destType);
  C = validateAndPopAbstract(C, state);
  if (!C) {
    CGM.Error(E->getExprLoc(),
              "internal error: could not emit constant value \"abstractly\"");
    C = CGM.EmitNullConstant(destType);
  }
  return C;
}

llvm::Constant *
ConstantEmitter::emitAbstract(SourceLocation loc, const APValue &value,
                              QualType destType) {
  auto state = pushAbstract();
  auto C = tryEmitPrivate(value, destType);
  C = validateAndPopAbstract(C, state);
  if (!C) {
    CGM.Error(loc,
              "internal error: could not emit constant value \"abstractly\"");
    C = CGM.EmitNullConstant(destType);
  }
  return C;
}

llvm::Constant *ConstantEmitter::tryEmitForInitializer(const VarDecl &D) {
  initializeNonAbstract(D.getType().getAddressSpace());
  return markIfFailed(tryEmitPrivateForVarInit(D));
}

llvm::Constant *ConstantEmitter::tryEmitForInitializer(const Expr *E,
                                                       unsigned destAddrSpace,
                                                       QualType destType) {
  initializeNonAbstract(destAddrSpace);
  return markIfFailed(tryEmitPrivateForMemory(E, destType));
}

llvm::Constant *ConstantEmitter::emitForInitializer(const APValue &value,
                                                    unsigned destAddrSpace,
                                                    QualType destType) {
  initializeNonAbstract(destAddrSpace);
  auto C = tryEmitPrivateForMemory(value, destType);
  assert(C && "couldn't emit constant value non-abstractly?");
  return C;
}

llvm::GlobalValue *ConstantEmitter::getCurrentAddrPrivate() {
  assert(!Abstract && "cannot get current address for abstract constant");



  // Make an obviously ill-formed global that should blow up compilation
  // if it survives.
  auto global = new llvm::GlobalVariable(CGM.getModule(), CGM.Int8Ty, true,
                                         llvm::GlobalValue::PrivateLinkage,
                                         /*init*/ nullptr,
                                         /*name*/ "",
                                         /*before*/ nullptr,
                                         llvm::GlobalVariable::NotThreadLocal,
                                         CGM.getContext().getTargetAddressSpace(DestAddressSpace));

  PlaceholderAddresses.push_back(std::make_pair(nullptr, global));

  return global;
}

void ConstantEmitter::registerCurrentAddrPrivate(llvm::Constant *signal,
                                           llvm::GlobalValue *placeholder) {
  assert(!PlaceholderAddresses.empty());
  assert(PlaceholderAddresses.back().first == nullptr);
  assert(PlaceholderAddresses.back().second == placeholder);
  PlaceholderAddresses.back().first = signal;
}

namespace {
  struct ReplacePlaceholders {
    CodeGenModule &CGM;

    /// The base address of the global.
    llvm::Constant *Base;
    llvm::Type *BaseValueTy = nullptr;

    /// The placeholder addresses that were registered during emission.
    llvm::DenseMap<llvm::Constant*, llvm::GlobalVariable*> PlaceholderAddresses;

    /// The locations of the placeholder signals.
    llvm::DenseMap<llvm::GlobalVariable*, llvm::Constant*> Locations;

    /// The current index stack.  We use a simple unsigned stack because
    /// we assume that placeholders will be relatively sparse in the
    /// initializer, but we cache the index values we find just in case.
    llvm::SmallVector<unsigned, 8> Indices;
    llvm::SmallVector<llvm::Constant*, 8> IndexValues;

    ReplacePlaceholders(CodeGenModule &CGM, llvm::Constant *base,
                        ArrayRef<std::pair<llvm::Constant*,
                                           llvm::GlobalVariable*>> addresses)
        : CGM(CGM), Base(base),
          PlaceholderAddresses(addresses.begin(), addresses.end()) {
    }

    void replaceInInitializer(llvm::Constant *init) {
      // Remember the type of the top-most initializer.
      BaseValueTy = init->getType();

      // Initialize the stack.
      Indices.push_back(0);
      IndexValues.push_back(nullptr);

      // Recurse into the initializer.
      findLocations(init);

      // Check invariants.
      assert(IndexValues.size() == Indices.size() && "mismatch");
      assert(Indices.size() == 1 && "didn't pop all indices");

      // Do the replacement; this basically invalidates 'init'.
      assert(Locations.size() == PlaceholderAddresses.size() &&
             "missed a placeholder?");

      // We're iterating over a hashtable, so this would be a source of
      // non-determinism in compiler output *except* that we're just
      // messing around with llvm::Constant structures, which never itself
      // does anything that should be visible in compiler output.
      for (auto &entry : Locations) {
        assert(entry.first->getParent() == nullptr && "not a placeholder!");
        entry.first->replaceAllUsesWith(entry.second);
        entry.first->eraseFromParent();
      }
    }

  private:
    void findLocations(llvm::Constant *init) {
      // Recurse into aggregates.
      if (auto agg = dyn_cast<llvm::ConstantAggregate>(init)) {
        for (unsigned i = 0, e = agg->getNumOperands(); i != e; ++i) {
          Indices.push_back(i);
          IndexValues.push_back(nullptr);

          findLocations(agg->getOperand(i));

          IndexValues.pop_back();
          Indices.pop_back();
        }
        return;
      }

      // Otherwise, check for registered constants.
      while (true) {
        auto it = PlaceholderAddresses.find(init);
        if (it != PlaceholderAddresses.end()) {
          setLocation(it->second);
          break;
        }

        // Look through bitcasts or other expressions.
        if (auto expr = dyn_cast<llvm::ConstantExpr>(init)) {
          init = expr->getOperand(0);
        } else {
          break;
        }
      }
    }

    void setLocation(llvm::GlobalVariable *placeholder) {
      assert(Locations.find(placeholder) == Locations.end() &&
             "already found location for placeholder!");

      // Lazily fill in IndexValues with the values from Indices.
      // We do this in reverse because we should always have a strict
      // prefix of indices from the start.
      assert(Indices.size() == IndexValues.size());
      for (size_t i = Indices.size() - 1; i != size_t(-1); --i) {
        if (IndexValues[i]) {
#ifndef NDEBUG
          for (size_t j = 0; j != i + 1; ++j) {
            assert(IndexValues[j] &&
                   isa<llvm::ConstantInt>(IndexValues[j]) &&
                   cast<llvm::ConstantInt>(IndexValues[j])->getZExtValue()
                     == Indices[j]);
          }
#endif
          break;
        }

        IndexValues[i] = llvm::ConstantInt::get(CGM.Int32Ty, Indices[i]);
      }

      // Form a GEP and then bitcast to the placeholder type so that the
      // replacement will succeed.
      llvm::Constant *location =
        llvm::ConstantExpr::getInBoundsGetElementPtr(BaseValueTy,
                                                     Base, IndexValues);
      location = llvm::ConstantExpr::getBitCast(location,
                                                placeholder->getType());

      Locations.insert({placeholder, location});
    }
  };
}

void ConstantEmitter::finalize(llvm::GlobalVariable *global) {
  assert(InitializedNonAbstract &&
         "finalizing emitter that was used for abstract emission?");
  assert(!Finalized && "finalizing emitter multiple times");
  assert(global->getInitializer());

  // Note that we might also be Failed.
  Finalized = true;

  if (!PlaceholderAddresses.empty()) {
    ReplacePlaceholders(CGM, global, PlaceholderAddresses)
      .replaceInInitializer(global->getInitializer());
    PlaceholderAddresses.clear(); // satisfy
  }
}

ConstantEmitter::~ConstantEmitter() {
  assert((!InitializedNonAbstract || Finalized || Failed) &&
         "not finalized after being initialized for non-abstract emission");
  assert(PlaceholderAddresses.empty() && "unhandled placeholders");
}

static QualType getNonMemoryType(CodeGenModule &CGM, QualType type) {
  if (auto AT = type->getAs<AtomicType>()) {
    return CGM.getContext().getQualifiedType(AT->getValueType(),
                                             type.getQualifiers());
  }
  return type;
}

llvm::Constant *ConstantEmitter::tryEmitPrivateForVarInit(const VarDecl &D) {
  // Make a quick check if variable can be default NULL initialized
  // and avoid going through rest of code which may do, for c++11,
  // initialization of memory to all NULLs.
  if (!D.hasLocalStorage()) {
    QualType Ty = CGM.getContext().getBaseElementType(D.getType());
    if (Ty->isRecordType())
      if (const CXXConstructExpr *E =
          dyn_cast_or_null<CXXConstructExpr>(D.getInit())) {
        const CXXConstructorDecl *CD = E->getConstructor();
        if (CD->isTrivial() && CD->isDefaultConstructor())
          return CGM.EmitNullConstant(D.getType());
      }
  }

  QualType destType = D.getType();

  // Try to emit the initializer.  Note that this can allow some things that
  // are not allowed by tryEmitPrivateForMemory alone.
  if (auto value = D.evaluateValue()) {
    return tryEmitPrivateForMemory(*value, destType);
  }

  // FIXME: Implement C++11 [basic.start.init]p2: if the initializer of a
  // reference is a constant expression, and the reference binds to a temporary,
  // then constant initialization is performed. ConstExprEmitter will
  // incorrectly emit a prvalue constant in this case, and the calling code
  // interprets that as the (pointer) value of the reference, rather than the
  // desired value of the referee.
  if (destType->isReferenceType())
    return nullptr;

  const Expr *E = D.getInit();
  assert(E && "No initializer to emit");

  auto nonMemoryDestType = getNonMemoryType(CGM, destType);
  auto C =
    ConstExprEmitter(*this).Visit(const_cast<Expr*>(E), nonMemoryDestType);
  return (C ? emitForMemory(C, destType) : nullptr);
}

llvm::Constant *
ConstantEmitter::tryEmitAbstractForMemory(const Expr *E, QualType destType) {
  auto nonMemoryDestType = getNonMemoryType(CGM, destType);
  auto C = tryEmitAbstract(E, nonMemoryDestType);
  return (C ? emitForMemory(C, destType) : nullptr);  
}

llvm::Constant *
ConstantEmitter::tryEmitAbstractForMemory(const APValue &value,
                                          QualType destType) {
  auto nonMemoryDestType = getNonMemoryType(CGM, destType);
  auto C = tryEmitAbstract(value, nonMemoryDestType);
  return (C ? emitForMemory(C, destType) : nullptr);  
}

llvm::Constant *ConstantEmitter::tryEmitPrivateForMemory(const Expr *E,
                                                         QualType destType) {
  auto nonMemoryDestType = getNonMemoryType(CGM, destType);
  llvm::Constant *C = tryEmitPrivate(E, nonMemoryDestType);
  return (C ? emitForMemory(C, destType) : nullptr);
}

llvm::Constant *ConstantEmitter::tryEmitPrivateForMemory(const APValue &value,
                                                         QualType destType) {
  auto nonMemoryDestType = getNonMemoryType(CGM, destType);
  auto C = tryEmitPrivate(value, nonMemoryDestType);
  return (C ? emitForMemory(C, destType) : nullptr);
}

llvm::Constant *ConstantEmitter::emitForMemory(CodeGenModule &CGM,
                                               llvm::Constant *C,
                                               QualType destType) {
  // For an _Atomic-qualified constant, we may need to add tail padding.
  if (auto AT = destType->getAs<AtomicType>()) {
    QualType destValueType = AT->getValueType();
    C = emitForMemory(CGM, C, destValueType);

    uint64_t innerSize = CGM.getContext().getTypeSize(destValueType);
    uint64_t outerSize = CGM.getContext().getTypeSize(destType);
    if (innerSize == outerSize)
      return C;

    assert(innerSize < outerSize && "emitted over-large constant for atomic");
    llvm::Constant *elts[] = {
      C,
      llvm::ConstantAggregateZero::get(
          llvm::ArrayType::get(CGM.Int8Ty, (outerSize - innerSize) / 8))
    };
    return llvm::ConstantStruct::getAnon(elts);
  }

  // Zero-extend bool.
  if (C->getType()->isIntegerTy(1)) {
    llvm::Type *boolTy = CGM.getTypes().ConvertTypeForMem(destType);
    return llvm::ConstantExpr::getZExt(C, boolTy);
  }

  return C;
}

llvm::Constant *ConstantEmitter::tryEmitPrivate(const Expr *E,
                                                QualType destType) {
  Expr::EvalResult Result;

  bool Success = false;

  if (destType->isReferenceType())
    Success = E->EvaluateAsLValue(Result, CGM.getContext());
  else
    Success = E->EvaluateAsRValue(Result, CGM.getContext());

  llvm::Constant *C;
  if (Success && !Result.HasSideEffects)
    C = tryEmitPrivate(Result.Val, destType);
  else
    C = ConstExprEmitter(*this).Visit(const_cast<Expr*>(E), destType);

  return C;
}

llvm::Constant *CodeGenModule::getNullPointer(llvm::PointerType *T, QualType QT) {
  return getTargetCodeGenInfo().getNullPointer(*this, T, QT);
}

namespace {
/// A struct which can be used to peephole certain kinds of finalization
/// that normally happen during l-value emission.
struct ConstantLValue {
  llvm::Constant *Value;
  bool HasOffsetApplied;

  /*implicit*/ ConstantLValue(llvm::Constant *value,
                              bool hasOffsetApplied = false)
    : Value(value), HasOffsetApplied(false) {}

  /*implicit*/ ConstantLValue(ConstantAddress address)
    : ConstantLValue(address.getPointer()) {}
};

/// A helper class for emitting constant l-values.
class ConstantLValueEmitter : public ConstStmtVisitor<ConstantLValueEmitter,
                                                      ConstantLValue> {
  CodeGenModule &CGM;
  ConstantEmitter &Emitter;
  const APValue &Value;
  QualType DestType;

  // Befriend StmtVisitorBase so that we don't have to expose Visit*.
  friend StmtVisitorBase;

<<<<<<< HEAD
      // Apply offset if necessary.
      if (!Offset->isNullValue()) {
        unsigned AS = C->getType()->getPointerAddressSpace();
        llvm::Type *CharPtrTy = Int8Ty->getPointerTo(AS);
        llvm::Constant *Casted = llvm::ConstantExpr::getPointerCast(C, CharPtrTy);
        Casted = llvm::ConstantExpr::getGetElementPtr(Int8Ty, Casted, Offset);
        C = llvm::ConstantExpr::getPointerCast(Casted, C->getType());
      }
=======
public:
  ConstantLValueEmitter(ConstantEmitter &emitter, const APValue &value,
                        QualType destType)
    : CGM(emitter.CGM), Emitter(emitter), Value(value), DestType(destType) {}
>>>>>>> a6579830

  llvm::Constant *tryEmit();

private:
  llvm::Constant *tryEmitAbsolute(llvm::Type *destTy);
  ConstantLValue tryEmitBase(const APValue::LValueBase &base);

  ConstantLValue VisitStmt(const Stmt *S) { return nullptr; }
  ConstantLValue VisitCompoundLiteralExpr(const CompoundLiteralExpr *E);
  ConstantLValue VisitStringLiteral(const StringLiteral *E);
  ConstantLValue VisitObjCEncodeExpr(const ObjCEncodeExpr *E);
  ConstantLValue VisitObjCStringLiteral(const ObjCStringLiteral *E);
  ConstantLValue VisitPredefinedExpr(const PredefinedExpr *E);
  ConstantLValue VisitAddrLabelExpr(const AddrLabelExpr *E);
  ConstantLValue VisitCallExpr(const CallExpr *E);
  ConstantLValue VisitBlockExpr(const BlockExpr *E);
  ConstantLValue VisitCXXTypeidExpr(const CXXTypeidExpr *E);
  ConstantLValue VisitCXXUuidofExpr(const CXXUuidofExpr *E);
  ConstantLValue VisitMaterializeTemporaryExpr(
                                         const MaterializeTemporaryExpr *E);

  bool hasNonZeroOffset() const {
    return !Value.getLValueOffset().isZero();
  }

  /// Return the value offset.
  llvm::Constant *getOffset() {
    return llvm::ConstantInt::get(CGM.Int64Ty,
                                  Value.getLValueOffset().getQuantity());
  }

  /// Apply the value offset to the given constant.
  llvm::Constant *applyOffset(llvm::Constant *C) {
    if (!hasNonZeroOffset())
      return C;

    llvm::Type *origPtrTy = C->getType();
    unsigned AS = origPtrTy->getPointerAddressSpace();
    llvm::Type *charPtrTy = CGM.Int8Ty->getPointerTo(AS);
    C = llvm::ConstantExpr::getBitCast(C, charPtrTy);
    C = llvm::ConstantExpr::getGetElementPtr(CGM.Int8Ty, C, getOffset());
    C = llvm::ConstantExpr::getPointerCast(C, origPtrTy);
    return C;
  }
};

}

llvm::Constant *ConstantLValueEmitter::tryEmit() {
  const APValue::LValueBase &base = Value.getLValueBase();

  // Certain special array initializers are represented in APValue
  // as l-values referring to the base expression which generates the
  // array.  This happens with e.g. string literals.  These should
  // probably just get their own representation kind in APValue.
  if (DestType->isArrayType()) {
    assert(!hasNonZeroOffset() && "offset on array initializer");
    auto expr = const_cast<Expr*>(base.get<const Expr*>());
    return ConstExprEmitter(Emitter).Visit(expr, DestType);
  }

  // Otherwise, the destination type should be a pointer or reference
  // type, but it might also be a cast thereof.
  //
  // FIXME: the chain of casts required should be reflected in the APValue.
  // We need this in order to correctly handle things like a ptrtoint of a
  // non-zero null pointer and addrspace casts that aren't trivially
  // represented in LLVM IR.
  auto destTy = CGM.getTypes().ConvertTypeForMem(DestType);
  assert(isa<llvm::IntegerType>(destTy) || isa<llvm::PointerType>(destTy));

  // If there's no base at all, this is a null or absolute pointer,
  // possibly cast back to an integer type.
  if (!base) {
    return tryEmitAbsolute(destTy);
  }

  // Otherwise, try to emit the base.
  ConstantLValue result = tryEmitBase(base);

  // If that failed, we're done.
  llvm::Constant *value = result.Value;
  if (!value) return nullptr;

  // Apply the offset if necessary and not already done.
  if (!result.HasOffsetApplied) {
    value = applyOffset(value);
  }

  // Convert to the appropriate type; this could be an lvalue for
  // an integer.  FIXME: performAddrSpaceCast
  if (isa<llvm::PointerType>(destTy))
    return llvm::ConstantExpr::getPointerCast(value, destTy);

  return llvm::ConstantExpr::getPtrToInt(value, destTy);
}

/// Try to emit an absolute l-value, such as a null pointer or an integer
/// bitcast to pointer type.
llvm::Constant *
ConstantLValueEmitter::tryEmitAbsolute(llvm::Type *destTy) {
  auto offset = getOffset();

  // If we're producing a pointer, this is easy.
  if (auto destPtrTy = cast<llvm::PointerType>(destTy)) {
    if (Value.isNullPointer()) {
      // FIXME: integer offsets from non-zero null pointers.
      return CGM.getNullPointer(destPtrTy, DestType);
    }

    // Convert the integer to a pointer-sized integer before converting it
    // to a pointer.
    // FIXME: signedness depends on the original integer type.
    auto intptrTy = CGM.getDataLayout().getIntPtrType(destPtrTy);
    llvm::Constant *C = offset;
    C = llvm::ConstantExpr::getIntegerCast(getOffset(), intptrTy,
                                           /*isSigned*/ false);
    C = llvm::ConstantExpr::getIntToPtr(C, destPtrTy);
    return C;
  }

  // Otherwise, we're basically returning an integer constant.

  // FIXME: this does the wrong thing with ptrtoint of a null pointer,
  // but since we don't know the original pointer type, there's not much
  // we can do about it.

  auto C = getOffset();
  C = llvm::ConstantExpr::getIntegerCast(C, destTy, /*isSigned*/ false);
  return C;
}

ConstantLValue
ConstantLValueEmitter::tryEmitBase(const APValue::LValueBase &base) {
  // Handle values.
  if (const ValueDecl *D = base.dyn_cast<const ValueDecl*>()) {
    if (D->hasAttr<WeakRefAttr>())
      return CGM.GetWeakRefReference(D).getPointer();

    if (auto FD = dyn_cast<FunctionDecl>(D))
      return CGM.GetAddrOfFunction(FD);

    if (auto VD = dyn_cast<VarDecl>(D)) {
      // We can never refer to a variable with local storage.
      if (!VD->hasLocalStorage()) {
        if (VD->isFileVarDecl() || VD->hasExternalStorage())
          return CGM.GetAddrOfGlobalVar(VD);

        if (VD->isLocalVarDecl()) {
          return CGM.getOrCreateStaticVarDecl(
              *VD, CGM.getLLVMLinkageVarDefinition(VD, /*isConstant=*/false));
        }
      }
    }

    return nullptr;
  }

  // Otherwise, it must be an expression.
  return Visit(base.get<const Expr*>());
}

ConstantLValue
ConstantLValueEmitter::VisitCompoundLiteralExpr(const CompoundLiteralExpr *E) {
  return tryEmitGlobalCompoundLiteral(CGM, Emitter.CGF, E);
}

ConstantLValue
ConstantLValueEmitter::VisitStringLiteral(const StringLiteral *E) {
  return CGM.GetAddrOfConstantStringFromLiteral(E);
}

ConstantLValue
ConstantLValueEmitter::VisitObjCEncodeExpr(const ObjCEncodeExpr *E) {
  return CGM.GetAddrOfConstantStringFromObjCEncode(E);
}

ConstantLValue
ConstantLValueEmitter::VisitObjCStringLiteral(const ObjCStringLiteral *E) {
  auto C = CGM.getObjCRuntime().GenerateConstantString(E->getString());
  return C.getElementBitCast(CGM.getTypes().ConvertTypeForMem(E->getType()));
}

ConstantLValue
ConstantLValueEmitter::VisitPredefinedExpr(const PredefinedExpr *E) {
  if (auto CGF = Emitter.CGF) {
    LValue Res = CGF->EmitPredefinedLValue(E);
    return cast<ConstantAddress>(Res.getAddress());
  }

  auto kind = E->getIdentType();
  if (kind == PredefinedExpr::PrettyFunction) {
    return CGM.GetAddrOfConstantCString("top level", ".tmp");
  }

  return CGM.GetAddrOfConstantCString("", ".tmp");
}

ConstantLValue
ConstantLValueEmitter::VisitAddrLabelExpr(const AddrLabelExpr *E) {
  assert(Emitter.CGF && "Invalid address of label expression outside function");
  llvm::Constant *Ptr = Emitter.CGF->GetAddrOfLabel(E->getLabel());
  Ptr = llvm::ConstantExpr::getBitCast(Ptr,
                                   CGM.getTypes().ConvertType(E->getType()));
  return Ptr;
}

ConstantLValue
ConstantLValueEmitter::VisitCallExpr(const CallExpr *E) {
  unsigned builtin = E->getBuiltinCallee();
  if (builtin != Builtin::BI__builtin___CFStringMakeConstantString &&
      builtin != Builtin::BI__builtin___NSStringMakeConstantString)
    return nullptr;

  auto literal = cast<StringLiteral>(E->getArg(0)->IgnoreParenCasts());
  if (builtin == Builtin::BI__builtin___NSStringMakeConstantString) {
    return CGM.getObjCRuntime().GenerateConstantString(literal);
  } else {
    // FIXME: need to deal with UCN conversion issues.
    return CGM.GetAddrOfConstantCFString(literal);
  }
}

ConstantLValue
ConstantLValueEmitter::VisitBlockExpr(const BlockExpr *E) {
  StringRef functionName;
  if (auto CGF = Emitter.CGF)
    functionName = CGF->CurFn->getName();
  else
    functionName = "global";

  return CGM.GetAddrOfGlobalBlock(E, functionName);
}

ConstantLValue
ConstantLValueEmitter::VisitCXXTypeidExpr(const CXXTypeidExpr *E) {
  QualType T;
  if (E->isTypeOperand())
    T = E->getTypeOperand(CGM.getContext());
  else
    T = E->getExprOperand()->getType();
  return CGM.GetAddrOfRTTIDescriptor(T);
}

ConstantLValue
ConstantLValueEmitter::VisitCXXUuidofExpr(const CXXUuidofExpr *E) {
  return CGM.GetAddrOfUuidDescriptor(E);
}

ConstantLValue
ConstantLValueEmitter::VisitMaterializeTemporaryExpr(
                                            const MaterializeTemporaryExpr *E) {
  assert(E->getStorageDuration() == SD_Static);
  SmallVector<const Expr *, 2> CommaLHSs;
  SmallVector<SubobjectAdjustment, 2> Adjustments;
  const Expr *Inner = E->GetTemporaryExpr()
      ->skipRValueSubobjectAdjustments(CommaLHSs, Adjustments);
  return CGM.GetAddrOfGlobalTemporary(E, Inner);
}

llvm::Constant *ConstantEmitter::tryEmitPrivate(const APValue &Value,
                                                QualType DestType) {
  switch (Value.getKind()) {
  case APValue::Uninitialized:
    llvm_unreachable("Constant expressions should be initialized.");
  case APValue::LValue:
    return ConstantLValueEmitter(*this, Value, DestType).tryEmit();
  case APValue::Int:
    return llvm::ConstantInt::get(CGM.getLLVMContext(), Value.getInt());
  case APValue::ComplexInt: {
    llvm::Constant *Complex[2];

    Complex[0] = llvm::ConstantInt::get(CGM.getLLVMContext(),
                                        Value.getComplexIntReal());
    Complex[1] = llvm::ConstantInt::get(CGM.getLLVMContext(),
                                        Value.getComplexIntImag());

    // FIXME: the target may want to specify that this is packed.
    llvm::StructType *STy =
        llvm::StructType::get(Complex[0]->getType(), Complex[1]->getType());
    return llvm::ConstantStruct::get(STy, Complex);
  }
  case APValue::Float: {
    const llvm::APFloat &Init = Value.getFloat();
    if (&Init.getSemantics() == &llvm::APFloat::IEEEhalf() &&
        !CGM.getContext().getLangOpts().NativeHalfType &&
        !CGM.getContext().getLangOpts().HalfArgsAndReturns)
      return llvm::ConstantInt::get(CGM.getLLVMContext(),
                                    Init.bitcastToAPInt());
    else
      return llvm::ConstantFP::get(CGM.getLLVMContext(), Init);
  }
  case APValue::ComplexFloat: {
    llvm::Constant *Complex[2];

    Complex[0] = llvm::ConstantFP::get(CGM.getLLVMContext(),
                                       Value.getComplexFloatReal());
    Complex[1] = llvm::ConstantFP::get(CGM.getLLVMContext(),
                                       Value.getComplexFloatImag());

    // FIXME: the target may want to specify that this is packed.
    llvm::StructType *STy =
        llvm::StructType::get(Complex[0]->getType(), Complex[1]->getType());
    return llvm::ConstantStruct::get(STy, Complex);
  }
  case APValue::Vector: {
    unsigned NumElts = Value.getVectorLength();
    SmallVector<llvm::Constant *, 4> Inits(NumElts);

    for (unsigned I = 0; I != NumElts; ++I) {
      const APValue &Elt = Value.getVectorElt(I);
      if (Elt.isInt())
        Inits[I] = llvm::ConstantInt::get(CGM.getLLVMContext(), Elt.getInt());
      else if (Elt.isFloat())
        Inits[I] = llvm::ConstantFP::get(CGM.getLLVMContext(), Elt.getFloat());
      else
        llvm_unreachable("unsupported vector element type");
    }
    return llvm::ConstantVector::get(Inits);
  }
  case APValue::AddrLabelDiff: {
    const AddrLabelExpr *LHSExpr = Value.getAddrLabelDiffLHS();
    const AddrLabelExpr *RHSExpr = Value.getAddrLabelDiffRHS();
    llvm::Constant *LHS = tryEmitPrivate(LHSExpr, LHSExpr->getType());
    llvm::Constant *RHS = tryEmitPrivate(RHSExpr, RHSExpr->getType());
    if (!LHS || !RHS) return nullptr;

    // Compute difference
    llvm::Type *ResultType = CGM.getTypes().ConvertType(DestType);
    LHS = llvm::ConstantExpr::getPtrToInt(LHS, CGM.IntPtrTy);
    RHS = llvm::ConstantExpr::getPtrToInt(RHS, CGM.IntPtrTy);
    llvm::Constant *AddrLabelDiff = llvm::ConstantExpr::getSub(LHS, RHS);

    // LLVM is a bit sensitive about the exact format of the
    // address-of-label difference; make sure to truncate after
    // the subtraction.
    return llvm::ConstantExpr::getTruncOrBitCast(AddrLabelDiff, ResultType);
  }
  case APValue::Struct:
  case APValue::Union:
    return ConstStructBuilder::BuildStruct(*this, Value, DestType);
  case APValue::Array: {
    const ArrayType *CAT = CGM.getContext().getAsArrayType(DestType);
    unsigned NumElements = Value.getArraySize();
    unsigned NumInitElts = Value.getArrayInitializedElts();

    // Emit array filler, if there is one.
    llvm::Constant *Filler = nullptr;
    if (Value.hasArrayFiller())
      Filler = tryEmitAbstractForMemory(Value.getArrayFiller(),
                                        CAT->getElementType());

    // Emit initializer elements.
    llvm::Type *CommonElementType =
        CGM.getTypes().ConvertType(CAT->getElementType());

    // Try to use a ConstantAggregateZero if we can.
    if (Filler && Filler->isNullValue() && !NumInitElts) {
      llvm::ArrayType *AType =
          llvm::ArrayType::get(CommonElementType, NumElements);
      return llvm::ConstantAggregateZero::get(AType);
    }

    SmallVector<llvm::Constant*, 16> Elts;
    Elts.reserve(NumElements);
    for (unsigned I = 0; I < NumElements; ++I) {
      llvm::Constant *C = Filler;
      if (I < NumInitElts) {
        C = tryEmitPrivateForMemory(Value.getArrayInitializedElt(I),
                                    CAT->getElementType());
      } else if (!Filler) {
        assert(Value.hasArrayFiller() &&
               "Missing filler for implicit elements of initializer");
        C = tryEmitPrivateForMemory(Value.getArrayFiller(),
                                    CAT->getElementType());
      }
      if (!C) return nullptr;

      if (I == 0)
        CommonElementType = C->getType();
      else if (C->getType() != CommonElementType)
        CommonElementType = nullptr;
      Elts.push_back(C);
    }

    if (!CommonElementType) {
      // FIXME: Try to avoid packing the array
      std::vector<llvm::Type*> Types;
      Types.reserve(NumElements);
      for (unsigned i = 0, e = Elts.size(); i < e; ++i)
        Types.push_back(Elts[i]->getType());
      llvm::StructType *SType =
        llvm::StructType::get(CGM.getLLVMContext(), Types, true);
      return llvm::ConstantStruct::get(SType, Elts);
    }

    llvm::ArrayType *AType =
      llvm::ArrayType::get(CommonElementType, NumElements);
    return llvm::ConstantArray::get(AType, Elts);
  }
  case APValue::MemberPointer:
    return CGM.getCXXABI().EmitMemberPointer(Value, DestType);
  }
  llvm_unreachable("Unknown APValue kind");
}

llvm::GlobalVariable *CodeGenModule::getAddrOfConstantCompoundLiteralIfEmitted(
    const CompoundLiteralExpr *E) {
  return EmittedCompoundLiterals.lookup(E);
}

void CodeGenModule::setAddrOfConstantCompoundLiteral(
    const CompoundLiteralExpr *CLE, llvm::GlobalVariable *GV) {
  bool Ok = EmittedCompoundLiterals.insert(std::make_pair(CLE, GV)).second;
  (void)Ok;
  assert(Ok && "CLE has already been emitted!");
}

ConstantAddress
CodeGenModule::GetAddrOfConstantCompoundLiteral(const CompoundLiteralExpr *E) {
  assert(E->isFileScope() && "not a file-scope compound literal expr");
  return tryEmitGlobalCompoundLiteral(*this, nullptr, E);
}

llvm::Constant *
CodeGenModule::getMemberPointerConstant(const UnaryOperator *uo) {
  // Member pointer constants always have a very particular form.
  const MemberPointerType *type = cast<MemberPointerType>(uo->getType());
  const ValueDecl *decl = cast<DeclRefExpr>(uo->getSubExpr())->getDecl();

  // A member function pointer.
  if (const CXXMethodDecl *method = dyn_cast<CXXMethodDecl>(decl))
    return getCXXABI().EmitMemberFunctionPointer(method);

  // Otherwise, a member data pointer.
  uint64_t fieldOffset = getContext().getFieldOffset(decl);
  CharUnits chars = getContext().toCharUnitsFromBits((int64_t) fieldOffset);
  return getCXXABI().EmitMemberDataPointer(type, chars);
}

static llvm::Constant *EmitNullConstantForBase(CodeGenModule &CGM,
                                               llvm::Type *baseType,
                                               const CXXRecordDecl *base);

static llvm::Constant *EmitNullConstant(CodeGenModule &CGM,
                                        const RecordDecl *record,
                                        bool asCompleteObject) {
  const CGRecordLayout &layout = CGM.getTypes().getCGRecordLayout(record);
  llvm::StructType *structure =
    (asCompleteObject ? layout.getLLVMType()
                      : layout.getBaseSubobjectLLVMType());

  unsigned numElements = structure->getNumElements();
  std::vector<llvm::Constant *> elements(numElements);

  auto CXXR = dyn_cast<CXXRecordDecl>(record);
  // Fill in all the bases.
  if (CXXR) {
    for (const auto &I : CXXR->bases()) {
      if (I.isVirtual()) {
        // Ignore virtual bases; if we're laying out for a complete
        // object, we'll lay these out later.
        continue;
      }

      const CXXRecordDecl *base =
        cast<CXXRecordDecl>(I.getType()->castAs<RecordType>()->getDecl());

      // Ignore empty bases.
      if (base->isEmpty() ||
          CGM.getContext().getASTRecordLayout(base).getNonVirtualSize()
              .isZero())
        continue;

      unsigned fieldIndex = layout.getNonVirtualBaseLLVMFieldNo(base);
      llvm::Type *baseType = structure->getElementType(fieldIndex);
      elements[fieldIndex] = EmitNullConstantForBase(CGM, baseType, base);
    }
  }

  // Fill in all the fields.
  for (const auto *Field : record->fields()) {
    // Fill in non-bitfields. (Bitfields always use a zero pattern, which we
    // will fill in later.)
    if (!Field->isBitField()) {
      unsigned fieldIndex = layout.getLLVMFieldNo(Field);
      elements[fieldIndex] = CGM.EmitNullConstant(Field->getType());
    }

    // For unions, stop after the first named field.
    if (record->isUnion()) {
      if (Field->getIdentifier())
        break;
      if (const auto *FieldRD =
              dyn_cast_or_null<RecordDecl>(Field->getType()->getAsTagDecl()))
        if (FieldRD->findFirstNamedDataMember())
          break;
    }
  }

  // Fill in the virtual bases, if we're working with the complete object.
  if (CXXR && asCompleteObject) {
    for (const auto &I : CXXR->vbases()) {
      const CXXRecordDecl *base = 
        cast<CXXRecordDecl>(I.getType()->castAs<RecordType>()->getDecl());

      // Ignore empty bases.
      if (base->isEmpty())
        continue;

      unsigned fieldIndex = layout.getVirtualBaseIndex(base);

      // We might have already laid this field out.
      if (elements[fieldIndex]) continue;

      llvm::Type *baseType = structure->getElementType(fieldIndex);
      elements[fieldIndex] = EmitNullConstantForBase(CGM, baseType, base);
    }
  }

  // Now go through all other fields and zero them out.
  for (unsigned i = 0; i != numElements; ++i) {
    if (!elements[i])
      elements[i] = llvm::Constant::getNullValue(structure->getElementType(i));
  }
  
  return llvm::ConstantStruct::get(structure, elements);
}

/// Emit the null constant for a base subobject.
static llvm::Constant *EmitNullConstantForBase(CodeGenModule &CGM,
                                               llvm::Type *baseType,
                                               const CXXRecordDecl *base) {
  const CGRecordLayout &baseLayout = CGM.getTypes().getCGRecordLayout(base);

  // Just zero out bases that don't have any pointer to data members.
  if (baseLayout.isZeroInitializableAsBase())
    return llvm::Constant::getNullValue(baseType);

  // Otherwise, we can just use its null constant.
  return EmitNullConstant(CGM, base, /*asCompleteObject=*/false);
}

llvm::Constant *ConstantEmitter::emitNullForMemory(CodeGenModule &CGM,
                                                   QualType T) {
  return emitForMemory(CGM, CGM.EmitNullConstant(T), T);
}

llvm::Constant *CodeGenModule::EmitNullConstant(QualType T) {
  if (T->getAs<PointerType>())
    return getNullPointer(
        cast<llvm::PointerType>(getTypes().ConvertTypeForMem(T)), T);

  if (getTypes().isZeroInitializable(T))
    return llvm::Constant::getNullValue(getTypes().ConvertTypeForMem(T));
    
  if (const ConstantArrayType *CAT = Context.getAsConstantArrayType(T)) {
    llvm::ArrayType *ATy =
      cast<llvm::ArrayType>(getTypes().ConvertTypeForMem(T));

    QualType ElementTy = CAT->getElementType();

    llvm::Constant *Element =
      ConstantEmitter::emitNullForMemory(*this, ElementTy);
    unsigned NumElements = CAT->getSize().getZExtValue();
    SmallVector<llvm::Constant *, 8> Array(NumElements, Element);
    return llvm::ConstantArray::get(ATy, Array);
  }

  if (const RecordType *RT = T->getAs<RecordType>())
    return ::EmitNullConstant(*this, RT->getDecl(), /*complete object*/ true);

  assert(T->isMemberDataPointerType() &&
         "Should only see pointers to data members here!");

  return getCXXABI().EmitNullMemberPointer(T->castAs<MemberPointerType>());
}

llvm::Constant *
CodeGenModule::EmitNullConstantForBase(const CXXRecordDecl *Record) {
  return ::EmitNullConstant(*this, Record, false);
}<|MERGE_RESOLUTION|>--- conflicted
+++ resolved
@@ -1535,21 +1535,10 @@
   // Befriend StmtVisitorBase so that we don't have to expose Visit*.
   friend StmtVisitorBase;
 
-<<<<<<< HEAD
-      // Apply offset if necessary.
-      if (!Offset->isNullValue()) {
-        unsigned AS = C->getType()->getPointerAddressSpace();
-        llvm::Type *CharPtrTy = Int8Ty->getPointerTo(AS);
-        llvm::Constant *Casted = llvm::ConstantExpr::getPointerCast(C, CharPtrTy);
-        Casted = llvm::ConstantExpr::getGetElementPtr(Int8Ty, Casted, Offset);
-        C = llvm::ConstantExpr::getPointerCast(Casted, C->getType());
-      }
-=======
 public:
   ConstantLValueEmitter(ConstantEmitter &emitter, const APValue &value,
                         QualType destType)
     : CGM(emitter.CGM), Emitter(emitter), Value(value), DestType(destType) {}
->>>>>>> a6579830
 
   llvm::Constant *tryEmit();
 
