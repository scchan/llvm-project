--- conflicted
+++ resolved
@@ -254,17 +254,13 @@
   }
 
   // Make sure the result is of the correct type.
-<<<<<<< HEAD
-  unsigned ExpectedAS = Ty.getAddressSpace();
+  LangAS ExpectedAS = Ty.getAddressSpace();
 
   // HCC tile_static pointer would be in generic address space
   if (D.hasAttr<HCCTileStaticAttr>()) {
     ExpectedAS = LangAS::hcc_generic;
   }
 
-=======
-  LangAS ExpectedAS = Ty.getAddressSpace();
->>>>>>> 7088c3a2
   llvm::Constant *Addr = GV;
   if (AS != ExpectedAS) {
     Addr = getTargetCodeGenInfo().performAddrSpaceCast(
@@ -970,12 +966,9 @@
 CodeGenFunction::AutoVarEmission
 CodeGenFunction::EmitAutoVarAlloca(const VarDecl &D) {
   QualType Ty = D.getType();
-<<<<<<< HEAD
-=======
   assert(
       Ty.getAddressSpace() == LangAS::Default ||
       (Ty.getAddressSpace() == LangAS::opencl_private && getLangOpts().OpenCL));
->>>>>>> 7088c3a2
 
   AutoVarEmission emission(D);
 
