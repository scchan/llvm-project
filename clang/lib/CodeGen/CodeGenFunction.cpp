--- conflicted
+++ resolved
@@ -48,24 +48,14 @@
   if (CGOpts.DisableLifetimeMarkers)
     return false;
 
-<<<<<<< HEAD
-  // Disable lifetime markers in msan builds.
-  // FIXME: Remove this when msan works with lifetime markers.
-  if (LangOpts.Sanitize.has(SanitizerKind::Memory))
-    return false;
-
   // Disable lifetime markers in HCC kernel build
   if (LangOpts.CPlusPlusAMP && CGOpts.AMPIsDevice)
     return false;
 
-  // Asan uses markers for use-after-scope checks.
-  if (CGOpts.SanitizeAddressUseAfterScope)
-=======
   // Sanitizers may use markers.
   if (CGOpts.SanitizeAddressUseAfterScope ||
       LangOpts.Sanitize.has(SanitizerKind::HWAddress) ||
       LangOpts.Sanitize.has(SanitizerKind::Memory))
->>>>>>> 01394687
     return true;
 
   // For now, only in optimized builds.
