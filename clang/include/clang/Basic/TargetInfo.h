//===--- TargetInfo.h - Expose information about the target -----*- C++ -*-===//
//
//                     The LLVM Compiler Infrastructure
//
// This file is distributed under the University of Illinois Open Source
// License. See LICENSE.TXT for details.
//
//===----------------------------------------------------------------------===//
///
/// \file
/// \brief Defines the clang::TargetInfo interface.
///
//===----------------------------------------------------------------------===//

#ifndef LLVM_CLANG_BASIC_TARGETINFO_H
#define LLVM_CLANG_BASIC_TARGETINFO_H

#include "clang/Basic/AddressSpaces.h"
#include "clang/Basic/LLVM.h"
#include "clang/Basic/Specifiers.h"
#include "clang/Basic/TargetCXXABI.h"
#include "clang/Basic/TargetOptions.h"
#include "clang/Basic/VersionTuple.h"
#include "llvm/ADT/APInt.h"
#include "llvm/ADT/IntrusiveRefCntPtr.h"
#include "llvm/ADT/SmallSet.h"
#include "llvm/ADT/StringMap.h"
#include "llvm/ADT/StringRef.h"
#include "llvm/ADT/Triple.h"
#include "llvm/IR/DataLayout.h"
#include "llvm/Support/DataTypes.h"
#include <cassert>
#include <string>
#include <vector>

namespace llvm {
struct fltSemantics;
}

namespace clang {
class DiagnosticsEngine;
class LangOptions;
class CodeGenOptions;
class MacroBuilder;
class QualType;
class SourceLocation;
class SourceManager;

namespace Builtin { struct Info; }

/// \brief Exposes information about the current target.
///
class TargetInfo : public RefCountedBase<TargetInfo> {
  std::shared_ptr<TargetOptions> TargetOpts;
  llvm::Triple Triple;
protected:
  // Target values set by the ctor of the actual target implementation.  Default
  // values are specified by the TargetInfo constructor.
  bool BigEndian;
  bool TLSSupported;
  bool NoAsmVariants;  // True if {|} are normal characters.
  bool HasFloat128;
  unsigned char PointerWidth, PointerAlign;
  unsigned char BoolWidth, BoolAlign;
  unsigned char IntWidth, IntAlign;
  unsigned char HalfWidth, HalfAlign;
  unsigned char FloatWidth, FloatAlign;
  unsigned char DoubleWidth, DoubleAlign;
  unsigned char LongDoubleWidth, LongDoubleAlign, Float128Align;
  unsigned char LargeArrayMinWidth, LargeArrayAlign;
  unsigned char LongWidth, LongAlign;
  unsigned char LongLongWidth, LongLongAlign;
  unsigned char SuitableAlign;
  unsigned char DefaultAlignForAttributeAligned;
  unsigned char MinGlobalAlign;
  unsigned char MaxAtomicPromoteWidth, MaxAtomicInlineWidth;
  unsigned short MaxVectorAlign;
  unsigned short MaxTLSAlign;
  unsigned short SimdDefaultAlign;
  unsigned short NewAlign;
  std::unique_ptr<llvm::DataLayout> DataLayout;
  const char *MCountName;
  const llvm::fltSemantics *HalfFormat, *FloatFormat, *DoubleFormat,
    *LongDoubleFormat, *Float128Format;
  unsigned char RegParmMax, SSERegParmMax;
  TargetCXXABI TheCXXABI;
  const LangAS::Map *AddrSpaceMap;

  mutable StringRef PlatformName;
  mutable VersionTuple PlatformMinVersion;

  unsigned HasAlignMac68kSupport : 1;
  unsigned RealTypeUsesObjCFPRet : 3;
  unsigned ComplexLongDoubleUsesFP2Ret : 1;

  unsigned HasBuiltinMSVaList : 1;

  unsigned IsRenderScriptTarget : 1;

  // TargetInfo Constructor.  Default initializes all fields.
  TargetInfo(const llvm::Triple &T);

  void resetDataLayout(StringRef DL) {
    DataLayout.reset(new llvm::DataLayout(DL));
  }

public:
  /// \brief Construct a target for the given options.
  ///
  /// \param Opts - The options to use to initialize the target. The target may
  /// modify the options to canonicalize the target feature information to match
  /// what the backend expects.
  static TargetInfo *
  CreateTargetInfo(DiagnosticsEngine &Diags,
                   const std::shared_ptr<TargetOptions> &Opts);

  virtual ~TargetInfo();

  /// \brief Retrieve the target options.
  TargetOptions &getTargetOpts() const {
    assert(TargetOpts && "Missing target options");
    return *TargetOpts;
  }

  ///===---- Target Data Type Query Methods -------------------------------===//
  enum IntType {
    NoInt = 0,
    SignedChar,
    UnsignedChar,
    SignedShort,
    UnsignedShort,
    SignedInt,
    UnsignedInt,
    SignedLong,
    UnsignedLong,
    SignedLongLong,
    UnsignedLongLong
  };

  enum RealType {
    NoFloat = 255,
    Float = 0,
    Double,
    LongDouble,
    Float128
  };

  /// \brief The different kinds of __builtin_va_list types defined by
  /// the target implementation.
  enum BuiltinVaListKind {
    /// typedef char* __builtin_va_list;
    CharPtrBuiltinVaList = 0,

    /// typedef void* __builtin_va_list;
    VoidPtrBuiltinVaList,

    /// __builtin_va_list as defind by the AArch64 ABI
    /// http://infocenter.arm.com/help/topic/com.arm.doc.ihi0055a/IHI0055A_aapcs64.pdf
    AArch64ABIBuiltinVaList,

    /// __builtin_va_list as defined by the PNaCl ABI:
    /// http://www.chromium.org/nativeclient/pnacl/bitcode-abi#TOC-Machine-Types
    PNaClABIBuiltinVaList,

    /// __builtin_va_list as defined by the Power ABI:
    /// https://www.power.org
    ///        /resources/downloads/Power-Arch-32-bit-ABI-supp-1.0-Embedded.pdf
    PowerABIBuiltinVaList,

    /// __builtin_va_list as defined by the x86-64 ABI:
    /// http://www.x86-64.org/documentation/abi.pdf
    X86_64ABIBuiltinVaList,

    /// __builtin_va_list as defined by ARM AAPCS ABI
    /// http://infocenter.arm.com
    //        /help/topic/com.arm.doc.ihi0042d/IHI0042D_aapcs.pdf
    AAPCSABIBuiltinVaList,

    // typedef struct __va_list_tag
    //   {
    //     long __gpr;
    //     long __fpr;
    //     void *__overflow_arg_area;
    //     void *__reg_save_area;
    //   } va_list[1];
    SystemZBuiltinVaList
  };

protected:
  IntType SizeType, IntMaxType, PtrDiffType, IntPtrType, WCharType,
          WIntType, Char16Type, Char32Type, Int64Type, SigAtomicType,
          ProcessIDType;

  /// \brief Whether Objective-C's built-in boolean type should be signed char.
  ///
  /// Otherwise, when this flag is not set, the normal built-in boolean type is
  /// used.
  unsigned UseSignedCharForObjCBool : 1;

  /// Control whether the alignment of bit-field types is respected when laying
  /// out structures. If true, then the alignment of the bit-field type will be
  /// used to (a) impact the alignment of the containing structure, and (b)
  /// ensure that the individual bit-field will not straddle an alignment
  /// boundary.
  unsigned UseBitFieldTypeAlignment : 1;

  /// \brief Whether zero length bitfields (e.g., int : 0;) force alignment of
  /// the next bitfield.
  ///
  /// If the alignment of the zero length bitfield is greater than the member
  /// that follows it, `bar', `bar' will be aligned as the type of the
  /// zero-length bitfield.
  unsigned UseZeroLengthBitfieldAlignment : 1;

  /// \brief  Whether explicit bit field alignment attributes are honored.
  unsigned UseExplicitBitFieldAlignment : 1;

  /// If non-zero, specifies a fixed alignment value for bitfields that follow
  /// zero length bitfield, regardless of the zero length bitfield type.
  unsigned ZeroLengthBitfieldBoundary;

  /// \brief Specify if mangling based on address space map should be used or
  /// not for language specific address spaces
  bool UseAddrSpaceMapMangling;

public:
  IntType getSizeType() const { return SizeType; }
  IntType getIntMaxType() const { return IntMaxType; }
  IntType getUIntMaxType() const {
    return getCorrespondingUnsignedType(IntMaxType);
  }
  IntType getPtrDiffType(unsigned AddrSpace) const {
    return AddrSpace == 0 ? PtrDiffType : getPtrDiffTypeV(AddrSpace);
  }
  IntType getIntPtrType() const { return IntPtrType; }
  IntType getUIntPtrType() const {
    return getCorrespondingUnsignedType(IntPtrType);
  }
  IntType getWCharType() const { return WCharType; }
  IntType getWIntType() const { return WIntType; }
  IntType getChar16Type() const { return Char16Type; }
  IntType getChar32Type() const { return Char32Type; }
  IntType getInt64Type() const { return Int64Type; }
  IntType getUInt64Type() const {
    return getCorrespondingUnsignedType(Int64Type);
  }
  IntType getSigAtomicType() const { return SigAtomicType; }
  IntType getProcessIDType() const { return ProcessIDType; }

  static IntType getCorrespondingUnsignedType(IntType T) {
    switch (T) {
    case SignedChar:
      return UnsignedChar;
    case SignedShort:
      return UnsignedShort;
    case SignedInt:
      return UnsignedInt;
    case SignedLong:
      return UnsignedLong;
    case SignedLongLong:
      return UnsignedLongLong;
    default:
      llvm_unreachable("Unexpected signed integer type");
    }
  }

  /// \brief Return the width (in bits) of the specified integer type enum.
  ///
  /// For example, SignedInt -> getIntWidth().
  unsigned getTypeWidth(IntType T) const;

  /// \brief Return integer type with specified width.
  virtual IntType getIntTypeByWidth(unsigned BitWidth, bool IsSigned) const;

  /// \brief Return the smallest integer type with at least the specified width.
  virtual IntType getLeastIntTypeByWidth(unsigned BitWidth,
                                         bool IsSigned) const;

  /// \brief Return floating point type with specified width.
  RealType getRealTypeByWidth(unsigned BitWidth) const;

  /// \brief Return the alignment (in bits) of the specified integer type enum.
  ///
  /// For example, SignedInt -> getIntAlign().
  unsigned getTypeAlign(IntType T) const;

  /// \brief Returns true if the type is signed; false otherwise.
  static bool isTypeSigned(IntType T);

  /// \brief Return the width of pointers on this target, for the
  /// specified address space.
  uint64_t getPointerWidth(unsigned AddrSpace) const {
    return AddrSpace == 0 ? PointerWidth : getPointerWidthV(AddrSpace);
  }
  uint64_t getPointerAlign(unsigned AddrSpace) const {
    return AddrSpace == 0 ? PointerAlign : getPointerAlignV(AddrSpace);
  }

  /// \brief Return the maximum width of pointers on this target.
  virtual uint64_t getMaxPointerWidth() const {
    return PointerWidth;
  }

  /// \brief Get integer value for null pointer.
  /// \param AddrSpace address space of pointee in source language.
<<<<<<< HEAD
  virtual uint64_t getNullPtrValue(unsigned AddrSpace) const {
=======
  virtual uint64_t getNullPointerValue(unsigned AddrSpace) const {
>>>>>>> 410306bf
    return 0;
  }

  /// \brief Return the size of '_Bool' and C++ 'bool' for this target, in bits.
  unsigned getBoolWidth() const { return BoolWidth; }

  /// \brief Return the alignment of '_Bool' and C++ 'bool' for this target.
  unsigned getBoolAlign() const { return BoolAlign; }

  unsigned getCharWidth() const { return 8; } // FIXME
  unsigned getCharAlign() const { return 8; } // FIXME

  /// \brief Return the size of 'signed short' and 'unsigned short' for this
  /// target, in bits.
  unsigned getShortWidth() const { return 16; } // FIXME

  /// \brief Return the alignment of 'signed short' and 'unsigned short' for
  /// this target.
  unsigned getShortAlign() const { return 16; } // FIXME

  /// getIntWidth/Align - Return the size of 'signed int' and 'unsigned int' for
  /// this target, in bits.
  unsigned getIntWidth() const { return IntWidth; }
  unsigned getIntAlign() const { return IntAlign; }

  /// getLongWidth/Align - Return the size of 'signed long' and 'unsigned long'
  /// for this target, in bits.
  unsigned getLongWidth() const { return LongWidth; }
  unsigned getLongAlign() const { return LongAlign; }

  /// getLongLongWidth/Align - Return the size of 'signed long long' and
  /// 'unsigned long long' for this target, in bits.
  unsigned getLongLongWidth() const { return LongLongWidth; }
  unsigned getLongLongAlign() const { return LongLongAlign; }

  /// \brief Determine whether the __int128 type is supported on this target.
  virtual bool hasInt128Type() const {
    return getPointerWidth(0) >= 64;
  } // FIXME

  /// \brief Determine whether the __float128 type is supported on this target.
  virtual bool hasFloat128Type() const { return HasFloat128; }

  /// \brief Return the alignment that is suitable for storing any
  /// object with a fundamental alignment requirement.
  unsigned getSuitableAlign() const { return SuitableAlign; }

  /// \brief Return the default alignment for __attribute__((aligned)) on
  /// this target, to be used if no alignment value is specified.
  unsigned getDefaultAlignForAttributeAligned() const {
    return DefaultAlignForAttributeAligned;
  }

  /// getMinGlobalAlign - Return the minimum alignment of a global variable,
  /// unless its alignment is explicitly reduced via attributes.
  unsigned getMinGlobalAlign() const { return MinGlobalAlign; }

  /// Return the largest alignment for which a suitably-sized allocation with
  /// '::operator new(size_t)' is guaranteed to produce a correctly-aligned
  /// pointer.
  unsigned getNewAlign() const {
    return NewAlign ? NewAlign : std::max(LongDoubleAlign, LongLongAlign);
  }

  /// getWCharWidth/Align - Return the size of 'wchar_t' for this target, in
  /// bits.
  unsigned getWCharWidth() const { return getTypeWidth(WCharType); }
  unsigned getWCharAlign() const { return getTypeAlign(WCharType); }

  /// getChar16Width/Align - Return the size of 'char16_t' for this target, in
  /// bits.
  unsigned getChar16Width() const { return getTypeWidth(Char16Type); }
  unsigned getChar16Align() const { return getTypeAlign(Char16Type); }

  /// getChar32Width/Align - Return the size of 'char32_t' for this target, in
  /// bits.
  unsigned getChar32Width() const { return getTypeWidth(Char32Type); }
  unsigned getChar32Align() const { return getTypeAlign(Char32Type); }

  /// getHalfWidth/Align/Format - Return the size/align/format of 'half'.
  unsigned getHalfWidth() const { return HalfWidth; }
  unsigned getHalfAlign() const { return HalfAlign; }
  const llvm::fltSemantics &getHalfFormat() const { return *HalfFormat; }

  /// getFloatWidth/Align/Format - Return the size/align/format of 'float'.
  unsigned getFloatWidth() const { return FloatWidth; }
  unsigned getFloatAlign() const { return FloatAlign; }
  const llvm::fltSemantics &getFloatFormat() const { return *FloatFormat; }

  /// getDoubleWidth/Align/Format - Return the size/align/format of 'double'.
  unsigned getDoubleWidth() const { return DoubleWidth; }
  unsigned getDoubleAlign() const { return DoubleAlign; }
  const llvm::fltSemantics &getDoubleFormat() const { return *DoubleFormat; }

  /// getLongDoubleWidth/Align/Format - Return the size/align/format of 'long
  /// double'.
  unsigned getLongDoubleWidth() const { return LongDoubleWidth; }
  unsigned getLongDoubleAlign() const { return LongDoubleAlign; }
  const llvm::fltSemantics &getLongDoubleFormat() const {
    return *LongDoubleFormat;
  }

  /// getFloat128Width/Align/Format - Return the size/align/format of
  /// '__float128'.
  unsigned getFloat128Width() const { return 128; }
  unsigned getFloat128Align() const { return Float128Align; }
  const llvm::fltSemantics &getFloat128Format() const {
    return *Float128Format;
  }

  /// \brief Return true if the 'long double' type should be mangled like
  /// __float128.
  virtual bool useFloat128ManglingForLongDouble() const { return false; }

  /// \brief Return the value for the C99 FLT_EVAL_METHOD macro.
  virtual unsigned getFloatEvalMethod() const { return 0; }

  // getLargeArrayMinWidth/Align - Return the minimum array size that is
  // 'large' and its alignment.
  unsigned getLargeArrayMinWidth() const { return LargeArrayMinWidth; }
  unsigned getLargeArrayAlign() const { return LargeArrayAlign; }

  /// \brief Return the maximum width lock-free atomic operation which will
  /// ever be supported for the given target
  unsigned getMaxAtomicPromoteWidth() const { return MaxAtomicPromoteWidth; }
  /// \brief Return the maximum width lock-free atomic operation which can be
  /// inlined given the supported features of the given target.
  unsigned getMaxAtomicInlineWidth() const { return MaxAtomicInlineWidth; }
  /// \brief Returns true if the given target supports lock-free atomic
  /// operations at the specified width and alignment.
  virtual bool hasBuiltinAtomic(uint64_t AtomicSizeInBits,
                                uint64_t AlignmentInBits) const {
    return AtomicSizeInBits <= AlignmentInBits &&
           AtomicSizeInBits <= getMaxAtomicInlineWidth() &&
           (AtomicSizeInBits <= getCharWidth() ||
            llvm::isPowerOf2_64(AtomicSizeInBits / getCharWidth()));
  }

  /// \brief Return the maximum vector alignment supported for the given target.
  unsigned getMaxVectorAlign() const { return MaxVectorAlign; }
  /// \brief Return default simd alignment for the given target. Generally, this
  /// value is type-specific, but this alignment can be used for most of the
  /// types for the given target.
  unsigned getSimdDefaultAlign() const { return SimdDefaultAlign; }

  /// Return the alignment (in bits) of the thrown exception object. This is
  /// only meaningful for targets that allocate C++ exceptions in a system
  /// runtime, such as those using the Itanium C++ ABI.
  virtual unsigned getExnObjectAlignment() const {
    // Itanium says that an _Unwind_Exception has to be "double-word"
    // aligned (and thus the end of it is also so-aligned), meaning 16
    // bytes.  Of course, that was written for the actual Itanium,
    // which is a 64-bit platform.  Classically, the ABI doesn't really
    // specify the alignment on other platforms, but in practice
    // libUnwind declares the struct with __attribute__((aligned)), so
    // we assume that alignment here.  (It's generally 16 bytes, but
    // some targets overwrite it.)
    return getDefaultAlignForAttributeAligned();
  }

  /// \brief Return the size of intmax_t and uintmax_t for this target, in bits.
  unsigned getIntMaxTWidth() const {
    return getTypeWidth(IntMaxType);
  }

  // Return the size of unwind_word for this target.
  virtual unsigned getUnwindWordWidth() const { return getPointerWidth(0); }

  /// \brief Return the "preferred" register width on this target.
  virtual unsigned getRegisterWidth() const {
    // Currently we assume the register width on the target matches the pointer
    // width, we can introduce a new variable for this if/when some target wants
    // it.
    return PointerWidth;
  }

  /// \brief Returns the name of the mcount instrumentation function.
  const char *getMCountName() const {
    return MCountName;
  }

  /// \brief Check if the Objective-C built-in boolean type should be signed
  /// char.
  ///
  /// Otherwise, if this returns false, the normal built-in boolean type
  /// should also be used for Objective-C.
  bool useSignedCharForObjCBool() const {
    return UseSignedCharForObjCBool;
  }
  void noSignedCharForObjCBool() {
    UseSignedCharForObjCBool = false;
  }

  /// \brief Check whether the alignment of bit-field types is respected
  /// when laying out structures.
  bool useBitFieldTypeAlignment() const {
    return UseBitFieldTypeAlignment;
  }

  /// \brief Check whether zero length bitfields should force alignment of
  /// the next member.
  bool useZeroLengthBitfieldAlignment() const {
    return UseZeroLengthBitfieldAlignment;
  }

  /// \brief Get the fixed alignment value in bits for a member that follows
  /// a zero length bitfield.
  unsigned getZeroLengthBitfieldBoundary() const {
    return ZeroLengthBitfieldBoundary;
  }

  /// \brief Check whether explicit bitfield alignment attributes should be
  //  honored, as in "__attribute__((aligned(2))) int b : 1;".
  bool useExplicitBitFieldAlignment() const {
    return UseExplicitBitFieldAlignment;
  }

  /// \brief Check whether this target support '\#pragma options align=mac68k'.
  bool hasAlignMac68kSupport() const {
    return HasAlignMac68kSupport;
  }

  /// \brief Return the user string for the specified integer type enum.
  ///
  /// For example, SignedShort -> "short".
  static const char *getTypeName(IntType T);

  /// \brief Return the constant suffix for the specified integer type enum.
  ///
  /// For example, SignedLong -> "L".
  const char *getTypeConstantSuffix(IntType T) const;

  /// \brief Return the printf format modifier for the specified
  /// integer type enum.
  ///
  /// For example, SignedLong -> "l".
  static const char *getTypeFormatModifier(IntType T);

  /// \brief Check whether the given real type should use the "fpret" flavor of
  /// Objective-C message passing on this target.
  bool useObjCFPRetForRealType(RealType T) const {
    return RealTypeUsesObjCFPRet & (1 << T);
  }

  /// \brief Check whether _Complex long double should use the "fp2ret" flavor
  /// of Objective-C message passing on this target.
  bool useObjCFP2RetForComplexLongDouble() const {
    return ComplexLongDoubleUsesFP2Ret;
  }

  /// \brief Specify if mangling based on address space map should be used or
  /// not for language specific address spaces
  bool useAddressSpaceMapMangling() const {
    return UseAddrSpaceMapMangling;
  }

  ///===---- Other target property query methods --------------------------===//

  /// \brief Appends the target-specific \#define values for this
  /// target set to the specified buffer.
  virtual void getTargetDefines(const LangOptions &Opts,
                                MacroBuilder &Builder) const = 0;


  /// Return information about target-specific builtins for
  /// the current primary target, and info about which builtins are non-portable
  /// across the current set of primary and secondary targets.
  virtual ArrayRef<Builtin::Info> getTargetBuiltins() const = 0;

  /// The __builtin_clz* and __builtin_ctz* built-in
  /// functions are specified to have undefined results for zero inputs, but
  /// on targets that support these operations in a way that provides
  /// well-defined results for zero without loss of performance, it is a good
  /// idea to avoid optimizing based on that undef behavior.
  virtual bool isCLZForZeroUndef() const { return true; }

  /// \brief Returns the kind of __builtin_va_list type that should be used
  /// with this target.
  virtual BuiltinVaListKind getBuiltinVaListKind() const = 0;

  /// Returns whether or not type \c __builtin_ms_va_list type is
  /// available on this target.
  bool hasBuiltinMSVaList() const { return HasBuiltinMSVaList; }

  /// Returns true for RenderScript.
  bool isRenderScriptTarget() const { return IsRenderScriptTarget; }

  /// \brief Returns whether the passed in string is a valid clobber in an
  /// inline asm statement.
  ///
  /// This is used by Sema.
  bool isValidClobber(StringRef Name) const;

  /// \brief Returns whether the passed in string is a valid register name
  /// according to GCC.
  ///
  /// This is used by Sema for inline asm statements.
  bool isValidGCCRegisterName(StringRef Name) const;

  /// \brief Returns the "normalized" GCC register name.
  ///
  /// For example, on x86 it will return "ax" when "eax" is passed in.
  StringRef getNormalizedGCCRegisterName(StringRef Name) const;

  struct ConstraintInfo {
    enum {
      CI_None = 0x00,
      CI_AllowsMemory = 0x01,
      CI_AllowsRegister = 0x02,
      CI_ReadWrite = 0x04,         // "+r" output constraint (read and write).
      CI_HasMatchingInput = 0x08,  // This output operand has a matching input.
      CI_ImmediateConstant = 0x10, // This operand must be an immediate constant
      CI_EarlyClobber = 0x20,      // "&" output constraint (early clobber).
    };
    unsigned Flags;
    int TiedOperand;
    struct {
      int Min;
      int Max;
    } ImmRange;
    llvm::SmallSet<int, 4> ImmSet;

    std::string ConstraintStr;  // constraint: "=rm"
    std::string Name;           // Operand name: [foo] with no []'s.
  public:
    ConstraintInfo(StringRef ConstraintStr, StringRef Name)
        : Flags(0), TiedOperand(-1), ConstraintStr(ConstraintStr.str()),
          Name(Name.str()) {
      ImmRange.Min = ImmRange.Max = 0;
    }

    const std::string &getConstraintStr() const { return ConstraintStr; }
    const std::string &getName() const { return Name; }
    bool isReadWrite() const { return (Flags & CI_ReadWrite) != 0; }
    bool earlyClobber() { return (Flags & CI_EarlyClobber) != 0; }
    bool allowsRegister() const { return (Flags & CI_AllowsRegister) != 0; }
    bool allowsMemory() const { return (Flags & CI_AllowsMemory) != 0; }

    /// \brief Return true if this output operand has a matching
    /// (tied) input operand.
    bool hasMatchingInput() const { return (Flags & CI_HasMatchingInput) != 0; }

    /// \brief Return true if this input operand is a matching
    /// constraint that ties it to an output operand.
    ///
    /// If this returns true then getTiedOperand will indicate which output
    /// operand this is tied to.
    bool hasTiedOperand() const { return TiedOperand != -1; }
    unsigned getTiedOperand() const {
      assert(hasTiedOperand() && "Has no tied operand!");
      return (unsigned)TiedOperand;
    }

    bool requiresImmediateConstant() const {
      return (Flags & CI_ImmediateConstant) != 0;
    }
    bool isValidAsmImmediate(const llvm::APInt &Value) const {
      return (Value.sge(ImmRange.Min) && Value.sle(ImmRange.Max)) ||
             ImmSet.count(Value.getZExtValue()) != 0;
    }

    void setIsReadWrite() { Flags |= CI_ReadWrite; }
    void setEarlyClobber() { Flags |= CI_EarlyClobber; }
    void setAllowsMemory() { Flags |= CI_AllowsMemory; }
    void setAllowsRegister() { Flags |= CI_AllowsRegister; }
    void setHasMatchingInput() { Flags |= CI_HasMatchingInput; }
    void setRequiresImmediate(int Min, int Max) {
      Flags |= CI_ImmediateConstant;
      ImmRange.Min = Min;
      ImmRange.Max = Max;
    }
    void setRequiresImmediate(llvm::ArrayRef<int> Exacts) {
      Flags |= CI_ImmediateConstant;
      for (int Exact : Exacts)
        ImmSet.insert(Exact);
    }
    void setRequiresImmediate(int Exact) {
      Flags |= CI_ImmediateConstant;
      ImmSet.insert(Exact);
    }
    void setRequiresImmediate() {
      Flags |= CI_ImmediateConstant;
      ImmRange.Min = INT_MIN;
      ImmRange.Max = INT_MAX;
    }

    /// \brief Indicate that this is an input operand that is tied to
    /// the specified output operand.
    ///
    /// Copy over the various constraint information from the output.
    void setTiedOperand(unsigned N, ConstraintInfo &Output) {
      Output.setHasMatchingInput();
      Flags = Output.Flags;
      TiedOperand = N;
      // Don't copy Name or constraint string.
    }
  };

  /// \brief Validate register name used for global register variables.
  ///
  /// This function returns true if the register passed in RegName can be used
  /// for global register variables on this target. In addition, it returns
  /// true in HasSizeMismatch if the size of the register doesn't match the
  /// variable size passed in RegSize.
  virtual bool validateGlobalRegisterVariable(StringRef RegName,
                                              unsigned RegSize,
                                              bool &HasSizeMismatch) const {
    HasSizeMismatch = false;
    return true;
  }

  // validateOutputConstraint, validateInputConstraint - Checks that
  // a constraint is valid and provides information about it.
  // FIXME: These should return a real error instead of just true/false.
  bool validateOutputConstraint(ConstraintInfo &Info) const;
  bool validateInputConstraint(MutableArrayRef<ConstraintInfo> OutputConstraints,
                               ConstraintInfo &info) const;

  virtual bool validateOutputSize(StringRef /*Constraint*/,
                                  unsigned /*Size*/) const {
    return true;
  }

  virtual bool validateInputSize(StringRef /*Constraint*/,
                                 unsigned /*Size*/) const {
    return true;
  }
  virtual bool
  validateConstraintModifier(StringRef /*Constraint*/,
                             char /*Modifier*/,
                             unsigned /*Size*/,
                             std::string &/*SuggestedModifier*/) const {
    return true;
  }
  virtual bool
  validateAsmConstraint(const char *&Name,
                        TargetInfo::ConstraintInfo &info) const = 0;

  bool resolveSymbolicName(const char *&Name,
                           ArrayRef<ConstraintInfo> OutputConstraints,
                           unsigned &Index) const;

  // Constraint parm will be left pointing at the last character of
  // the constraint.  In practice, it won't be changed unless the
  // constraint is longer than one character.
  virtual std::string convertConstraint(const char *&Constraint) const {
    // 'p' defaults to 'r', but can be overridden by targets.
    if (*Constraint == 'p')
      return std::string("r");
    return std::string(1, *Constraint);
  }

  /// \brief Returns a string of target-specific clobbers, in LLVM format.
  virtual const char *getClobbers() const = 0;

  /// \brief Returns true if NaN encoding is IEEE 754-2008.
  /// Only MIPS allows a different encoding.
  virtual bool isNan2008() const {
    return true;
  }

  /// \brief Returns the target triple of the primary target.
  const llvm::Triple &getTriple() const {
    return Triple;
  }

  const llvm::DataLayout &getDataLayout() const {
    assert(DataLayout && "Uninitialized DataLayout!");
    return *DataLayout;
  }

  struct GCCRegAlias {
    const char * const Aliases[5];
    const char * const Register;
  };

  struct AddlRegName {
    const char * const Names[5];
    const unsigned RegNum;
  };

  /// \brief Does this target support "protected" visibility?
  ///
  /// Any target which dynamic libraries will naturally support
  /// something like "default" (meaning that the symbol is visible
  /// outside this shared object) and "hidden" (meaning that it isn't)
  /// visibilities, but "protected" is really an ELF-specific concept
  /// with weird semantics designed around the convenience of dynamic
  /// linker implementations.  Which is not to suggest that there's
  /// consistent target-independent semantics for "default" visibility
  /// either; the entire thing is pretty badly mangled.
  virtual bool hasProtectedVisibility() const { return true; }

  /// \brief An optional hook that targets can implement to perform semantic
  /// checking on attribute((section("foo"))) specifiers.
  ///
  /// In this case, "foo" is passed in to be checked.  If the section
  /// specifier is invalid, the backend should return a non-empty string
  /// that indicates the problem.
  ///
  /// This hook is a simple quality of implementation feature to catch errors
  /// and give good diagnostics in cases when the assembler or code generator
  /// would otherwise reject the section specifier.
  ///
  virtual std::string isValidSectionSpecifier(StringRef SR) const {
    return "";
  }

  /// \brief Set forced language options.
  ///
  /// Apply changes to the target information with respect to certain
  /// language options which change the target configuration.
  virtual void adjust(const LangOptions &Opts);

  /// \brief Adjust target options based on codegen options.
  virtual void adjustTargetOptions(const CodeGenOptions &CGOpts,
                                   TargetOptions &TargetOpts) const {}

  /// \brief Initialize the map with the default set of target features for the
  /// CPU this should include all legal feature strings on the target.
  ///
  /// \return False on error (invalid features).
  virtual bool initFeatureMap(llvm::StringMap<bool> &Features,
                              DiagnosticsEngine &Diags, StringRef CPU,
                              const std::vector<std::string> &FeatureVec) const;

  /// \brief Get the ABI currently in use.
  virtual StringRef getABI() const { return StringRef(); }

  /// \brief Get the C++ ABI currently in use.
  TargetCXXABI getCXXABI() const {
    return TheCXXABI;
  }

  /// \brief Target the specified CPU.
  ///
  /// \return  False on error (invalid CPU name).
  virtual bool setCPU(const std::string &Name) {
    return false;
  }

  /// \brief Use the specified ABI.
  ///
  /// \return False on error (invalid ABI name).
  virtual bool setABI(const std::string &Name) {
    return false;
  }

  /// \brief Use the specified unit for FP math.
  ///
  /// \return False on error (invalid unit name).
  virtual bool setFPMath(StringRef Name) {
    return false;
  }

  /// \brief Enable or disable a specific target feature;
  /// the feature name must be valid.
  virtual void setFeatureEnabled(llvm::StringMap<bool> &Features,
                                 StringRef Name,
                                 bool Enabled) const {
    Features[Name] = Enabled;
  }

  /// \brief Perform initialization based on the user configured
  /// set of features (e.g., +sse4).
  ///
  /// The list is guaranteed to have at most one entry per feature.
  ///
  /// The target may modify the features list, to change which options are
  /// passed onwards to the backend.
  /// FIXME: This part should be fixed so that we can change handleTargetFeatures
  /// to merely a TargetInfo initialization routine.
  ///
  /// \return  False on error.
  virtual bool handleTargetFeatures(std::vector<std::string> &Features,
                                    DiagnosticsEngine &Diags) {
    return true;
  }

  /// \brief Determine whether the given target has the given feature.
  virtual bool hasFeature(StringRef Feature) const {
    return false;
  }

  // \brief Validate the contents of the __builtin_cpu_supports(const char*)
  // argument.
  virtual bool validateCpuSupports(StringRef Name) const { return false; }

  // \brief Returns maximal number of args passed in registers.
  unsigned getRegParmMax() const {
    assert(RegParmMax < 7 && "RegParmMax value is larger than AST can handle");
    return RegParmMax;
  }

  /// \brief Whether the target supports thread-local storage.
  bool isTLSSupported() const {
    return TLSSupported;
  }

  /// \brief Return the maximum alignment (in bits) of a TLS variable
  ///
  /// Gets the maximum alignment (in bits) of a TLS variable on this target.
  /// Returns zero if there is no such constraint.
  unsigned short getMaxTLSAlign() const {
    return MaxTLSAlign;
  }

  /// \brief Whether the target supports SEH __try.
  bool isSEHTrySupported() const {
    return getTriple().isOSWindows() &&
           (getTriple().getArch() == llvm::Triple::x86 ||
            getTriple().getArch() == llvm::Triple::x86_64);
  }

  /// \brief Return true if {|} are normal characters in the asm string.
  ///
  /// If this returns false (the default), then {abc|xyz} is syntax
  /// that says that when compiling for asm variant #0, "abc" should be
  /// generated, but when compiling for asm variant #1, "xyz" should be
  /// generated.
  bool hasNoAsmVariants() const {
    return NoAsmVariants;
  }

  /// \brief Return the register number that __builtin_eh_return_regno would
  /// return with the specified argument.
  /// This corresponds with TargetLowering's getExceptionPointerRegister
  /// and getExceptionSelectorRegister in the backend.
  virtual int getEHDataRegisterNumber(unsigned RegNo) const {
    return -1;
  }

  /// \brief Return the section to use for C++ static initialization functions.
  virtual const char *getStaticInitSectionSpecifier() const {
    return nullptr;
  }

  const LangAS::Map &getAddressSpaceMap() const {
    return *AddrSpaceMap;
  }

  /// \brief Retrieve the name of the platform as it is used in the
  /// availability attribute.
  StringRef getPlatformName() const { return PlatformName; }

  /// \brief Retrieve the minimum desired version of the platform, to
  /// which the program should be compiled.
  VersionTuple getPlatformMinVersion() const { return PlatformMinVersion; }

  bool isBigEndian() const { return BigEndian; }
  bool isLittleEndian() const { return !BigEndian; }

  enum CallingConvMethodType {
    CCMT_Unknown,
    CCMT_Member,
    CCMT_NonMember
  };

  /// \brief Gets the default calling convention for the given target and
  /// declaration context.
  virtual CallingConv getDefaultCallingConv(CallingConvMethodType MT) const {
    // Not all targets will specify an explicit calling convention that we can
    // express.  This will always do the right thing, even though it's not
    // an explicit calling convention.
    return CC_C;
  }

  enum CallingConvCheckResult {
    CCCR_OK,
    CCCR_Warning,
    CCCR_Ignore,
  };

  /// \brief Determines whether a given calling convention is valid for the
  /// target. A calling convention can either be accepted, produce a warning
  /// and be substituted with the default calling convention, or (someday)
  /// produce an error (such as using thiscall on a non-instance function).
  virtual CallingConvCheckResult checkCallingConvention(CallingConv CC) const {
    switch (CC) {
      default:
        return CCCR_Warning;
      case CC_C:
        return CCCR_OK;
    }
  }

  /// Controls if __builtin_longjmp / __builtin_setjmp can be lowered to
  /// llvm.eh.sjlj.longjmp / llvm.eh.sjlj.setjmp.
  virtual bool hasSjLjLowering() const {
    return false;
  }

  /// \brief Whether target allows to overalign ABI-specified preferred alignment
  virtual bool allowsLargerPreferedTypeAlignment() const { return true; }

  /// \brief Set supported OpenCL extensions and optional core features.
  virtual void setSupportedOpenCLOpts() {}

  /// \brief Set supported OpenCL extensions as written on command line
  virtual void setOpenCLExtensionOpts() {
    for (const auto &Ext : getTargetOpts().OpenCLExtensionsAsWritten) {
      getTargetOpts().SupportedOpenCLOptions.set(Ext);
    }
  }

  /// \brief Get supported OpenCL extensions and optional core features.
  OpenCLOptions &getSupportedOpenCLOpts() {
    return getTargetOpts().SupportedOpenCLOptions;
  }

  /// \brief Get const supported OpenCL extensions and optional core features.
  const OpenCLOptions &getSupportedOpenCLOpts() const {
      return getTargetOpts().SupportedOpenCLOptions;
  }

  /// \brief Get OpenCL image type address space.
  virtual LangAS::ID getOpenCLImageAddrSpace() const {
    return LangAS::opencl_global;
  }

  /// \brief Check the target is valid after it is fully initialized.
  virtual bool validateTarget(DiagnosticsEngine &Diags) const {
    return true;
  }

protected:
  virtual uint64_t getPointerWidthV(unsigned AddrSpace) const {
    return PointerWidth;
  }
  virtual uint64_t getPointerAlignV(unsigned AddrSpace) const {
    return PointerAlign;
  }
  virtual enum IntType getPtrDiffTypeV(unsigned AddrSpace) const {
    return PtrDiffType;
  }
  virtual ArrayRef<const char *> getGCCRegNames() const = 0;
  virtual ArrayRef<GCCRegAlias> getGCCRegAliases() const = 0;
  virtual ArrayRef<AddlRegName> getGCCAddlRegNames() const {
    return None;
  }
};

}  // end namespace clang

#endif<|MERGE_RESOLUTION|>--- conflicted
+++ resolved
@@ -303,11 +303,7 @@
 
   /// \brief Get integer value for null pointer.
   /// \param AddrSpace address space of pointee in source language.
-<<<<<<< HEAD
-  virtual uint64_t getNullPtrValue(unsigned AddrSpace) const {
-=======
   virtual uint64_t getNullPointerValue(unsigned AddrSpace) const {
->>>>>>> 410306bf
     return 0;
   }
 
