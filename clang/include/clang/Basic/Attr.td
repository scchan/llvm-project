//==--- Attr.td - attribute definitions -----------------------------------===//
//
//                     The LLVM Compiler Infrastructure
//
// This file is distributed under the University of Illinois Open Source
// License. See LICENSE.TXT for details.
//
//===----------------------------------------------------------------------===//

// The documentation is organized by category. Attributes can have category-
// specific documentation that is collated within the larger document.
class DocumentationCategory<string name> {
  string Name = name;
  code Content = [{}];
}
def DocCatFunction : DocumentationCategory<"Function Attributes">;
def DocCatVariable : DocumentationCategory<"Variable Attributes">;
def DocCatType : DocumentationCategory<"Type Attributes">;
def DocCatStmt : DocumentationCategory<"Statement Attributes">;
// Attributes listed under the Undocumented category do not generate any public
// documentation. Ideally, this category should be used for internal-only
// attributes which contain no spellings.
def DocCatUndocumented : DocumentationCategory<"Undocumented">;

class DocDeprecated<string replacement = ""> {
  // If the Replacement field is empty, no replacement will be listed with the
  // documentation. Otherwise, the documentation will specify the attribute has
  // been superseded by this replacement.
  string Replacement = replacement;
}

// Specifies the documentation to be associated with the given category.
class Documentation {
  DocumentationCategory Category;
  code Content;

  // If the heading is empty, one may be picked automatically. If the attribute
  // only has one spelling, no heading is required as the attribute's sole
  // spelling is sufficient. If all spellings are semantically common, the
  // heading will be the semantic spelling. If the spellings are not
  // semantically common and no heading is provided, an error will be emitted.
  string Heading = "";

  // When set, specifies that the attribute is deprecated and can optionally
  // specify a replacement attribute.
  DocDeprecated Deprecated;
}

// Specifies that the attribute is explicitly undocumented. This can be a
// helpful placeholder for the attribute while working on the implementation,
// but should not be used once feature work has been completed.
def Undocumented : Documentation {
  let Category = DocCatUndocumented;
}

include "clang/Basic/AttrDocs.td"

// An attribute's subject is whatever it appertains to. In this file, it is
// more accurately a list of things that an attribute can appertain to. All
// Decls and Stmts are possibly AttrSubjects (even though the syntax may not
// allow attributes on a given Decl or Stmt).
class AttrSubject;

include "clang/Basic/DeclNodes.td"
include "clang/Basic/StmtNodes.td"

// A subset-subject is an AttrSubject constrained to operate only on some subset
// of that subject.
//
// The code fragment is a boolean expression that will confirm that the subject
// meets the requirements; the subject will have the name S, and will have the
// type specified by the base. It should be a simple boolean expression. The
// diagnostic string should be a comma-separated list of subject names.
class SubsetSubject<AttrSubject base, code check, string diag> : AttrSubject {
  AttrSubject Base = base;
  code CheckCode = check;
  string DiagSpelling = diag;
}

def LocalVar : SubsetSubject<Var,
                              [{S->hasLocalStorage() && !isa<ParmVarDecl>(S)}],
                              "local variables">;
def NonParmVar : SubsetSubject<Var,
                               [{S->getKind() != Decl::ParmVar}],
                               "variables">;
def NonLocalVar : SubsetSubject<Var,
                                [{!S->hasLocalStorage()}],
                                "variables with non-local storage">;
def NonBitField : SubsetSubject<Field,
                                [{!S->isBitField()}],
                                "non-bit-field non-static data members">;

def NonStaticNonConstCXXMethod
    : SubsetSubject<CXXMethod,
                    [{!S->isStatic() && !S->isConst()}],
                    "non-static non-const member functions">;

def ObjCInstanceMethod : SubsetSubject<ObjCMethod,
                                       [{S->isInstanceMethod()}],
                                       "Objective-C instance methods">;

def ObjCInterfaceDeclInitMethod : SubsetSubject<ObjCMethod,
                               [{S->getMethodFamily() == OMF_init &&
                                 (isa<ObjCInterfaceDecl>(S->getDeclContext()) ||
                                  (isa<ObjCCategoryDecl>(S->getDeclContext()) &&
            cast<ObjCCategoryDecl>(S->getDeclContext())->IsClassExtension()))}],
            "init methods of interface or class extension declarations">;

def Struct : SubsetSubject<Record,
                           [{!S->isUnion()}], "structs">;

def TLSVar : SubsetSubject<Var,
                           [{S->getTLSKind() != 0}], "thread-local variables">;

def SharedVar : SubsetSubject<Var,
                              [{S->hasGlobalStorage() && !S->getTLSKind()}],
                              "global variables">;

def GlobalVar : SubsetSubject<Var,
                             [{S->hasGlobalStorage()}], "global variables">;

def InlineFunction : SubsetSubject<Function,
                             [{S->isInlineSpecified()}], "inline functions">;

// FIXME: this hack is needed because DeclNodes.td defines the base Decl node
// type to be a class, not a definition. This makes it impossible to create an
// attribute subject which accepts a Decl. Normally, this is not a problem,
// because the attribute can have no Subjects clause to accomplish this. But in
// the case of a SubsetSubject, there's no way to express it without this hack.
def DeclBase : AttrSubject;
def FunctionLike : SubsetSubject<DeclBase,
                                 [{S->getFunctionType(false) != nullptr}],
                                 "functions, function pointers">;

def OpenCLKernelFunction
    : SubsetSubject<Function, [{S->hasAttr<OpenCLKernelAttr>()}],
                    "kernel functions">;

// HasFunctionProto is a more strict version of FunctionLike, so it should
// never be specified in a Subjects list along with FunctionLike (due to the
// inclusive nature of subject testing).
def HasFunctionProto : SubsetSubject<DeclBase,
                                     [{(S->getFunctionType(true) != nullptr &&
                              isa<FunctionProtoType>(S->getFunctionType())) ||
                                       isa<ObjCMethodDecl>(S) ||
                                       isa<BlockDecl>(S)}],
                                     "non-K&R-style functions">;

// A subject that matches the implicit object parameter of a non-static member
// function. Accepted as a function type attribute on the type of such a
// member function.
// FIXME: This does not actually ever match currently.
def ImplicitObjectParameter
    : SubsetSubject<Function, [{static_cast<void>(S), false}],
                    "implicit object parameters">;

// A single argument to an attribute
class Argument<string name, bit optional, bit fake = 0> {
  string Name = name;
  bit Optional = optional;

  /// A fake argument is used to store and serialize additional information
  /// in an attribute without actually changing its parsing or pretty-printing.
  bit Fake = fake;
}

class BoolArgument<string name, bit opt = 0, bit fake = 0> : Argument<name, opt,
                                                                      fake>;
class IdentifierArgument<string name, bit opt = 0> : Argument<name, opt>;
class IntArgument<string name, bit opt = 0> : Argument<name, opt>;
class StringArgument<string name, bit opt = 0> : Argument<name, opt>;
class ExprArgument<string name, bit opt = 0> : Argument<name, opt>;
class FunctionArgument<string name, bit opt = 0, bit fake = 0> : Argument<name,
                                                                          opt,
                                                                          fake>;
class NamedArgument<string name, bit opt = 0, bit fake = 0> : Argument<name,
                                                                          opt,
                                                                          fake>;
class TypeArgument<string name, bit opt = 0> : Argument<name, opt>;
class UnsignedArgument<string name, bit opt = 0> : Argument<name, opt>;
class VariadicUnsignedArgument<string name> : Argument<name, 1>;
class VariadicExprArgument<string name> : Argument<name, 1>;
class VariadicStringArgument<string name> : Argument<name, 1>;
class VariadicIdentifierArgument<string name> : Argument<name, 1>;

// Like VariadicUnsignedArgument except values are ParamIdx.
class VariadicParamIdxArgument<string name> : Argument<name, 1>;

// Like VariadicParamIdxArgument but for a single function parameter index.
class ParamIdxArgument<string name, bit opt = 0> : Argument<name, opt>;

// A version of the form major.minor[.subminor].
class VersionArgument<string name, bit opt = 0> : Argument<name, opt>;

// This one's a doozy, so it gets its own special type
// It can be an unsigned integer, or a type. Either can
// be dependent.
class AlignedArgument<string name, bit opt = 0> : Argument<name, opt>;

// A bool argument with a default value
class DefaultBoolArgument<string name, bit default, bit fake = 0>
    : BoolArgument<name, 1, fake> {
  bit Default = default;
}

// An integer argument with a default value
class DefaultIntArgument<string name, int default> : IntArgument<name, 1> {
  int Default = default;
}

// This argument is more complex, it includes the enumerator type name,
// a list of strings to accept, and a list of enumerators to map them to.
class EnumArgument<string name, string type, list<string> values,
                   list<string> enums, bit opt = 0, bit fake = 0>
    : Argument<name, opt, fake> {
  string Type = type;
  list<string> Values = values;
  list<string> Enums = enums;
}

// FIXME: There should be a VariadicArgument type that takes any other type
//        of argument and generates the appropriate type.
class VariadicEnumArgument<string name, string type, list<string> values,
                           list<string> enums> : Argument<name, 1>  {
  string Type = type;
  list<string> Values = values;
  list<string> Enums = enums;
}

// This handles one spelling of an attribute.
class Spelling<string name, string variety> {
  string Name = name;
  string Variety = variety;
  bit KnownToGCC;
}

class GNU<string name> : Spelling<name, "GNU">;
class Declspec<string name> : Spelling<name, "Declspec">;
class Microsoft<string name> : Spelling<name, "Microsoft">;
class CXX11<string namespace, string name, int version = 1>
    : Spelling<name, "CXX11"> {
  string Namespace = namespace;
  int Version = version;
}
class C2x<string namespace, string name> : Spelling<name, "C2x"> {
  string Namespace = namespace;
}

class Keyword<string name> : Spelling<name, "Keyword">;
class Pragma<string namespace, string name> : Spelling<name, "Pragma"> {
  string Namespace = namespace;
}

// The GCC spelling implies GNU<name> and CXX11<"gnu", name> and also sets
// KnownToGCC to 1. This spelling should be used for any GCC-compatible
// attributes.
class GCC<string name> : Spelling<name, "GCC"> {
  let KnownToGCC = 1;
}

// The Clang spelling implies GNU<name>, CXX11<"clang", name>, and optionally,
// C2x<"clang", name>. This spelling should be used for any Clang-specific
// attributes.
class Clang<string name, bit allowInC = 1> : Spelling<name, "Clang"> {
  bit AllowInC = allowInC;
}

class Accessor<string name, list<Spelling> spellings> {
  string Name = name;
  list<Spelling> Spellings = spellings;
}

class SubjectDiag<bit warn> {
  bit Warn = warn;
}
def WarnDiag : SubjectDiag<1>;
def ErrorDiag : SubjectDiag<0>;

class SubjectList<list<AttrSubject> subjects, SubjectDiag diag = WarnDiag,
                  string customDiag = ""> {
  list<AttrSubject> Subjects = subjects;
  SubjectDiag Diag = diag;
  string CustomDiag = customDiag;
}

class LangOpt<string name, bit negated = 0> {
  string Name = name;
  bit Negated = negated;
}
def MicrosoftExt : LangOpt<"MicrosoftExt">;
def Borland : LangOpt<"Borland">;
def CUDA : LangOpt<"CUDA">;
def COnly : LangOpt<"CPlusPlus", 1>;
def CPlusPlus : LangOpt<"CPlusPlus">;
def OpenCL : LangOpt<"OpenCL">;
def RenderScript : LangOpt<"RenderScript">;
def CPlusPlusAMP : LangOpt<"CPlusPlusAMP">;
def ObjC : LangOpt<"ObjC1">;
def BlocksSupported : LangOpt<"Blocks">;

// Defines targets for target-specific attributes. Empty lists are unchecked.
class TargetSpec {
  // Specifies Architectures for which the target applies, based off the
  // ArchType enumeration in Triple.h.
  list<string> Arches = [];
  // Specifies Operating Systems for which the target applies, based off the
  // OSType enumeration in Triple.h
  list<string> OSes;
  // Specifies the C++ ABIs for which the target applies, based off the
  // TargetCXXABI::Kind in TargetCXXABI.h.
  list<string> CXXABIs;
  // Specifies Object Formats for which the target applies, based off the
  // ObjectFormatType enumeration in Triple.h
  list<string> ObjectFormats;
}

class TargetArch<list<string> arches> : TargetSpec {
  let Arches = arches;
}
def TargetARM : TargetArch<["arm", "thumb", "armeb", "thumbeb"]>;
def TargetAVR : TargetArch<["avr"]>;
def TargetMips32 : TargetArch<["mips", "mipsel"]>;
def TargetAnyMips : TargetArch<["mips", "mipsel", "mips64", "mips64el"]>;
def TargetMSP430 : TargetArch<["msp430"]>;
def TargetRISCV : TargetArch<["riscv32", "riscv64"]>;
def TargetX86 : TargetArch<["x86"]>;
def TargetAnyX86 : TargetArch<["x86", "x86_64"]>;
def TargetWindows : TargetArch<["x86", "x86_64", "arm", "thumb", "aarch64"]> {
  let OSes = ["Win32"];
}
def TargetMicrosoftCXXABI : TargetArch<["x86", "x86_64", "arm", "thumb", "aarch64"]> {
  let CXXABIs = ["Microsoft"];
}
def TargetELF : TargetSpec {
  let ObjectFormats = ["ELF"];
}

// Attribute subject match rules that are used for #pragma clang attribute.
//
// A instance of AttrSubjectMatcherRule represents an individual match rule.
// An individual match rule can correspond to a number of different attribute
// subjects, e.g. "record" matching rule corresponds to the Record and
// CXXRecord attribute subjects.
//
// Match rules are used in the subject list of the #pragma clang attribute.
// Match rules can have sub-match rules that are instances of
// AttrSubjectMatcherSubRule. A sub-match rule can correspond to a number
// of different attribute subjects, and it can have a negated spelling as well.
// For example, "variable(unless(is_parameter))" matching rule corresponds to
// the NonParmVar attribute subject.
class AttrSubjectMatcherSubRule<string name, list<AttrSubject> subjects,
                                bit negated = 0> {
  string Name = name;
  list<AttrSubject> Subjects = subjects;
  bit Negated = negated;
  // Lists language options, one of which is required to be true for the
  // attribute to be applicable. If empty, the language options are taken
  // from the parent matcher rule.
  list<LangOpt> LangOpts = [];
}
class AttrSubjectMatcherRule<string name, list<AttrSubject> subjects,
                             list<AttrSubjectMatcherSubRule> subrules = []> {
  string Name = name;
  list<AttrSubject> Subjects = subjects;
  list<AttrSubjectMatcherSubRule> Constraints = subrules;
  // Lists language options, one of which is required to be true for the
  // attribute to be applicable. If empty, no language options are required.
  list<LangOpt> LangOpts = [];
}

// function(is_member)
def SubRuleForCXXMethod : AttrSubjectMatcherSubRule<"is_member", [CXXMethod]> {
  let LangOpts = [CPlusPlus];
}
def SubjectMatcherForFunction : AttrSubjectMatcherRule<"function", [Function], [
  SubRuleForCXXMethod
]>;
// hasType is abstract, it should be used with one of the sub-rules.
def SubjectMatcherForType : AttrSubjectMatcherRule<"hasType", [], [
  AttrSubjectMatcherSubRule<"functionType", [FunctionLike]>

  // FIXME: There's a matcher ambiguity with objc methods and blocks since
  // functionType excludes them but functionProtoType includes them.
  // AttrSubjectMatcherSubRule<"functionProtoType", [HasFunctionProto]>
]>;
def SubjectMatcherForTypedef : AttrSubjectMatcherRule<"type_alias",
                                                      [TypedefName]>;
def SubjectMatcherForRecord : AttrSubjectMatcherRule<"record", [Record,
                                                                CXXRecord], [
  // unless(is_union)
  AttrSubjectMatcherSubRule<"is_union", [Struct], 1>
]>;
def SubjectMatcherForEnum : AttrSubjectMatcherRule<"enum", [Enum]>;
def SubjectMatcherForEnumConstant : AttrSubjectMatcherRule<"enum_constant",
                                                           [EnumConstant]>;
def SubjectMatcherForVar : AttrSubjectMatcherRule<"variable", [Var], [
  AttrSubjectMatcherSubRule<"is_thread_local", [TLSVar]>,
  AttrSubjectMatcherSubRule<"is_global", [GlobalVar]>,
  AttrSubjectMatcherSubRule<"is_parameter", [ParmVar]>,
  // unless(is_parameter)
  AttrSubjectMatcherSubRule<"is_parameter", [NonParmVar], 1>
]>;
def SubjectMatcherForField : AttrSubjectMatcherRule<"field", [Field]>;
def SubjectMatcherForNamespace : AttrSubjectMatcherRule<"namespace",
                                                        [Namespace]> {
  let LangOpts = [CPlusPlus];
}
def SubjectMatcherForObjCInterface : AttrSubjectMatcherRule<"objc_interface",
                                                            [ObjCInterface]> {
  let LangOpts = [ObjC];
}
def SubjectMatcherForObjCProtocol : AttrSubjectMatcherRule<"objc_protocol",
                                                           [ObjCProtocol]> {
  let LangOpts = [ObjC];
}
def SubjectMatcherForObjCCategory : AttrSubjectMatcherRule<"objc_category",
                                                           [ObjCCategory]> {
  let LangOpts = [ObjC];
}
def SubjectMatcherForObjCMethod : AttrSubjectMatcherRule<"objc_method",
                                                         [ObjCMethod], [
  AttrSubjectMatcherSubRule<"is_instance", [ObjCInstanceMethod]>
]> {
  let LangOpts = [ObjC];
}
def SubjectMatcherForObjCProperty : AttrSubjectMatcherRule<"objc_property",
                                                           [ObjCProperty]> {
  let LangOpts = [ObjC];
}
def SubjectMatcherForBlock : AttrSubjectMatcherRule<"block", [Block]> {
  let LangOpts = [BlocksSupported];
}

// Aggregate attribute subject match rules are abstract match rules that can't
// be used directly in #pragma clang attribute. Instead, users have to use
// subject match rules that correspond to attribute subjects that derive from
// the specified subject.
class AttrSubjectMatcherAggregateRule<AttrSubject subject> {
  AttrSubject Subject = subject;
}

def SubjectMatcherForNamed : AttrSubjectMatcherAggregateRule<Named>;

class Attr {
  // The various ways in which an attribute can be spelled in source
  list<Spelling> Spellings;
  // The things to which an attribute can appertain
  SubjectList Subjects;
  // The arguments allowed on an attribute
  list<Argument> Args = [];
  // Accessors which should be generated for the attribute.
  list<Accessor> Accessors = [];
  // Set to true for attributes with arguments which require delayed parsing.
  bit LateParsed = 0;
  // Set to false to prevent an attribute from being propagated from a template
  // to the instantiation.
  bit Clone = 1;
  // Set to true for attributes which must be instantiated within templates
  bit TemplateDependent = 0;
  // Set to true for attributes that have a corresponding AST node.
  bit ASTNode = 1;
  // Set to true for attributes which have handler in Sema.
  bit SemaHandler = 1;
  // Set to true for attributes that are completely ignored.
  bit Ignored = 0;
  // Set to true if the attribute's parsing does not match its semantic
  // content. Eg) It parses 3 args, but semantically takes 4 args.  Opts out of
  // common attribute error checking.
  bit HasCustomParsing = 0;
  // Set to true if all of the attribute's arguments should be parsed in an
  // unevaluated context.
  bit ParseArgumentsAsUnevaluated = 0;
  // Set to true if this attribute meaningful when applied to or inherited
  // in a class template definition.
  bit MeaningfulToClassTemplateDefinition = 0;
  // Set to true if this attribute can be used with '#pragma clang attribute'.
  // By default, an attribute is supported by the '#pragma clang attribute'
  // only when:
  // - It has a subject list whose subjects can be represented using subject
  //   match rules.
  // - It has GNU/CXX11 spelling and doesn't require delayed parsing.
  bit PragmaAttributeSupport;
  // Lists language options, one of which is required to be true for the
  // attribute to be applicable. If empty, no language options are required.
  list<LangOpt> LangOpts = [];
  // Any additional text that should be included verbatim in the class.
  // Note: Any additional data members will leak and should be constructed
  // externally on the ASTContext.
  code AdditionalMembers = [{}];
  // Any documentation that should be associated with the attribute. Since an
  // attribute may be documented under multiple categories, more than one
  // Documentation entry may be listed.
  list<Documentation> Documentation;
}

/// A type attribute is not processed on a declaration or a statement.
class TypeAttr : Attr;

/// A stmt attribute is not processed on a declaration or a type.
class StmtAttr : Attr;

/// An inheritable attribute is inherited by later redeclarations.
class InheritableAttr : Attr {
  // Set to true if this attribute can be duplicated on a subject when inheriting
  // attributes from prior declarations.
  bit InheritEvenIfAlreadyPresent = 0;
}

/// Some attributes, like calling conventions, can appear in either the
/// declaration or the type position. These attributes are morally type
/// attributes, but have historically been written on declarations.
class DeclOrTypeAttr : InheritableAttr;

/// A target-specific attribute.  This class is meant to be used as a mixin
/// with InheritableAttr or Attr depending on the attribute's needs.
class TargetSpecificAttr<TargetSpec target> {
  TargetSpec Target = target;
  // Attributes are generally required to have unique spellings for their names
  // so that the parser can determine what kind of attribute it has parsed.
  // However, target-specific attributes are special in that the attribute only
  // "exists" for a given target. So two target-specific attributes can share
  // the same name when they exist in different targets. To support this, a
  // Kind can be explicitly specified for a target-specific attribute. This
  // corresponds to the ParsedAttr::AT_* enum that is generated and it
  // should contain a shared value between the attributes.
  //
  // Target-specific attributes which use this feature should ensure that the
  // spellings match exactly between the attributes, and if the arguments or
  // subjects differ, should specify HasCustomParsing = 1 and implement their
  // own parsing and semantic handling requirements as-needed.
  string ParseKind;
}

/// An inheritable parameter attribute is inherited by later
/// redeclarations, even when it's written on a parameter.
class InheritableParamAttr : InheritableAttr;

/// An attribute which changes the ABI rules for a specific parameter.
class ParameterABIAttr : InheritableParamAttr {
  let Subjects = SubjectList<[ParmVar]>;
}

/// An ignored attribute, which we parse but discard with no checking.
class IgnoredAttr : Attr {
  let Ignored = 1;
  let ASTNode = 0;
  let SemaHandler = 0;
  let Documentation = [Undocumented];
}

//
// Attributes begin here
//

def AbiTag : Attr {
  let Spellings = [GCC<"abi_tag">];
  let Args = [VariadicStringArgument<"Tags">];
  let Subjects = SubjectList<[Struct, Var, Function, Namespace], ErrorDiag>;
  let MeaningfulToClassTemplateDefinition = 1;
  let Documentation = [AbiTagsDocs];
}

def AddressSpace : TypeAttr {
  let Spellings = [Clang<"address_space">];
  let Args = [IntArgument<"AddressSpace">];
  let Documentation = [Undocumented];
}

def Alias : Attr {
  let Spellings = [GCC<"alias">];
  let Args = [StringArgument<"Aliasee">];
  let Subjects = SubjectList<[Function, GlobalVar], ErrorDiag>;
  let Documentation = [Undocumented];
}

def Aligned : InheritableAttr {
  let Spellings = [GCC<"aligned">, Declspec<"align">, Keyword<"alignas">,
                   Keyword<"_Alignas">];
  let Args = [AlignedArgument<"Alignment", 1>];
  let Accessors = [Accessor<"isGNU", [GCC<"aligned">]>,
                   Accessor<"isC11", [Keyword<"_Alignas">]>,
                   Accessor<"isAlignas", [Keyword<"alignas">,
                                          Keyword<"_Alignas">]>,
                   Accessor<"isDeclspec",[Declspec<"align">]>];
  let Documentation = [Undocumented];
}

def AlignValue : Attr {
  let Spellings = [
    // Unfortunately, this is semantically an assertion, not a directive
    // (something else must ensure the alignment), so aligned_value is a
    // probably a better name. We might want to add an aligned_value spelling in
    // the future (and a corresponding C++ attribute), but this can be done
    // later once we decide if we also want them to have slightly-different
    // semantics than Intel's align_value.
    //
    // Does not get a [[]] spelling because the attribute is not exposed as such
    // by Intel.
    GNU<"align_value">
    // Intel's compiler on Windows also supports:
    // , Declspec<"align_value">
  ];
  let Args = [ExprArgument<"Alignment">];
  let Subjects = SubjectList<[Var, TypedefName]>;
  let Documentation = [AlignValueDocs];
}

def AlignMac68k : InheritableAttr {
  // This attribute has no spellings as it is only ever created implicitly.
  let Spellings = [];
  let SemaHandler = 0;
  let Documentation = [Undocumented];
}

def AlwaysInline : InheritableAttr {
  let Spellings = [GCC<"always_inline">, Keyword<"__forceinline">];
  let Subjects = SubjectList<[Function]>;
  let Documentation = [Undocumented];
}

def Artificial : InheritableAttr {
  let Spellings = [GCC<"artificial">];
  let Subjects = SubjectList<[InlineFunction], WarnDiag>;
  let Documentation = [ArtificialDocs];
}

def XRayInstrument : InheritableAttr {
  let Spellings = [Clang<"xray_always_instrument">,
                   Clang<"xray_never_instrument">];
  let Subjects = SubjectList<[Function, ObjCMethod]>;
  let Accessors = [Accessor<"alwaysXRayInstrument",
                     [Clang<"xray_always_instrument">]>,
                   Accessor<"neverXRayInstrument",
                     [Clang<"xray_never_instrument">]>];
  let Documentation = [XRayDocs];
}

def XRayLogArgs : InheritableAttr {
  let Spellings = [Clang<"xray_log_args">];
  let Subjects = SubjectList<[Function, ObjCMethod]>;
  // This argument is a count not an index, so it has the same encoding (base
  // 1 including C++ implicit this parameter) at the source and LLVM levels of
  // representation, so ParamIdxArgument is inappropriate.  It is never used
  // at the AST level of representation, so it never needs to be adjusted not
  // to include any C++ implicit this parameter.  Thus, we just store it and
  // use it as an unsigned that never needs adjustment.
  let Args = [UnsignedArgument<"ArgumentCount">];
  let Documentation = [XRayDocs];
}

def TLSModel : InheritableAttr {
  let Spellings = [GCC<"tls_model">];
  let Subjects = SubjectList<[TLSVar], ErrorDiag>;
  let Args = [StringArgument<"Model">];
  let Documentation = [TLSModelDocs];
}

def AnalyzerNoReturn : InheritableAttr {
  // TODO: should this attribute be exposed with a [[]] spelling under the clang
  // vendor namespace, or should it use a vendor namespace specific to the
  // analyzer?
  let Spellings = [GNU<"analyzer_noreturn">];
  // TODO: Add subject list.
  let Documentation = [Undocumented];
}

def Annotate : InheritableParamAttr {
  let Spellings = [Clang<"annotate">];
  let Args = [StringArgument<"Annotation">];
  // Ensure that the annotate attribute can be used with
  // '#pragma clang attribute' even though it has no subject list.
  let PragmaAttributeSupport = 1;
  let Documentation = [Undocumented];
}

def ARMInterrupt : InheritableAttr, TargetSpecificAttr<TargetARM> {
  // NOTE: If you add any additional spellings, MSP430Interrupt's,
  // MipsInterrupt's and AnyX86Interrupt's spellings must match.
  let Spellings = [GCC<"interrupt">];
  let Args = [EnumArgument<"Interrupt", "InterruptType",
                           ["IRQ", "FIQ", "SWI", "ABORT", "UNDEF", ""],
                           ["IRQ", "FIQ", "SWI", "ABORT", "UNDEF", "Generic"],
                           1>];
  let ParseKind = "Interrupt";
  let HasCustomParsing = 1;
  let Documentation = [ARMInterruptDocs];
}

def AVRInterrupt : InheritableAttr, TargetSpecificAttr<TargetAVR> {
  let Spellings = [GCC<"interrupt">];
  let Subjects = SubjectList<[Function]>;
  let ParseKind = "Interrupt";
  let Documentation = [AVRInterruptDocs];
}

def AVRSignal : InheritableAttr, TargetSpecificAttr<TargetAVR> {
  let Spellings = [GCC<"signal">];
  let Subjects = SubjectList<[Function]>;
  let Documentation = [AVRSignalDocs];
}

def AsmLabel : InheritableAttr {
  let Spellings = [Keyword<"asm">, Keyword<"__asm__">];
  let Args = [StringArgument<"Label">];
  let SemaHandler = 0;
  let Documentation = [Undocumented];
}

def Availability : InheritableAttr {
  let Spellings = [Clang<"availability">];
  let Args = [IdentifierArgument<"platform">, VersionArgument<"introduced">,
              VersionArgument<"deprecated">, VersionArgument<"obsoleted">,
              BoolArgument<"unavailable">, StringArgument<"message">,
              BoolArgument<"strict">, StringArgument<"replacement">];
  let AdditionalMembers =
[{static llvm::StringRef getPrettyPlatformName(llvm::StringRef Platform) {
    return llvm::StringSwitch<llvm::StringRef>(Platform)
             .Case("android", "Android")
             .Case("ios", "iOS")
             .Case("macos", "macOS")
             .Case("tvos", "tvOS")
             .Case("watchos", "watchOS")
             .Case("ios_app_extension", "iOS (App Extension)")
             .Case("macos_app_extension", "macOS (App Extension)")
             .Case("tvos_app_extension", "tvOS (App Extension)")
             .Case("watchos_app_extension", "watchOS (App Extension)")
             .Default(llvm::StringRef());
}
static llvm::StringRef getPlatformNameSourceSpelling(llvm::StringRef Platform) {
    return llvm::StringSwitch<llvm::StringRef>(Platform)
             .Case("ios", "iOS")
             .Case("macos", "macOS")
             .Case("tvos", "tvOS")
             .Case("watchos", "watchOS")
             .Case("ios_app_extension", "iOSApplicationExtension")
             .Case("macos_app_extension", "macOSApplicationExtension")
             .Case("tvos_app_extension", "tvOSApplicationExtension")
             .Case("watchos_app_extension", "watchOSApplicationExtension")
             .Default(Platform);
}
static llvm::StringRef canonicalizePlatformName(llvm::StringRef Platform) {
    return llvm::StringSwitch<llvm::StringRef>(Platform)
             .Case("iOS", "ios")
             .Case("macOS", "macos")
             .Case("tvOS", "tvos")
             .Case("watchOS", "watchos")
             .Case("iOSApplicationExtension", "ios_app_extension")
             .Case("macOSApplicationExtension", "macos_app_extension")
             .Case("tvOSApplicationExtension", "tvos_app_extension")
             .Case("watchOSApplicationExtension", "watchos_app_extension")
             .Default(Platform);
} }];
  let HasCustomParsing = 1;
  let InheritEvenIfAlreadyPresent = 1;
  let Subjects = SubjectList<[Named]>;
  let Documentation = [AvailabilityDocs];
}

def ExternalSourceSymbol : InheritableAttr {
  let Spellings = [Clang<"external_source_symbol">];
  let Args = [StringArgument<"language", 1>,
              StringArgument<"definedIn", 1>,
              BoolArgument<"generatedDeclaration", 1>];
  let HasCustomParsing = 1;
  let Subjects = SubjectList<[Named]>;
  let Documentation = [ExternalSourceSymbolDocs];
}

def Blocks : InheritableAttr {
  let Spellings = [Clang<"blocks">];
  let Args = [EnumArgument<"Type", "BlockType", ["byref"], ["ByRef"]>];
  let Documentation = [Undocumented];
}

def Bounded : IgnoredAttr {
  // Does not have a [[]] spelling because the attribute is ignored.
  let Spellings = [GNU<"bounded">];
}

def CarriesDependency : InheritableParamAttr {
  let Spellings = [GNU<"carries_dependency">,
                   CXX11<"","carries_dependency", 200809>];
  let Subjects = SubjectList<[ParmVar, ObjCMethod, Function], ErrorDiag>;
  let Documentation = [CarriesDependencyDocs];
}

def CDecl : DeclOrTypeAttr {
  let Spellings = [GCC<"cdecl">, Keyword<"__cdecl">, Keyword<"_cdecl">];
//  let Subjects = [Function, ObjCMethod];
  let Documentation = [Undocumented];
}

// cf_audited_transfer indicates that the given function has been
// audited and has been marked with the appropriate cf_consumed and
// cf_returns_retained attributes.  It is generally applied by
// '#pragma clang arc_cf_code_audited' rather than explicitly.
def CFAuditedTransfer : InheritableAttr {
  let Spellings = [Clang<"cf_audited_transfer">];
  let Subjects = SubjectList<[Function], ErrorDiag>;
  let Documentation = [Undocumented];
}

// cf_unknown_transfer is an explicit opt-out of cf_audited_transfer.
// It indicates that the function has unknown or unautomatable
// transfer semantics.
def CFUnknownTransfer : InheritableAttr {
  let Spellings = [Clang<"cf_unknown_transfer">];
  let Subjects = SubjectList<[Function], ErrorDiag>;
  let Documentation = [Undocumented];
}

def CFReturnsRetained : InheritableAttr {
  let Spellings = [Clang<"cf_returns_retained">];
//  let Subjects = SubjectList<[ObjCMethod, ObjCProperty, Function]>;
  let Documentation = [Undocumented];
}

def CFReturnsNotRetained : InheritableAttr {
  let Spellings = [Clang<"cf_returns_not_retained">];
//  let Subjects = SubjectList<[ObjCMethod, ObjCProperty, Function]>;
  let Documentation = [Undocumented];
}

def CFConsumed : InheritableParamAttr {
  let Spellings = [Clang<"cf_consumed">];
  let Subjects = SubjectList<[ParmVar]>;
  let Documentation = [Undocumented];
}

def Cleanup : InheritableAttr {
  let Spellings = [GCC<"cleanup">];
  let Args = [FunctionArgument<"FunctionDecl">];
  let Subjects = SubjectList<[LocalVar]>;
  let Documentation = [Undocumented];
}

def Cold : InheritableAttr {
  let Spellings = [GCC<"cold">];
  let Subjects = SubjectList<[Function]>;
  let Documentation = [Undocumented];
}

def Common : InheritableAttr {
  let Spellings = [GCC<"common">];
  let Subjects = SubjectList<[Var]>;
  let Documentation = [Undocumented];
}

def Const : InheritableAttr {
  let Spellings = [GCC<"const">, GCC<"__const">];
  let Documentation = [Undocumented];
}

def HC_HC : InheritableAttr {
  let Spellings = [CXX11<"","hc", 201511>];
  let Subjects = SubjectList<[Var, Function], ErrorDiag>;
  let Documentation = [Undocumented];
}

def HC_CPU : InheritableAttr {
  let Spellings = [CXX11<"","cpu", 201511>];
  let Subjects = SubjectList<[Function], ErrorDiag>;
  let Documentation = [Undocumented];
}

def Constructor : InheritableAttr {
  let Spellings = [GCC<"constructor">];
  let Args = [DefaultIntArgument<"Priority", 65535>];
  let Subjects = SubjectList<[Function]>;
  let Documentation = [Undocumented];
}

def CPUSpecific : InheritableAttr {
  let Spellings = [Clang<"cpu_specific">];
  let Args = [VariadicIdentifierArgument<"Cpus">];
  let Subjects = SubjectList<[Function]>;
  let Documentation = [CPUSpecificCPUDispatchDocs];
  let AdditionalMembers = [{
    unsigned ActiveArgIndex = 0;

    IdentifierInfo *getCurCPUName() const {
      return *(cpus_begin() + ActiveArgIndex);
    }
  }];
}

def CPUDispatch : InheritableAttr {
  let Spellings = [Clang<"cpu_dispatch">];
  let Args = [VariadicIdentifierArgument<"Cpus">];
  let Subjects = SubjectList<[Function]>;
  let Documentation = [CPUSpecificCPUDispatchDocs];
}

// CUDA attributes are spelled __attribute__((attr)) or __declspec(__attr__),
// and they do not receive a [[]] spelling.
def CUDAConstant : InheritableAttr {
  let Spellings = [GNU<"constant">, Declspec<"__constant__">];
  let Subjects = SubjectList<[Var]>;
  let LangOpts = [CUDA];
  let Documentation = [Undocumented];
}

def CUDACudartBuiltin : IgnoredAttr {
  let Spellings = [GNU<"cudart_builtin">, Declspec<"__cudart_builtin__">];
  let LangOpts = [CUDA];
}

def CUDADevice : InheritableAttr {
  let Spellings = [GNU<"device">, Declspec<"__device__">];
  let Subjects = SubjectList<[Function, Var]>;
  let LangOpts = [CUDA];
  let Documentation = [Undocumented];
}

def CUDADeviceBuiltin : IgnoredAttr {
  let Spellings = [GNU<"device_builtin">, Declspec<"__device_builtin__">];
  let LangOpts = [CUDA];
}

def CUDADeviceBuiltinSurfaceType : IgnoredAttr {
  let Spellings = [GNU<"device_builtin_surface_type">,
                   Declspec<"__device_builtin_surface_type__">];
  let LangOpts = [CUDA];
}

def CUDADeviceBuiltinTextureType : IgnoredAttr {
  let Spellings = [GNU<"device_builtin_texture_type">,
                   Declspec<"__device_builtin_texture_type__">];
  let LangOpts = [CUDA];
}

def CUDAGlobal : InheritableAttr {
  let Spellings = [GNU<"global">, Declspec<"__global__">];
  let Subjects = SubjectList<[Function]>;
  let LangOpts = [CUDA];
  let Documentation = [Undocumented];
}

def CUDAHost : InheritableAttr {
  let Spellings = [GNU<"host">, Declspec<"__host__">];
  let Subjects = SubjectList<[Function]>;
  let LangOpts = [CUDA];
  let Documentation = [Undocumented];
}

def CUDAInvalidTarget : InheritableAttr {
  let Spellings = [];
  let Subjects = SubjectList<[Function]>;
  let LangOpts = [CUDA];
  let Documentation = [Undocumented];
}

def CUDALaunchBounds : InheritableAttr {
  let Spellings = [GNU<"launch_bounds">, Declspec<"__launch_bounds__">];
  let Args = [ExprArgument<"MaxThreads">, ExprArgument<"MinBlocks", 1>];
  let LangOpts = [CUDA];
  let Subjects = SubjectList<[ObjCMethod, FunctionLike]>;
  // An AST node is created for this attribute, but is not used by other parts
  // of the compiler. However, this node needs to exist in the AST because
  // non-LLVM backends may be relying on the attribute's presence.
  let Documentation = [Undocumented];
}

def CUDAShared : InheritableAttr {
  let Spellings = [GNU<"shared">, Declspec<"__shared__">];
  let Subjects = SubjectList<[Var]>;
  let LangOpts = [CUDA];
  let Documentation = [Undocumented];
}

def C11NoReturn : InheritableAttr {
  let Spellings = [Keyword<"_Noreturn">];
  let Subjects = SubjectList<[Function], ErrorDiag>;
  let SemaHandler = 0;
  let Documentation = [C11NoReturnDocs];
}

def CXX11NoReturn : InheritableAttr {
  let Spellings = [CXX11<"", "noreturn", 200809>];
  let Subjects = SubjectList<[Function], ErrorDiag>;
  let Documentation = [CXX11NoReturnDocs];
}

// Similar to CUDA, OpenCL attributes do not receive a [[]] spelling because
// the specification does not expose them with one currently.
def OpenCLKernel : InheritableAttr {
  let Spellings = [Keyword<"__kernel">, Keyword<"kernel">];
  let Subjects = SubjectList<[Function], ErrorDiag>;
  let Documentation = [Undocumented];
}

def OpenCLUnrollHint : InheritableAttr {
  let Spellings = [GNU<"opencl_unroll_hint">];
  let Args = [UnsignedArgument<"UnrollHint">];
  let Documentation = [OpenCLUnrollHintDocs];
}

def OpenCLIntelReqdSubGroupSize: InheritableAttr {
  let Spellings = [GNU<"intel_reqd_sub_group_size">];
  let Args = [UnsignedArgument<"SubGroupSize">];
  let Subjects = SubjectList<[Function], ErrorDiag>;
  let Documentation = [OpenCLIntelReqdSubGroupSizeDocs];
}

// This attribute is both a type attribute, and a declaration attribute (for
// parameter variables).
def OpenCLAccess : Attr {
  let Spellings = [Keyword<"__read_only">, Keyword<"read_only">,
                   Keyword<"__write_only">, Keyword<"write_only">,
                   Keyword<"__read_write">, Keyword<"read_write">];
  let Subjects = SubjectList<[ParmVar, TypedefName], ErrorDiag>;
  let Accessors = [Accessor<"isReadOnly", [Keyword<"__read_only">,
                                           Keyword<"read_only">]>,
                   Accessor<"isReadWrite", [Keyword<"__read_write">,
                                            Keyword<"read_write">]>,
                   Accessor<"isWriteOnly", [Keyword<"__write_only">,
                                            Keyword<"write_only">]>];
  let Documentation = [OpenCLAccessDocs];
}

def OpenCLPrivateAddressSpace : TypeAttr {
  let Spellings = [Keyword<"__private">, Keyword<"private">];
  let Documentation = [OpenCLAddressSpacePrivateDocs];
}

def OpenCLGlobalAddressSpace : TypeAttr {
  let Spellings = [Keyword<"__global">, Keyword<"global">];
  let Documentation = [OpenCLAddressSpaceGlobalDocs];
}

def OpenCLLocalAddressSpace : TypeAttr {
  let Spellings = [Keyword<"__local">, Keyword<"local">];
  let Documentation = [OpenCLAddressSpaceLocalDocs];
}

def OpenCLConstantAddressSpace : TypeAttr {
  let Spellings = [Keyword<"__constant">, Keyword<"constant">];
  let Documentation = [OpenCLAddressSpaceConstantDocs];
}

def OpenCLGenericAddressSpace : TypeAttr {
  let Spellings = [Keyword<"__generic">, Keyword<"generic">];
  let Documentation = [OpenCLAddressSpaceGenericDocs];
}

def OpenCLNoSVM : Attr {
  let Spellings = [GNU<"nosvm">];
  let Subjects = SubjectList<[Var]>;
  let Documentation = [OpenCLNoSVMDocs];
  let LangOpts = [OpenCL];
  let ASTNode = 0;
}

def RenderScriptKernel : Attr {
  let Spellings = [GNU<"kernel">];
  let Subjects = SubjectList<[Function]>;
  let Documentation = [RenderScriptKernelAttributeDocs];
  let LangOpts = [RenderScript];
}

def Deprecated : InheritableAttr {
  let Spellings = [GCC<"deprecated">, Declspec<"deprecated">,
                   CXX11<"","deprecated", 201309>, C2x<"", "deprecated">];
  let Args = [StringArgument<"Message", 1>,
              // An optional string argument that enables us to provide a
              // Fix-It.
              StringArgument<"Replacement", 1>];
  let MeaningfulToClassTemplateDefinition = 1;
  let Documentation = [DeprecatedDocs];
}

def Destructor : InheritableAttr {
  let Spellings = [GCC<"destructor">];
  let Args = [DefaultIntArgument<"Priority", 65535>];
  let Subjects = SubjectList<[Function]>;
  let Documentation = [Undocumented];
}

def EmptyBases : InheritableAttr, TargetSpecificAttr<TargetMicrosoftCXXABI> {
  let Spellings = [Declspec<"empty_bases">];
  let Subjects = SubjectList<[CXXRecord]>;
  let Documentation = [EmptyBasesDocs];
}

def AllocSize : InheritableAttr {
  let Spellings = [GCC<"alloc_size">];
  let Subjects = SubjectList<[Function]>;
  let Args = [ParamIdxArgument<"ElemSizeParam">,
              ParamIdxArgument<"NumElemsParam", /*opt*/ 1>];
  let TemplateDependent = 1;
  let Documentation = [AllocSizeDocs];
}

def EnableIf : InheritableAttr {
  // Does not have a [[]] spelling because this attribute requires the ability
  // to parse function arguments but the attribute is not written in the type
  // position.
  let Spellings = [GNU<"enable_if">];
  let Subjects = SubjectList<[Function]>;
  let Args = [ExprArgument<"Cond">, StringArgument<"Message">];
  let TemplateDependent = 1;
  let Documentation = [EnableIfDocs];
}

def ExtVectorType : Attr {
  // This is an OpenCL-related attribute and does not receive a [[]] spelling.
  let Spellings = [GNU<"ext_vector_type">];
  // FIXME: This subject list is wrong; this is a type attribute.
  let Subjects = SubjectList<[TypedefName], ErrorDiag>;
  let Args = [ExprArgument<"NumElements">];
  let ASTNode = 0;
  let Documentation = [Undocumented];
  // This is a type attribute with an incorrect subject list, so should not be
  // permitted by #pragma clang attribute.
  let PragmaAttributeSupport = 0;
}

def FallThrough : StmtAttr {
  let Spellings = [CXX11<"", "fallthrough", 201603>, C2x<"", "fallthrough">,
                   CXX11<"clang", "fallthrough">];
//  let Subjects = [NullStmt];
  let Documentation = [FallthroughDocs];
}

def FastCall : DeclOrTypeAttr {
  let Spellings = [GCC<"fastcall">, Keyword<"__fastcall">,
                   Keyword<"_fastcall">];
//  let Subjects = [Function, ObjCMethod];
  let Documentation = [FastCallDocs];
}

def RegCall : DeclOrTypeAttr {
  let Spellings = [GCC<"regcall">, Keyword<"__regcall">];
  let Documentation = [RegCallDocs];
}

def Final : InheritableAttr {
  let Spellings = [Keyword<"final">, Keyword<"sealed">];
  let Accessors = [Accessor<"isSpelledAsSealed", [Keyword<"sealed">]>];
  let SemaHandler = 0;
  let Documentation = [Undocumented];
}

def MinSize : InheritableAttr {
  let Spellings = [Clang<"minsize">];
  let Subjects = SubjectList<[Function, ObjCMethod], ErrorDiag>;
  let Documentation = [Undocumented];
}

def FlagEnum : InheritableAttr {
  let Spellings = [Clang<"flag_enum">];
  let Subjects = SubjectList<[Enum]>;
  let Documentation = [FlagEnumDocs];
}

def EnumExtensibility : InheritableAttr {
  let Spellings = [Clang<"enum_extensibility">];
  let Subjects = SubjectList<[Enum]>;
  let Args = [EnumArgument<"Extensibility", "Kind",
              ["closed", "open"], ["Closed", "Open"]>];
  let Documentation = [EnumExtensibilityDocs];
}

def Flatten : InheritableAttr {
  let Spellings = [GCC<"flatten">];
  let Subjects = SubjectList<[Function], ErrorDiag>;
  let Documentation = [FlattenDocs];
}

def Format : InheritableAttr {
  let Spellings = [GCC<"format">];
  let Args = [IdentifierArgument<"Type">, IntArgument<"FormatIdx">,
              IntArgument<"FirstArg">];
  let Subjects = SubjectList<[ObjCMethod, Block, HasFunctionProto]>;
  let Documentation = [FormatDocs];
}

def FormatArg : InheritableAttr {
  let Spellings = [GCC<"format_arg">];
  let Args = [ParamIdxArgument<"FormatIdx">];
  let Subjects = SubjectList<[ObjCMethod, HasFunctionProto]>;
  let Documentation = [Undocumented];
}

def GNUInline : InheritableAttr {
  let Spellings = [GCC<"gnu_inline">];
  let Subjects = SubjectList<[Function]>;
  let Documentation = [GnuInlineDocs];
}

def Hot : InheritableAttr {
  let Spellings = [GCC<"hot">];
  let Subjects = SubjectList<[Function]>;
  // An AST node is created for this attribute, but not actually used beyond
  // semantic checking for mutual exclusion with the Cold attribute.
  let Documentation = [Undocumented];
}

def IBAction : InheritableAttr {
  let Spellings = [Clang<"ibaction">];
  let Subjects = SubjectList<[ObjCInstanceMethod]>;
  // An AST node is created for this attribute, but is not used by other parts
  // of the compiler. However, this node needs to exist in the AST because
  // external tools rely on it.
  let Documentation = [Undocumented];
}

def IBOutlet : InheritableAttr {
  let Spellings = [Clang<"iboutlet">];
//  let Subjects = [ObjCIvar, ObjCProperty];
  let Documentation = [Undocumented];
}

def IBOutletCollection : InheritableAttr {
  let Spellings = [Clang<"iboutletcollection">];
  let Args = [TypeArgument<"Interface", 1>];
//  let Subjects = [ObjCIvar, ObjCProperty];
  let Documentation = [Undocumented];
}

def IFunc : Attr, TargetSpecificAttr<TargetELF> {
  let Spellings = [GCC<"ifunc">];
  let Args = [StringArgument<"Resolver">];
  let Subjects = SubjectList<[Function]>;
  let Documentation = [IFuncDocs];
}

def Restrict : InheritableAttr {
  let Spellings = [Declspec<"restrict">, GCC<"malloc">];
  let Subjects = SubjectList<[Function]>;
  let Documentation = [Undocumented];
}

def LayoutVersion : InheritableAttr, TargetSpecificAttr<TargetMicrosoftCXXABI> {
  let Spellings = [Declspec<"layout_version">];
  let Args = [UnsignedArgument<"Version">];
  let Subjects = SubjectList<[CXXRecord]>;
  let Documentation = [LayoutVersionDocs];
}

def LifetimeBound : DeclOrTypeAttr {
  let Spellings = [Clang<"lifetimebound", 0>];
  let Subjects = SubjectList<[ParmVar, ImplicitObjectParameter], ErrorDiag>;
  let Documentation = [LifetimeBoundDocs];
  let LangOpts = [CPlusPlus];
}

def TrivialABI : InheritableAttr {
  // This attribute does not have a C [[]] spelling because it requires the
  // CPlusPlus language option.
  let Spellings = [Clang<"trivial_abi", 0>];
  let Subjects = SubjectList<[CXXRecord]>;
  let Documentation = [TrivialABIDocs];
  let LangOpts = [CPlusPlus];
}

def MaxFieldAlignment : InheritableAttr {
  // This attribute has no spellings as it is only ever created implicitly.
  let Spellings = [];
  let Args = [UnsignedArgument<"Alignment">];
  let SemaHandler = 0;
  let Documentation = [Undocumented];
}

def MayAlias : InheritableAttr {
  // FIXME: this is a type attribute in GCC, but a declaration attribute here.
  let Spellings = [GCC<"may_alias">];
  let Documentation = [Undocumented];
}

def MSABI : DeclOrTypeAttr {
  let Spellings = [GCC<"ms_abi">];
//  let Subjects = [Function, ObjCMethod];
  let Documentation = [MSABIDocs];
}

def MSP430Interrupt : InheritableAttr, TargetSpecificAttr<TargetMSP430> {
  // NOTE: If you add any additional spellings, ARMInterrupt's, MipsInterrupt's
  // and AnyX86Interrupt's spellings must match.
  let Spellings = [GCC<"interrupt">];
  let Args = [UnsignedArgument<"Number">];
  let ParseKind = "Interrupt";
  let HasCustomParsing = 1;
  let Documentation = [Undocumented];
}

def Mips16 : InheritableAttr, TargetSpecificAttr<TargetMips32> {
  let Spellings = [GCC<"mips16">];
  let Subjects = SubjectList<[Function], ErrorDiag>;
  let Documentation = [Undocumented];
}

def MipsInterrupt : InheritableAttr, TargetSpecificAttr<TargetMips32> {
  // NOTE: If you add any additional spellings, ARMInterrupt's,
  // MSP430Interrupt's and AnyX86Interrupt's spellings must match.
  let Spellings = [GCC<"interrupt">];
  let Subjects = SubjectList<[Function]>;
  let Args = [EnumArgument<"Interrupt", "InterruptType",
                           ["vector=sw0", "vector=sw1", "vector=hw0",
                            "vector=hw1", "vector=hw2", "vector=hw3",
                            "vector=hw4", "vector=hw5", "eic", ""],
                           ["sw0", "sw1", "hw0", "hw1", "hw2", "hw3",
                            "hw4", "hw5", "eic", "eic"]
                           >];
  let ParseKind = "Interrupt";
  let Documentation = [MipsInterruptDocs];
}

def MicroMips : InheritableAttr, TargetSpecificAttr<TargetMips32> {
  let Spellings = [GCC<"micromips">];
  let Subjects = SubjectList<[Function], ErrorDiag>;
  let Documentation = [MicroMipsDocs];
}

def MipsLongCall : InheritableAttr, TargetSpecificAttr<TargetAnyMips> {
  let Spellings = [GCC<"long_call">, GCC<"far">];
  let Subjects = SubjectList<[Function]>;
  let Documentation = [MipsLongCallStyleDocs];
}

def MipsShortCall : InheritableAttr, TargetSpecificAttr<TargetAnyMips> {
  let Spellings = [GCC<"short_call">, GCC<"near">];
  let Subjects = SubjectList<[Function]>;
  let Documentation = [MipsShortCallStyleDocs];
}

def Mode : Attr {
  let Spellings = [GCC<"mode">];
  let Subjects = SubjectList<[Var, Enum, TypedefName, Field], ErrorDiag>;
  let Args = [IdentifierArgument<"Mode">];
  let Documentation = [Undocumented];
  // This is notionally a type attribute, which #pragma clang attribute
  // generally does not support.
  let PragmaAttributeSupport = 0;
}

def Naked : InheritableAttr {
  let Spellings = [GCC<"naked">, Declspec<"naked">];
  let Subjects = SubjectList<[Function]>;
  let Documentation = [Undocumented];
}

def NeonPolyVectorType : TypeAttr {
  let Spellings = [Clang<"neon_polyvector_type">];
  let Args = [IntArgument<"NumElements">];
  let Documentation = [Undocumented];
  // Represented as VectorType instead.
  let ASTNode = 0;
}

def NeonVectorType : TypeAttr {
  let Spellings = [Clang<"neon_vector_type">];
  let Args = [IntArgument<"NumElements">];
  let Documentation = [Undocumented];
  // Represented as VectorType instead.
  let ASTNode = 0;
}

def ReturnsTwice : InheritableAttr {
  let Spellings = [GCC<"returns_twice">];
  let Subjects = SubjectList<[Function]>;
  let Documentation = [Undocumented];
}

def DisableTailCalls : InheritableAttr {
  let Spellings = [Clang<"disable_tail_calls">];
  let Subjects = SubjectList<[Function, ObjCMethod]>;
  let Documentation = [DisableTailCallsDocs];
}

def NoAlias : InheritableAttr {
  let Spellings = [Declspec<"noalias">];
  let Subjects = SubjectList<[Function]>;
  let Documentation = [NoAliasDocs];
}

def NoCommon : InheritableAttr {
  let Spellings = [GCC<"nocommon">];
  let Subjects = SubjectList<[Var]>;
  let Documentation = [Undocumented];
}

def NoDebug : InheritableAttr {
  let Spellings = [GCC<"nodebug">];
  let Subjects = SubjectList<[FunctionLike, ObjCMethod, NonParmVar]>;
  let Documentation = [NoDebugDocs];
}

def NoDuplicate : InheritableAttr {
  let Spellings = [Clang<"noduplicate">];
  let Subjects = SubjectList<[Function]>;
  let Documentation = [NoDuplicateDocs];
}

def Convergent : InheritableAttr {
  let Spellings = [Clang<"convergent">];
  let Subjects = SubjectList<[Function]>;
  let Documentation = [ConvergentDocs];
}

def NoInline : InheritableAttr {
  let Spellings = [GCC<"noinline">, Declspec<"noinline">];
  let Subjects = SubjectList<[Function]>;
  let Documentation = [Undocumented];
}

def NoMips16 : InheritableAttr, TargetSpecificAttr<TargetMips32> {
  let Spellings = [GCC<"nomips16">];
  let Subjects = SubjectList<[Function], ErrorDiag>;
  let Documentation = [Undocumented];
}

def NoMicroMips : InheritableAttr, TargetSpecificAttr<TargetMips32> {
  let Spellings = [GCC<"nomicromips">];
  let Subjects = SubjectList<[Function], ErrorDiag>;
  let Documentation = [MicroMipsDocs];
}

def RISCVInterrupt : InheritableAttr, TargetSpecificAttr<TargetRISCV> {
  let Spellings = [GCC<"interrupt">];
  let Subjects = SubjectList<[Function]>;
  let Args = [EnumArgument<"Interrupt", "InterruptType",
                           ["user", "supervisor", "machine"],
                           ["user", "supervisor", "machine"],
                           1>];
  let ParseKind = "Interrupt";
  let Documentation = [RISCVInterruptDocs];
}

// This is not a TargetSpecificAttr so that is silently accepted and
// ignored on other targets as encouraged by the OpenCL spec.
//
// See OpenCL 1.2 6.11.5: "It is our intention that a particular
// implementation of OpenCL be free to ignore all attributes and the
// resulting executable binary will produce the same result."
//
// However, only AMD GPU targets will emit the corresponding IR
// attribute.
//
// FIXME: This provides a sub-optimal error message if you attempt to
// use this in CUDA, since CUDA does not use the same terminology.
//
// FIXME: SubjectList should be for OpenCLKernelFunction, but is not to
// workaround needing to see kernel attribute before others to know if
// this should be rejected on non-kernels.

def AMDGPUFlatWorkGroupSize : InheritableAttr {
  let Spellings = [Clang<"amdgpu_flat_work_group_size">,
                   CXX11<"","hc_flat_workgroup_size", 201511>];
  let Args = [ExprArgument<"Min">,
              ExprArgument<"Max", 1>,
              StringArgument<"ISA", 1>];
  let Documentation = [AMDGPUFlatWorkGroupSizeDocs];
  let TemplateDependent = 1;
  let Subjects = SubjectList<[Function], ErrorDiag, "kernel functions">;
}

def AMDGPUWavesPerEU : InheritableAttr {
  let Spellings = [Clang<"amdgpu_waves_per_eu">,
                   CXX11<"", "hc_waves_per_eu", 201511>];
  let Args = [ExprArgument<"Min">,
              ExprArgument<"Max", 1>,
              StringArgument<"ISA", 1>];
  let Documentation = [AMDGPUWavesPerEUDocs];
  let TemplateDependent = 1;
  let Subjects = SubjectList<[Function], ErrorDiag, "kernel functions">;
}

def AMDGPUNumSGPR : InheritableAttr {
  let Spellings = [Clang<"amdgpu_num_sgpr">];
  let Args = [ExprArgument<"NumSGPR">];
  let Documentation = [AMDGPUNumSGPRNumVGPRDocs];
  let TemplateDependent = 1;
  let Subjects = SubjectList<[Function], ErrorDiag, "kernel functions">;
}

def AMDGPUNumVGPR : InheritableAttr {
  let Spellings = [Clang<"amdgpu_num_vgpr">];
  let Args = [ExprArgument<"NumVGPR">];
  let Documentation = [AMDGPUNumSGPRNumVGPRDocs];
  let Subjects = SubjectList<[Function], ErrorDiag, "kernel functions">;
  let TemplateDependent = 1;
}

def AMDGPUMaxWorkGroupDim : InheritableAttr {
  let Spellings = [CXX11<"","hc_max_workgroup_dim", 201511>];
  let Args = [ExprArgument<"X">,
              ExprArgument<"Y">,
              ExprArgument<"Z">,
              StringArgument<"ISA", 1>];
  let Subjects = SubjectList<[Function], ErrorDiag>;
  let Documentation = [Undocumented];
  let TemplateDependent = 1;
  let Subjects = SubjectList<[Function], ErrorDiag, "kernel functions">;
}

def NoSplitStack : InheritableAttr {
  let Spellings = [GCC<"no_split_stack">];
  let Subjects = SubjectList<[Function], ErrorDiag>;
  let Documentation = [NoSplitStackDocs];
}

def NonNull : InheritableParamAttr {
  let Spellings = [GCC<"nonnull">];
  let Subjects = SubjectList<[ObjCMethod, HasFunctionProto, ParmVar], WarnDiag,
                             "functions, methods, and parameters">;
  let Args = [VariadicParamIdxArgument<"Args">];
  let AdditionalMembers = [{
    bool isNonNull(unsigned IdxAST) const {
      if (!args_size())
        return true;
      return args_end() != std::find_if(
          args_begin(), args_end(),
          [=](const ParamIdx &Idx) { return Idx.getASTIndex() == IdxAST; });
    }
  }];
  // FIXME: We should merge duplicates into a single nonnull attribute.
  let InheritEvenIfAlreadyPresent = 1;
  let Documentation = [NonNullDocs];
}

def ReturnsNonNull : InheritableAttr {
  let Spellings = [GCC<"returns_nonnull">];
  let Subjects = SubjectList<[ObjCMethod, Function]>;
  let Documentation = [ReturnsNonNullDocs];
}

// pass_object_size(N) indicates that the parameter should have
// __builtin_object_size with Type=N evaluated on the parameter at the callsite.
def PassObjectSize : InheritableParamAttr {
  let Spellings = [Clang<"pass_object_size">];
  let Args = [IntArgument<"Type">];
  let Subjects = SubjectList<[ParmVar]>;
  let Documentation = [PassObjectSizeDocs];
}

// Nullability type attributes.
def TypeNonNull : TypeAttr {
  let Spellings = [Keyword<"_Nonnull">];
  let Documentation = [TypeNonNullDocs];
}

def TypeNullable : TypeAttr {
  let Spellings = [Keyword<"_Nullable">];
  let Documentation = [TypeNullableDocs];
}

def TypeNullUnspecified : TypeAttr {
  let Spellings = [Keyword<"_Null_unspecified">];
  let Documentation = [TypeNullUnspecifiedDocs];
}

// This is a marker used to indicate that an __unsafe_unretained qualifier was
// ignored because ARC is not enabled. The usual representation for this
// qualifier is as an ObjCOwnership attribute with Kind == "none".
def ObjCInertUnsafeUnretained : TypeAttr {
  let Spellings = [Keyword<"__unsafe_unretained">];
  let Documentation = [Undocumented];
}

def ObjCKindOf : TypeAttr {
  let Spellings = [Keyword<"__kindof">];
  let Documentation = [Undocumented];
}

def NoEscape : Attr {
  let Spellings = [Clang<"noescape">];
  let Subjects = SubjectList<[ParmVar]>;
  let Documentation = [NoEscapeDocs];
}

def AssumeAligned : InheritableAttr {
  let Spellings = [GCC<"assume_aligned">];
  let Subjects = SubjectList<[ObjCMethod, Function]>;
  let Args = [ExprArgument<"Alignment">, ExprArgument<"Offset", 1>];
  let Documentation = [AssumeAlignedDocs];
}

def AllocAlign : InheritableAttr {
  let Spellings = [GCC<"alloc_align">];
  let Subjects = SubjectList<[HasFunctionProto]>;
  let Args = [ParamIdxArgument<"ParamIndex">];
  let Documentation = [AllocAlignDocs];
}

def NoReturn : InheritableAttr {
  let Spellings = [GCC<"noreturn">, Declspec<"noreturn">];
  // FIXME: Does GCC allow this on the function instead?
  let Documentation = [Undocumented];
}

def NoInstrumentFunction : InheritableAttr {
  let Spellings = [GCC<"no_instrument_function">];
  let Subjects = SubjectList<[Function]>;
  let Documentation = [Undocumented];
}

def NotTailCalled : InheritableAttr {
  let Spellings = [Clang<"not_tail_called">];
  let Subjects = SubjectList<[Function]>;
  let Documentation = [NotTailCalledDocs];
}

def NoStackProtector : InheritableAttr {
  let Spellings = [Clang<"no_stack_protector">];
  let Subjects = SubjectList<[Function]>;
  let Documentation = [NoStackProtectorDocs];
}

def NoThrow : InheritableAttr {
  let Spellings = [GCC<"nothrow">, Declspec<"nothrow">];
  let Subjects = SubjectList<[Function]>;
  let Documentation = [NoThrowDocs];
}

def NvWeak : IgnoredAttr {
  // No Declspec spelling of this attribute; the CUDA headers use
  // __attribute__((nv_weak)) unconditionally. Does not receive an [[]]
  // spelling because it is a CUDA attribute.
  let Spellings = [GNU<"nv_weak">];
  let LangOpts = [CUDA];
}

def ObjCBridge : InheritableAttr {
  let Spellings = [Clang<"objc_bridge">];
  let Subjects = SubjectList<[Record, TypedefName], ErrorDiag>;
  let Args = [IdentifierArgument<"BridgedType">];
  let Documentation = [Undocumented];
}

def ObjCBridgeMutable : InheritableAttr {
  let Spellings = [Clang<"objc_bridge_mutable">];
  let Subjects = SubjectList<[Record], ErrorDiag>;
  let Args = [IdentifierArgument<"BridgedType">];
  let Documentation = [Undocumented];
}

def ObjCBridgeRelated : InheritableAttr {
  let Spellings = [Clang<"objc_bridge_related">];
  let Subjects = SubjectList<[Record], ErrorDiag>;
  let Args = [IdentifierArgument<"RelatedClass">,
          IdentifierArgument<"ClassMethod">,
          IdentifierArgument<"InstanceMethod">];
  let HasCustomParsing = 1;
  let Documentation = [Undocumented];
}

def NSReturnsRetained : DeclOrTypeAttr {
  let Spellings = [Clang<"ns_returns_retained">];
//  let Subjects = SubjectList<[ObjCMethod, ObjCProperty, Function]>;
  let Documentation = [Undocumented];
}

def NSReturnsNotRetained : InheritableAttr {
  let Spellings = [Clang<"ns_returns_not_retained">];
//  let Subjects = SubjectList<[ObjCMethod, ObjCProperty, Function]>;
  let Documentation = [Undocumented];
}

def NSReturnsAutoreleased : InheritableAttr {
  let Spellings = [Clang<"ns_returns_autoreleased">];
//  let Subjects = SubjectList<[ObjCMethod, ObjCProperty, Function]>;
  let Documentation = [Undocumented];
}

def NSConsumesSelf : InheritableAttr {
  let Spellings = [Clang<"ns_consumes_self">];
  let Subjects = SubjectList<[ObjCMethod]>;
  let Documentation = [Undocumented];
}

def NSConsumed : InheritableParamAttr {
  let Spellings = [Clang<"ns_consumed">];
  let Subjects = SubjectList<[ParmVar]>;
  let Documentation = [Undocumented];
}

def ObjCException : InheritableAttr {
  let Spellings = [Clang<"objc_exception">];
  let Subjects = SubjectList<[ObjCInterface], ErrorDiag>;
  let Documentation = [Undocumented];
}

def ObjCMethodFamily : InheritableAttr {
  let Spellings = [Clang<"objc_method_family">];
  let Subjects = SubjectList<[ObjCMethod], ErrorDiag>;
  let Args = [EnumArgument<"Family", "FamilyKind",
               ["none", "alloc", "copy", "init", "mutableCopy", "new"],
               ["OMF_None", "OMF_alloc", "OMF_copy", "OMF_init",
                "OMF_mutableCopy", "OMF_new"]>];
  let Documentation = [ObjCMethodFamilyDocs];
}

def ObjCNSObject : InheritableAttr {
  let Spellings = [Clang<"NSObject">];
  let Documentation = [Undocumented];
}

def ObjCIndependentClass : InheritableAttr {
  let Spellings = [Clang<"objc_independent_class">];
  let Documentation = [Undocumented];
}

def ObjCPreciseLifetime : InheritableAttr {
  let Spellings = [Clang<"objc_precise_lifetime">];
  let Subjects = SubjectList<[Var], ErrorDiag>;
  let Documentation = [Undocumented];
}

def ObjCReturnsInnerPointer : InheritableAttr {
  let Spellings = [Clang<"objc_returns_inner_pointer">];
  let Subjects = SubjectList<[ObjCMethod, ObjCProperty], ErrorDiag>;
  let Documentation = [Undocumented];
}

def ObjCRequiresSuper : InheritableAttr {
  let Spellings = [Clang<"objc_requires_super">];
  let Subjects = SubjectList<[ObjCMethod], ErrorDiag>;
  let Documentation = [ObjCRequiresSuperDocs];
}

def ObjCRootClass : InheritableAttr {
  let Spellings = [Clang<"objc_root_class">];
  let Subjects = SubjectList<[ObjCInterface], ErrorDiag>;
  let Documentation = [Undocumented];
}

def ObjCSubclassingRestricted : InheritableAttr {
  let Spellings = [Clang<"objc_subclassing_restricted">];
  let Subjects = SubjectList<[ObjCInterface], ErrorDiag>;
  let Documentation = [ObjCSubclassingRestrictedDocs];
}

def ObjCExplicitProtocolImpl : InheritableAttr {
  let Spellings = [Clang<"objc_protocol_requires_explicit_implementation">];
  let Subjects = SubjectList<[ObjCProtocol], ErrorDiag>;
  let Documentation = [Undocumented];
}

def ObjCDesignatedInitializer : Attr {
  let Spellings = [Clang<"objc_designated_initializer">];
  let Subjects = SubjectList<[ObjCInterfaceDeclInitMethod], ErrorDiag>;
  let Documentation = [Undocumented];
}

def ObjCRuntimeName : Attr {
  let Spellings = [Clang<"objc_runtime_name">];
  let Subjects = SubjectList<[ObjCInterface, ObjCProtocol], ErrorDiag>;
  let Args = [StringArgument<"MetadataName">];
  let Documentation = [ObjCRuntimeNameDocs];
}

def ObjCRuntimeVisible : Attr {
  let Spellings = [Clang<"objc_runtime_visible">];
  let Subjects = SubjectList<[ObjCInterface], ErrorDiag>;
  let Documentation = [ObjCRuntimeVisibleDocs];
}

def ObjCBoxable : Attr {
  let Spellings = [Clang<"objc_boxable">];
  let Subjects = SubjectList<[Record], ErrorDiag>;
  let Documentation = [ObjCBoxableDocs];
}

def OptimizeNone : InheritableAttr {
  let Spellings = [Clang<"optnone">];
  let Subjects = SubjectList<[Function, ObjCMethod]>;
  let Documentation = [OptnoneDocs];
}

def Overloadable : Attr {
  let Spellings = [Clang<"overloadable">];
  let Subjects = SubjectList<[Function], ErrorDiag>;
  let Documentation = [OverloadableDocs];
}

def Override : InheritableAttr {
  let Spellings = [Keyword<"override">];
  let SemaHandler = 0;
  let Documentation = [Undocumented];
}

def Ownership : InheritableAttr {
  let Spellings = [Clang<"ownership_holds">, Clang<"ownership_returns">,
                   Clang<"ownership_takes">];
  let Accessors = [Accessor<"isHolds", [Clang<"ownership_holds">]>,
                   Accessor<"isReturns", [Clang<"ownership_returns">]>,
                   Accessor<"isTakes", [Clang<"ownership_takes">]>];
  let AdditionalMembers = [{
    enum OwnershipKind { Holds, Returns, Takes };
    OwnershipKind getOwnKind() const {
      return isHolds() ? Holds :
             isTakes() ? Takes :
             Returns;
    }
  }];
  let Args = [IdentifierArgument<"Module">,
              VariadicParamIdxArgument<"Args">];
  let Subjects = SubjectList<[HasFunctionProto]>;
  let Documentation = [Undocumented];
}

def Packed : InheritableAttr {
  let Spellings = [GCC<"packed">];
//  let Subjects = [Tag, Field];
  let Documentation = [Undocumented];
}

def IntelOclBicc : DeclOrTypeAttr {
  let Spellings = [Clang<"intel_ocl_bicc", 0>];
//  let Subjects = [Function, ObjCMethod];
  let Documentation = [Undocumented];
}

def Pcs : DeclOrTypeAttr {
  let Spellings = [GCC<"pcs">];
  let Args = [EnumArgument<"PCS", "PCSType",
                           ["aapcs", "aapcs-vfp"],
                           ["AAPCS", "AAPCS_VFP"]>];
//  let Subjects = [Function, ObjCMethod];
  let Documentation = [PcsDocs];
}

def Pure : InheritableAttr {
  let Spellings = [GCC<"pure">];
  let Documentation = [Undocumented];
}

def Regparm : TypeAttr {
  let Spellings = [GCC<"regparm">];
  let Args = [UnsignedArgument<"NumParams">];
  let Documentation = [RegparmDocs];
  // Represented as part of the enclosing function type.
  let ASTNode = 0;
}

def ReqdWorkGroupSize : InheritableAttr {
  // Does not have a [[]] spelling because it is an OpenCL-related attribute.
  let Spellings = [GNU<"reqd_work_group_size">];
  let Args = [UnsignedArgument<"XDim">, UnsignedArgument<"YDim">,
              UnsignedArgument<"ZDim">];
  let Subjects = SubjectList<[Function], ErrorDiag>;
  let Documentation = [Undocumented];
}

def RequireConstantInit : InheritableAttr {
  // This attribute does not have a C [[]] spelling because it requires the
  // CPlusPlus language option.
  let Spellings = [Clang<"require_constant_initialization", 0>];
  let Subjects = SubjectList<[GlobalVar], ErrorDiag>;
  let Documentation = [RequireConstantInitDocs];
  let LangOpts = [CPlusPlus];
}

def WorkGroupSizeHint :  InheritableAttr {
  // Does not have a [[]] spelling because it is an OpenCL-related attribute.
  let Spellings = [GNU<"work_group_size_hint">];
  let Args = [UnsignedArgument<"XDim">,
              UnsignedArgument<"YDim">,
              UnsignedArgument<"ZDim">];
  let Subjects = SubjectList<[Function], ErrorDiag>;
  let Documentation = [Undocumented];
}

def InitPriority : InheritableAttr {
  let Spellings = [GCC<"init_priority">];
  let Args = [UnsignedArgument<"Priority">];
  let Subjects = SubjectList<[Var], ErrorDiag>;
  let Documentation = [Undocumented];
}

def Section : InheritableAttr {
  let Spellings = [GCC<"section">, Declspec<"allocate">];
  let Args = [StringArgument<"Name">];
  let Subjects =
      SubjectList<[ Function, GlobalVar, ObjCMethod, ObjCProperty ], ErrorDiag>;
  let Documentation = [SectionDocs];
}

def CodeSeg : InheritableAttr {
  let Spellings = [Declspec<"code_seg">];
  let Args = [StringArgument<"Name">];
  let Subjects = SubjectList<[Function, CXXRecord], ErrorDiag>;
  let Documentation = [CodeSegDocs];
}

def PragmaClangBSSSection : InheritableAttr {
  // This attribute has no spellings as it is only ever created implicitly.
  let Spellings = [];
  let Args = [StringArgument<"Name">];
  let Subjects = SubjectList<[GlobalVar], ErrorDiag>;
  let Documentation = [Undocumented];
}

def PragmaClangDataSection : InheritableAttr {
  // This attribute has no spellings as it is only ever created implicitly.
  let Spellings = [];
  let Args = [StringArgument<"Name">];
  let Subjects = SubjectList<[GlobalVar], ErrorDiag>;
  let Documentation = [Undocumented];
}

def PragmaClangRodataSection : InheritableAttr {
  // This attribute has no spellings as it is only ever created implicitly.
  let Spellings = [];
  let Args = [StringArgument<"Name">];
  let Subjects = SubjectList<[GlobalVar], ErrorDiag>;
  let Documentation = [Undocumented];
}

def PragmaClangTextSection : InheritableAttr {
  // This attribute has no spellings as it is only ever created implicitly.
  let Spellings = [];
  let Args = [StringArgument<"Name">];
  let Subjects = SubjectList<[Function], ErrorDiag>;
  let Documentation = [Undocumented];
}

def Sentinel : InheritableAttr {
  let Spellings = [GCC<"sentinel">];
  let Args = [DefaultIntArgument<"Sentinel", 0>,
              DefaultIntArgument<"NullPos", 0>];
//  let Subjects = SubjectList<[Function, ObjCMethod, Block, Var]>;
  let Documentation = [Undocumented];
}

def StdCall : DeclOrTypeAttr {
  let Spellings = [GCC<"stdcall">, Keyword<"__stdcall">, Keyword<"_stdcall">];
//  let Subjects = [Function, ObjCMethod];
  let Documentation = [StdCallDocs];
}

def SwiftCall : DeclOrTypeAttr {
  let Spellings = [Clang<"swiftcall">];
//  let Subjects = SubjectList<[Function]>;
  let Documentation = [SwiftCallDocs];
}

def SwiftContext : ParameterABIAttr {
  let Spellings = [Clang<"swift_context">];
  let Documentation = [SwiftContextDocs];
}

def SwiftErrorResult : ParameterABIAttr {
  let Spellings = [Clang<"swift_error_result">];
  let Documentation = [SwiftErrorResultDocs];
}

def SwiftIndirectResult : ParameterABIAttr {
  let Spellings = [Clang<"swift_indirect_result">];
  let Documentation = [SwiftIndirectResultDocs];
}

def Suppress : StmtAttr {
  let Spellings = [CXX11<"gsl", "suppress">];
  let Args = [VariadicStringArgument<"DiagnosticIdentifiers">];
  let Documentation = [SuppressDocs];
}

def SysVABI : DeclOrTypeAttr {
  let Spellings = [GCC<"sysv_abi">];
//  let Subjects = [Function, ObjCMethod];
  let Documentation = [Undocumented];
}

def ThisCall : DeclOrTypeAttr {
  let Spellings = [GCC<"thiscall">, Keyword<"__thiscall">,
                   Keyword<"_thiscall">];
//  let Subjects = [Function, ObjCMethod];
  let Documentation = [ThisCallDocs];
}

def VectorCall : DeclOrTypeAttr {
  let Spellings = [Clang<"vectorcall">, Keyword<"__vectorcall">,
                   Keyword<"_vectorcall">];
//  let Subjects = [Function, ObjCMethod];
  let Documentation = [VectorCallDocs];
}

def Pascal : DeclOrTypeAttr {
  let Spellings = [Clang<"pascal">, Keyword<"__pascal">, Keyword<"_pascal">];
//  let Subjects = [Function, ObjCMethod];
  let Documentation = [Undocumented];
}

def PreserveMost : DeclOrTypeAttr {
  let Spellings = [Clang<"preserve_most">];
  let Documentation = [PreserveMostDocs];
}

def PreserveAll : DeclOrTypeAttr {
  let Spellings = [Clang<"preserve_all">];
  let Documentation = [PreserveAllDocs];
}

def Target : InheritableAttr {
  let Spellings = [GCC<"target">];
  let Args = [StringArgument<"featuresStr">];
  let Subjects = SubjectList<[Function], ErrorDiag>;
  let Documentation = [TargetDocs];
  let AdditionalMembers = [{
    struct ParsedTargetAttr {
      std::vector<std::string> Features;
      StringRef Architecture;
      bool DuplicateArchitecture = false;
      bool operator ==(const ParsedTargetAttr &Other) const {
        return DuplicateArchitecture == Other.DuplicateArchitecture &&
               Architecture == Other.Architecture && Features == Other.Features;
      }
    };
    ParsedTargetAttr parse() const {
      return parse(getFeaturesStr());
    }

    StringRef getArchitecture() const {
      StringRef Features = getFeaturesStr();
      if (Features == "default") return {};

      SmallVector<StringRef, 1> AttrFeatures;
      Features.split(AttrFeatures, ",");

      for (auto &Feature : AttrFeatures) {
        Feature = Feature.trim();
        if (Feature.startswith("arch="))
          return Feature.drop_front(sizeof("arch=") - 1);
      }
      return "";
    }

    // Gets the list of features as simple string-refs with no +/- or 'no-'.
    // Only adds the items to 'Out' that are additions.
    void getAddedFeatures(llvm::SmallVectorImpl<StringRef> &Out) const {
      StringRef Features = getFeaturesStr();
      if (Features == "default") return;

      SmallVector<StringRef, 1> AttrFeatures;
      Features.split(AttrFeatures, ",");

      for (auto &Feature : AttrFeatures) {
        Feature = Feature.trim();

        if (!Feature.startswith("no-") && !Feature.startswith("arch=") &&
            !Feature.startswith("fpmath=") && !Feature.startswith("tune="))
          Out.push_back(Feature);
      }
    }

    template<class Compare>
    ParsedTargetAttr parse(Compare cmp) const {
      ParsedTargetAttr Attrs = parse();
      llvm::sort(std::begin(Attrs.Features), std::end(Attrs.Features), cmp);
      return Attrs;
    }

    bool isDefaultVersion() const { return getFeaturesStr() == "default"; }

    static ParsedTargetAttr parse(StringRef Features) {
      ParsedTargetAttr Ret;
      if (Features == "default") return Ret;
      SmallVector<StringRef, 1> AttrFeatures;
      Features.split(AttrFeatures, ",");

      // Grab the various features and prepend a "+" to turn on the feature to
      // the backend and add them to our existing set of features.
      for (auto &Feature : AttrFeatures) {
        // Go ahead and trim whitespace rather than either erroring or
        // accepting it weirdly.
        Feature = Feature.trim();

        // We don't support cpu tuning this way currently.
        // TODO: Support the fpmath option. It will require checking
        // overall feature validity for the function with the rest of the
        // attributes on the function.
        if (Feature.startswith("fpmath=") || Feature.startswith("tune="))
          continue;

        // While we're here iterating check for a different target cpu.
        if (Feature.startswith("arch=")) {
          if (!Ret.Architecture.empty())
            Ret.DuplicateArchitecture = true;
          else
            Ret.Architecture = Feature.split("=").second.trim();
        } else if (Feature.startswith("no-"))
          Ret.Features.push_back("-" + Feature.split("-").second.str());
        else
          Ret.Features.push_back("+" + Feature.str());
      }
      return Ret;
    }
  }];
}

def MinVectorWidth : InheritableAttr {
  let Spellings = [Clang<"min_vector_width">];
  let Args = [UnsignedArgument<"VectorWidth">];
  let Subjects = SubjectList<[Function], ErrorDiag>;
  let Documentation = [MinVectorWidthDocs];
}

def TransparentUnion : InheritableAttr {
  let Spellings = [GCC<"transparent_union">];
//  let Subjects = SubjectList<[Record, TypedefName]>;
  let Documentation = [TransparentUnionDocs];
  let LangOpts = [COnly];
}

def Unavailable : InheritableAttr {
  let Spellings = [Clang<"unavailable">];
  let Args = [StringArgument<"Message", 1>,
              EnumArgument<"ImplicitReason", "ImplicitReason",
                ["", "", "", ""],
                ["IR_None",
                 "IR_ARCForbiddenType",
                 "IR_ForbiddenWeak",
                 "IR_ARCForbiddenConversion",
                 "IR_ARCInitReturnsUnrelated",
                 "IR_ARCFieldWithOwnership"], 1, /*fake*/ 1>];
  let Documentation = [Undocumented];
}

def DiagnoseIf : InheritableAttr {
  // Does not have a [[]] spelling because this attribute requires the ability
  // to parse function arguments but the attribute is not written in the type
  // position.
  let Spellings = [GNU<"diagnose_if">];
  let Subjects = SubjectList<[Function, ObjCMethod, ObjCProperty]>;
  let Args = [ExprArgument<"Cond">, StringArgument<"Message">,
              EnumArgument<"DiagnosticType",
                           "DiagnosticType",
                           ["error", "warning"],
                           ["DT_Error", "DT_Warning"]>,
              BoolArgument<"ArgDependent", 0, /*fake*/ 1>,
              NamedArgument<"Parent", 0, /*fake*/ 1>];
  let InheritEvenIfAlreadyPresent = 1;
  let LateParsed = 1;
  let AdditionalMembers = [{
    bool isError() const { return diagnosticType == DT_Error; }
    bool isWarning() const { return diagnosticType == DT_Warning; }
  }];
  let TemplateDependent = 1;
  let Documentation = [DiagnoseIfDocs];
}

def ArcWeakrefUnavailable : InheritableAttr {
  let Spellings = [Clang<"objc_arc_weak_reference_unavailable">];
  let Subjects = SubjectList<[ObjCInterface], ErrorDiag>;
  let Documentation = [Undocumented];
}

def ObjCGC : TypeAttr {
  let Spellings = [Clang<"objc_gc">];
  let Args = [IdentifierArgument<"Kind">];
  let Documentation = [Undocumented];
}

def ObjCOwnership : DeclOrTypeAttr {
  let Spellings = [Clang<"objc_ownership">];
  let Args = [IdentifierArgument<"Kind">];
  let Documentation = [Undocumented];
}

def ObjCRequiresPropertyDefs : InheritableAttr {
  let Spellings = [Clang<"objc_requires_property_definitions">];
  let Subjects = SubjectList<[ObjCInterface], ErrorDiag>;
  let Documentation = [Undocumented];
}

def Unused : InheritableAttr {
  let Spellings = [CXX11<"", "maybe_unused", 201603>, GCC<"unused">,
                   C2x<"", "maybe_unused">];
  let Subjects = SubjectList<[Var, ObjCIvar, Type, Enum, EnumConstant, Label,
                              Field, ObjCMethod, FunctionLike]>;
  let Documentation = [WarnMaybeUnusedDocs];
}

def Used : InheritableAttr {
  let Spellings = [GCC<"used">];
  let Subjects = SubjectList<[NonLocalVar, Function, ObjCMethod]>;
  let Documentation = [Undocumented];
}

def Uuid : InheritableAttr {
  let Spellings = [Declspec<"uuid">, Microsoft<"uuid">];
  let Args = [StringArgument<"Guid">];
  let Subjects = SubjectList<[Record, Enum]>;
  // FIXME: Allow expressing logical AND for LangOpts. Our condition should be:
  // CPlusPlus && (MicrosoftExt || Borland)
  let LangOpts = [MicrosoftExt, Borland];
  let Documentation = [Undocumented];
}

def VectorSize : TypeAttr {
  let Spellings = [GCC<"vector_size">];
  let Args = [ExprArgument<"NumBytes">];
  let Documentation = [Undocumented];
  // Represented as VectorType instead.
  let ASTNode = 0;
}

def VecTypeHint : InheritableAttr {
  // Does not have a [[]] spelling because it is an OpenCL-related attribute.
  let Spellings = [GNU<"vec_type_hint">];
  let Args = [TypeArgument<"TypeHint">];
  let Subjects = SubjectList<[Function], ErrorDiag>;
  let Documentation = [Undocumented];
}

def Visibility : InheritableAttr {
  let Clone = 0;
  let Spellings = [GCC<"visibility">];
  let Args = [EnumArgument<"Visibility", "VisibilityType",
                           ["default", "hidden", "internal", "protected"],
                           ["Default", "Hidden", "Hidden", "Protected"]>];
  let MeaningfulToClassTemplateDefinition = 1;
  let Documentation = [Undocumented];
}

def TypeVisibility : InheritableAttr {
  let Clone = 0;
  let Spellings = [Clang<"type_visibility">];
  let Args = [EnumArgument<"Visibility", "VisibilityType",
                           ["default", "hidden", "internal", "protected"],
                           ["Default", "Hidden", "Hidden", "Protected"]>];
//  let Subjects = [Tag, ObjCInterface, Namespace];
  let Documentation = [Undocumented];
}

def VecReturn : InheritableAttr {
  // This attribute does not have a C [[]] spelling because it only appertains
  // to C++ struct/class/union.
  // FIXME: should this attribute have a CPlusPlus language option?
  let Spellings = [Clang<"vecreturn", 0>];
  let Subjects = SubjectList<[CXXRecord], ErrorDiag>;
  let Documentation = [Undocumented];
}

def WarnUnused : InheritableAttr {
  let Spellings = [GCC<"warn_unused">];
  let Subjects = SubjectList<[Record]>;
  let Documentation = [Undocumented];
}

def WarnUnusedResult : InheritableAttr {
  let Spellings = [CXX11<"", "nodiscard", 201603>, C2x<"", "nodiscard">,
                   CXX11<"clang", "warn_unused_result">,
                   GCC<"warn_unused_result">];
  let Subjects = SubjectList<[ObjCMethod, Enum, Record, FunctionLike]>;
  let Documentation = [WarnUnusedResultsDocs];
}

def Weak : InheritableAttr {
  let Spellings = [GCC<"weak">];
  let Subjects = SubjectList<[Var, Function, CXXRecord]>;
  let Documentation = [Undocumented];
}

def WeakImport : InheritableAttr {
  let Spellings = [Clang<"weak_import">];
  let Documentation = [Undocumented];
}

def WeakRef : InheritableAttr {
  let Spellings = [GCC<"weakref">];
  // A WeakRef that has an argument is treated as being an AliasAttr
  let Args = [StringArgument<"Aliasee", 1>];
  let Subjects = SubjectList<[Var, Function], ErrorDiag>;
  let Documentation = [Undocumented];
}

def LTOVisibilityPublic : InheritableAttr {
  let Spellings = [Clang<"lto_visibility_public">];
  let Subjects = SubjectList<[Record]>;
  let Documentation = [LTOVisibilityDocs];
}

def AnyX86Interrupt : InheritableAttr, TargetSpecificAttr<TargetAnyX86> {
  // NOTE: If you add any additional spellings, ARMInterrupt's,
  // MSP430Interrupt's and MipsInterrupt's spellings must match.
  let Spellings = [GCC<"interrupt">];
  let Subjects = SubjectList<[HasFunctionProto]>;
  let ParseKind = "Interrupt";
  let HasCustomParsing = 1;
  let Documentation = [Undocumented];
}

def AnyX86NoCallerSavedRegisters : InheritableAttr,
                                   TargetSpecificAttr<TargetAnyX86> {
  let Spellings = [GCC<"no_caller_saved_registers">];
  let Documentation = [AnyX86NoCallerSavedRegistersDocs];
}

def AnyX86NoCfCheck : DeclOrTypeAttr, TargetSpecificAttr<TargetAnyX86>{
  let Spellings = [GCC<"nocf_check">];
  let Subjects = SubjectList<[FunctionLike]>;
  let Documentation = [AnyX86NoCfCheckDocs];
}

def X86ForceAlignArgPointer : InheritableAttr, TargetSpecificAttr<TargetAnyX86> {
  let Spellings = [GCC<"force_align_arg_pointer">];
  // Technically, this appertains to a FunctionDecl, but the target-specific
  // code silently allows anything function-like (such as typedefs or function
  // pointers), but does not apply the attribute to them.
  let Documentation = [X86ForceAlignArgPointerDocs];
}

def NoSanitize : InheritableAttr {
  let Spellings = [Clang<"no_sanitize">];
  let Args = [VariadicStringArgument<"Sanitizers">];
  let Subjects = SubjectList<[Function, ObjCMethod, GlobalVar], ErrorDiag>;
  let Documentation = [NoSanitizeDocs];
  let AdditionalMembers = [{
    SanitizerMask getMask() const {
      SanitizerMask Mask = 0;
      for (auto SanitizerName : sanitizers()) {
        SanitizerMask ParsedMask =
            parseSanitizerValue(SanitizerName, /*AllowGroups=*/true);
        Mask |= expandSanitizerGroups(ParsedMask);
      }
      return Mask;
    }
  }];
}

// Attributes to disable a specific sanitizer. No new sanitizers should be added
// to this list; the no_sanitize attribute should be extended instead.
def NoSanitizeSpecific : InheritableAttr {
  let Spellings = [GCC<"no_address_safety_analysis">,
                   GCC<"no_sanitize_address">,
                   GCC<"no_sanitize_thread">,
                   Clang<"no_sanitize_memory">];
  let Subjects = SubjectList<[Function, GlobalVar], ErrorDiag>;
  let Documentation = [NoSanitizeAddressDocs, NoSanitizeThreadDocs,
                       NoSanitizeMemoryDocs];
  let ASTNode = 0;
}

// C/C++ Thread safety attributes (e.g. for deadlock, data race checking)
// Not all of these attributes will be given a [[]] spelling. The attributes
// which require access to function parameter names cannot use the [[]] spelling
// because they are not written in the type position. Some attributes are given
// an updated captability-based name and the older name will only be supported
// under the GNU-style spelling.
def GuardedVar : InheritableAttr {
  let Spellings = [Clang<"guarded_var", 0>];
  let Subjects = SubjectList<[Field, SharedVar]>;
  let Documentation = [Undocumented];
}

def PtGuardedVar : InheritableAttr {
  let Spellings = [Clang<"pt_guarded_var", 0>];
  let Subjects = SubjectList<[Field, SharedVar]>;
  let Documentation = [Undocumented];
}

def Lockable : InheritableAttr {
  let Spellings = [GNU<"lockable">];
  let Subjects = SubjectList<[Record]>;
  let Documentation = [Undocumented];
  let ASTNode = 0;  // Replaced by Capability
}

def ScopedLockable : InheritableAttr {
  let Spellings = [Clang<"scoped_lockable", 0>];
  let Subjects = SubjectList<[Record]>;
  let Documentation = [Undocumented];
}

def Capability : InheritableAttr {
  let Spellings = [Clang<"capability", 0>, Clang<"shared_capability", 0>];
  let Subjects = SubjectList<[Record, TypedefName], ErrorDiag>;
  let Args = [StringArgument<"Name">];
  let Accessors = [Accessor<"isShared",
                    [Clang<"shared_capability", 0>]>];
  let Documentation = [Undocumented];
  let AdditionalMembers = [{
    bool isMutex() const { return getName().equals_lower("mutex"); }
    bool isRole() const { return getName().equals_lower("role"); }
  }];
}

def AssertCapability : InheritableAttr {
  let Spellings = [Clang<"assert_capability", 0>,
                   Clang<"assert_shared_capability", 0>];
  let Subjects = SubjectList<[Function]>;
  let LateParsed = 1;
  let TemplateDependent = 1;
  let ParseArgumentsAsUnevaluated = 1;
  let InheritEvenIfAlreadyPresent = 1;
  let Args = [VariadicExprArgument<"Args">];
  let Accessors = [Accessor<"isShared",
                    [Clang<"assert_shared_capability", 0>]>];
  let Documentation = [AssertCapabilityDocs];
}

def AcquireCapability : InheritableAttr {
  let Spellings = [Clang<"acquire_capability", 0>,
                   Clang<"acquire_shared_capability", 0>,
                   GNU<"exclusive_lock_function">,
                   GNU<"shared_lock_function">];
  let Subjects = SubjectList<[Function]>;
  let LateParsed = 1;
  let TemplateDependent = 1;
  let ParseArgumentsAsUnevaluated = 1;
  let InheritEvenIfAlreadyPresent = 1;
  let Args = [VariadicExprArgument<"Args">];
  let Accessors = [Accessor<"isShared",
                    [Clang<"acquire_shared_capability", 0>,
                     GNU<"shared_lock_function">]>];
  let Documentation = [AcquireCapabilityDocs];
}

def TryAcquireCapability : InheritableAttr {
  let Spellings = [Clang<"try_acquire_capability", 0>,
                   Clang<"try_acquire_shared_capability", 0>];
  let Subjects = SubjectList<[Function],
                             ErrorDiag>;
  let LateParsed = 1;
  let TemplateDependent = 1;
  let ParseArgumentsAsUnevaluated = 1;
  let InheritEvenIfAlreadyPresent = 1;
  let Args = [ExprArgument<"SuccessValue">, VariadicExprArgument<"Args">];
  let Accessors = [Accessor<"isShared",
                    [Clang<"try_acquire_shared_capability", 0>]>];
  let Documentation = [TryAcquireCapabilityDocs];
}

def ReleaseCapability : InheritableAttr {
  let Spellings = [Clang<"release_capability", 0>,
                   Clang<"release_shared_capability", 0>,
                   Clang<"release_generic_capability", 0>,
                   Clang<"unlock_function", 0>];
  let Subjects = SubjectList<[Function]>;
  let LateParsed = 1;
  let TemplateDependent = 1;
  let ParseArgumentsAsUnevaluated = 1;
  let InheritEvenIfAlreadyPresent = 1;
  let Args = [VariadicExprArgument<"Args">];
  let Accessors = [Accessor<"isShared",
                    [Clang<"release_shared_capability", 0>]>,
                   Accessor<"isGeneric",
                     [Clang<"release_generic_capability", 0>,
                      Clang<"unlock_function", 0>]>];
  let Documentation = [ReleaseCapabilityDocs];
}

def RequiresCapability : InheritableAttr {
  let Spellings = [Clang<"requires_capability", 0>,
                   Clang<"exclusive_locks_required", 0>,
                   Clang<"requires_shared_capability", 0>,
                   Clang<"shared_locks_required", 0>];
  let Args = [VariadicExprArgument<"Args">];
  let LateParsed = 1;
  let TemplateDependent = 1;
  let ParseArgumentsAsUnevaluated = 1;
  let InheritEvenIfAlreadyPresent = 1;
  let Subjects = SubjectList<[Function]>;
  let Accessors = [Accessor<"isShared", [Clang<"requires_shared_capability", 0>,
                                         Clang<"shared_locks_required", 0>]>];
  let Documentation = [Undocumented];
}

def NoThreadSafetyAnalysis : InheritableAttr {
  let Spellings = [Clang<"no_thread_safety_analysis">];
  let Subjects = SubjectList<[Function]>;
  let Documentation = [Undocumented];
}

def GuardedBy : InheritableAttr {
  let Spellings = [GNU<"guarded_by">];
  let Args = [ExprArgument<"Arg">];
  let LateParsed = 1;
  let TemplateDependent = 1;
  let ParseArgumentsAsUnevaluated = 1;
  let InheritEvenIfAlreadyPresent = 1;
  let Subjects = SubjectList<[Field, SharedVar]>;
  let Documentation = [Undocumented];
}

def PtGuardedBy : InheritableAttr {
  let Spellings = [GNU<"pt_guarded_by">];
  let Args = [ExprArgument<"Arg">];
  let LateParsed = 1;
  let TemplateDependent = 1;
  let ParseArgumentsAsUnevaluated = 1;
  let InheritEvenIfAlreadyPresent = 1;
  let Subjects = SubjectList<[Field, SharedVar]>;
  let Documentation = [Undocumented];
}

def AcquiredAfter : InheritableAttr {
  let Spellings = [GNU<"acquired_after">];
  let Args = [VariadicExprArgument<"Args">];
  let LateParsed = 1;
  let TemplateDependent = 1;
  let ParseArgumentsAsUnevaluated = 1;
  let InheritEvenIfAlreadyPresent = 1;
  let Subjects = SubjectList<[Field, SharedVar]>;
  let Documentation = [Undocumented];
}

def AcquiredBefore : InheritableAttr {
  let Spellings = [GNU<"acquired_before">];
  let Args = [VariadicExprArgument<"Args">];
  let LateParsed = 1;
  let TemplateDependent = 1;
  let ParseArgumentsAsUnevaluated = 1;
  let InheritEvenIfAlreadyPresent = 1;
  let Subjects = SubjectList<[Field, SharedVar]>;
  let Documentation = [Undocumented];
}

def AssertExclusiveLock : InheritableAttr {
  let Spellings = [GNU<"assert_exclusive_lock">];
  let Args = [VariadicExprArgument<"Args">];
  let LateParsed = 1;
  let TemplateDependent = 1;
  let ParseArgumentsAsUnevaluated = 1;
  let InheritEvenIfAlreadyPresent = 1;
  let Subjects = SubjectList<[Function]>;
  let Documentation = [Undocumented];
}

def AssertSharedLock : InheritableAttr {
  let Spellings = [GNU<"assert_shared_lock">];
  let Args = [VariadicExprArgument<"Args">];
  let LateParsed = 1;
  let TemplateDependent = 1;
  let ParseArgumentsAsUnevaluated = 1;
  let InheritEvenIfAlreadyPresent = 1;
  let Subjects = SubjectList<[Function]>;
  let Documentation = [Undocumented];
}

// The first argument is an integer or boolean value specifying the return value
// of a successful lock acquisition.
def ExclusiveTrylockFunction : InheritableAttr {
  let Spellings = [GNU<"exclusive_trylock_function">];
  let Args = [ExprArgument<"SuccessValue">, VariadicExprArgument<"Args">];
  let LateParsed = 1;
  let TemplateDependent = 1;
  let ParseArgumentsAsUnevaluated = 1;
  let InheritEvenIfAlreadyPresent = 1;
  let Subjects = SubjectList<[Function]>;
  let Documentation = [Undocumented];
}

// The first argument is an integer or boolean value specifying the return value
// of a successful lock acquisition.
def SharedTrylockFunction : InheritableAttr {
  let Spellings = [GNU<"shared_trylock_function">];
  let Args = [ExprArgument<"SuccessValue">, VariadicExprArgument<"Args">];
  let LateParsed = 1;
  let TemplateDependent = 1;
  let ParseArgumentsAsUnevaluated = 1;
  let InheritEvenIfAlreadyPresent = 1;
  let Subjects = SubjectList<[Function]>;
  let Documentation = [Undocumented];
}

def LockReturned : InheritableAttr {
  let Spellings = [GNU<"lock_returned">];
  let Args = [ExprArgument<"Arg">];
  let LateParsed = 1;
  let TemplateDependent = 1;
  let ParseArgumentsAsUnevaluated = 1;
  let Subjects = SubjectList<[Function]>;
  let Documentation = [Undocumented];
}

def LocksExcluded : InheritableAttr {
  let Spellings = [GNU<"locks_excluded">];
  let Args = [VariadicExprArgument<"Args">];
  let LateParsed = 1;
  let TemplateDependent = 1;
  let ParseArgumentsAsUnevaluated = 1;
  let InheritEvenIfAlreadyPresent = 1;
  let Subjects = SubjectList<[Function]>;
  let Documentation = [Undocumented];
}

// C/C++ consumed attributes.

def Consumable : InheritableAttr {
  // This attribute does not have a C [[]] spelling because it only appertains
  // to C++ struct/class/union.
  // FIXME: should this attribute have a CPlusPlus language option?
  let Spellings = [Clang<"consumable", 0>];
  let Subjects = SubjectList<[CXXRecord]>;
  let Args = [EnumArgument<"DefaultState", "ConsumedState",
                           ["unknown", "consumed", "unconsumed"],
                           ["Unknown", "Consumed", "Unconsumed"]>];
  let Documentation = [ConsumableDocs];
}

def ConsumableAutoCast : InheritableAttr {
  // This attribute does not have a C [[]] spelling because it only appertains
  // to C++ struct/class/union.
  // FIXME: should this attribute have a CPlusPlus language option?
  let Spellings = [Clang<"consumable_auto_cast_state", 0>];
  let Subjects = SubjectList<[CXXRecord]>;
  let Documentation = [Undocumented];
}

def ConsumableSetOnRead : InheritableAttr {
  // This attribute does not have a C [[]] spelling because it only appertains
  // to C++ struct/class/union.
  // FIXME: should this attribute have a CPlusPlus language option?
  let Spellings = [Clang<"consumable_set_state_on_read", 0>];
  let Subjects = SubjectList<[CXXRecord]>;
  let Documentation = [Undocumented];
}

def CallableWhen : InheritableAttr {
  // This attribute does not have a C [[]] spelling because it only appertains
  // to C++ function (but doesn't require it to be a member function).
  // FIXME: should this attribute have a CPlusPlus language option?
  let Spellings = [Clang<"callable_when", 0>];
  let Subjects = SubjectList<[CXXMethod]>;
  let Args = [VariadicEnumArgument<"CallableStates", "ConsumedState",
                                   ["unknown", "consumed", "unconsumed"],
                                   ["Unknown", "Consumed", "Unconsumed"]>];
  let Documentation = [CallableWhenDocs];
}

def ParamTypestate : InheritableAttr {
  // This attribute does not have a C [[]] spelling because it only appertains
  // to a parameter whose type is a consumable C++ class.
  // FIXME: should this attribute have a CPlusPlus language option?
  let Spellings = [Clang<"param_typestate", 0>];
  let Subjects = SubjectList<[ParmVar]>;
  let Args = [EnumArgument<"ParamState", "ConsumedState",
                           ["unknown", "consumed", "unconsumed"],
                           ["Unknown", "Consumed", "Unconsumed"]>];
  let Documentation = [ParamTypestateDocs];
}

def ReturnTypestate : InheritableAttr {
  // This attribute does not have a C [[]] spelling because it only appertains
  // to a parameter or function return type that is a consumable C++ class.
  // FIXME: should this attribute have a CPlusPlus language option?
  let Spellings = [Clang<"return_typestate", 0>];
  let Subjects = SubjectList<[Function, ParmVar]>;
  let Args = [EnumArgument<"State", "ConsumedState",
                           ["unknown", "consumed", "unconsumed"],
                           ["Unknown", "Consumed", "Unconsumed"]>];
  let Documentation = [ReturnTypestateDocs];
}

def SetTypestate : InheritableAttr {
  // This attribute does not have a C [[]] spelling because it only appertains
  // to C++ function (but doesn't require it to be a member function).
  // FIXME: should this attribute have a CPlusPlus language option?
  let Spellings = [Clang<"set_typestate", 0>];
  let Subjects = SubjectList<[CXXMethod]>;
  let Args = [EnumArgument<"NewState", "ConsumedState",
                           ["unknown", "consumed", "unconsumed"],
                           ["Unknown", "Consumed", "Unconsumed"]>];
  let Documentation = [SetTypestateDocs];
}

def TestTypestate : InheritableAttr {
  // This attribute does not have a C [[]] spelling because it only appertains
  // to C++ function (but doesn't require it to be a member function).
  // FIXME: should this attribute have a CPlusPlus language option?
  let Spellings = [Clang<"test_typestate", 0>];
  let Subjects = SubjectList<[CXXMethod]>;
  let Args = [EnumArgument<"TestState", "ConsumedState",
                           ["consumed", "unconsumed"],
                           ["Consumed", "Unconsumed"]>];
  let Documentation = [TestTypestateDocs];
}

// Type safety attributes for `void *' pointers and type tags.

def ArgumentWithTypeTag : InheritableAttr {
  let Spellings = [Clang<"argument_with_type_tag">,
                   Clang<"pointer_with_type_tag">];
  let Subjects = SubjectList<[HasFunctionProto], ErrorDiag>;
  let Args = [IdentifierArgument<"ArgumentKind">,
              ParamIdxArgument<"ArgumentIdx">,
              ParamIdxArgument<"TypeTagIdx">,
              BoolArgument<"IsPointer", /*opt*/0, /*fake*/1>];
  let Documentation = [ArgumentWithTypeTagDocs, PointerWithTypeTagDocs];
}

def TypeTagForDatatype : InheritableAttr {
  let Spellings = [Clang<"type_tag_for_datatype">];
  let Args = [IdentifierArgument<"ArgumentKind">,
              TypeArgument<"MatchingCType">,
              BoolArgument<"LayoutCompatible">,
              BoolArgument<"MustBeNull">];
//  let Subjects = SubjectList<[Var], ErrorDiag>;
  let HasCustomParsing = 1;
  let Documentation = [TypeTagForDatatypeDocs];
}

// Microsoft-related attributes

def MSNoVTable : InheritableAttr, TargetSpecificAttr<TargetMicrosoftCXXABI> {
  let Spellings = [Declspec<"novtable">];
  let Subjects = SubjectList<[CXXRecord]>;
  let Documentation = [MSNoVTableDocs];
}

def : IgnoredAttr {
  let Spellings = [Declspec<"property">];
}

def MSStruct : InheritableAttr {
  let Spellings = [GCC<"ms_struct">];
  let Subjects = SubjectList<[Record]>;
  let Documentation = [Undocumented];
}

def DLLExport : InheritableAttr, TargetSpecificAttr<TargetWindows> {
  let Spellings = [Declspec<"dllexport">, GCC<"dllexport">];
  let Subjects = SubjectList<[Function, Var, CXXRecord, ObjCInterface]>;
  let Documentation = [DLLExportDocs];
}

def DLLImport : InheritableAttr, TargetSpecificAttr<TargetWindows> {
  let Spellings = [Declspec<"dllimport">, GCC<"dllimport">];
  let Subjects = SubjectList<[Function, Var, CXXRecord, ObjCInterface]>;
  let Documentation = [DLLImportDocs];


  let AdditionalMembers = [{
private:
  bool PropagatedToBaseTemplate = false;

public:
  void setPropagatedToBaseTemplate() { PropagatedToBaseTemplate = true; }
  bool wasPropagatedToBaseTemplate() { return PropagatedToBaseTemplate; }
  }];
}

def SelectAny : InheritableAttr {
  let Spellings = [Declspec<"selectany">, GCC<"selectany">];
  let Documentation = [SelectAnyDocs];
}

def Thread : Attr {
  let Spellings = [Declspec<"thread">];
  let LangOpts = [MicrosoftExt];
  let Documentation = [ThreadDocs];
  let Subjects = SubjectList<[Var]>;
}

def Win64 : IgnoredAttr {
  let Spellings = [Keyword<"__w64">];
  let LangOpts = [MicrosoftExt];
}

def Ptr32 : TypeAttr {
  let Spellings = [Keyword<"__ptr32">];
  let Documentation = [Undocumented];
}

def Ptr64 : TypeAttr {
  let Spellings = [Keyword<"__ptr64">];
  let Documentation = [Undocumented];
}

def SPtr : TypeAttr {
  let Spellings = [Keyword<"__sptr">];
  let Documentation = [Undocumented];
}

def UPtr : TypeAttr {
  let Spellings = [Keyword<"__uptr">];
  let Documentation = [Undocumented];
}

def MSInheritance : InheritableAttr {
  let LangOpts = [MicrosoftExt];
  let Args = [DefaultBoolArgument<"BestCase", /*default*/1, /*fake*/1>];
  let Spellings = [Keyword<"__single_inheritance">,
                   Keyword<"__multiple_inheritance">,
                   Keyword<"__virtual_inheritance">,
                   Keyword<"__unspecified_inheritance">];
  let AdditionalMembers = [{
  static bool hasVBPtrOffsetField(Spelling Inheritance) {
    return Inheritance == Keyword_unspecified_inheritance;
  }

  // Only member pointers to functions need a this adjustment, since it can be
  // combined with the field offset for data pointers.
  static bool hasNVOffsetField(bool IsMemberFunction, Spelling Inheritance) {
    return IsMemberFunction && Inheritance >= Keyword_multiple_inheritance;
  }

  static bool hasVBTableOffsetField(Spelling Inheritance) {
    return Inheritance >= Keyword_virtual_inheritance;
  }

  static bool hasOnlyOneField(bool IsMemberFunction,
                              Spelling Inheritance) {
    if (IsMemberFunction)
      return Inheritance <= Keyword_single_inheritance;
    return Inheritance <= Keyword_multiple_inheritance;
  }
  }];
  let Documentation = [MSInheritanceDocs];
}

def MSVtorDisp : InheritableAttr {
  // This attribute has no spellings as it is only ever created implicitly.
  let Spellings = [];
  let Args = [UnsignedArgument<"vdm">];
  let SemaHandler = 0;

  let AdditionalMembers = [{
  enum Mode {
    Never,
    ForVBaseOverride,
    ForVFTable
  };

  Mode getVtorDispMode() const { return Mode(vdm); }
  }];
  let Documentation = [Undocumented];
}

def InitSeg : Attr {
  let Spellings = [Pragma<"", "init_seg">];
  let Args = [StringArgument<"Section">];
  let SemaHandler = 0;
  let Documentation = [InitSegDocs];
  let AdditionalMembers = [{
  void printPrettyPragma(raw_ostream &OS, const PrintingPolicy &Policy) const {
    OS << " (" << getSection() << ')';
  }
  }];
}

def LoopHint : Attr {
  /// #pragma clang loop <option> directive
  /// vectorize: vectorizes loop operations if State == Enable.
  /// vectorize_width: vectorize loop operations with width 'Value'.
  /// interleave: interleave multiple loop iterations if State == Enable.
  /// interleave_count: interleaves 'Value' loop iterations.
  /// unroll: fully unroll loop if State == Enable.
  /// unroll_count: unrolls loop 'Value' times.
  /// unroll_and_jam: attempt to unroll and jam loop if State == Enable.
  /// unroll_and_jam_count: unroll and jams loop 'Value' times.
  /// distribute: attempt to distribute loop if State == Enable

  /// #pragma unroll <argument> directive
  /// <no arg>: fully unrolls loop.
  /// boolean: fully unrolls loop if State == Enable.
  /// expression: unrolls loop 'Value' times.

  let Spellings = [Pragma<"clang", "loop">, Pragma<"", "unroll">,
                   Pragma<"", "nounroll">, Pragma<"", "unroll_and_jam">,
                   Pragma<"", "nounroll_and_jam">];

  /// State of the loop optimization specified by the spelling.
  let Args = [EnumArgument<"Option", "OptionType",
                          ["vectorize", "vectorize_width", "interleave", "interleave_count",
                           "unroll", "unroll_count", "unroll_and_jam", "unroll_and_jam_count",
                           "distribute"],
                          ["Vectorize", "VectorizeWidth", "Interleave", "InterleaveCount",
                           "Unroll", "UnrollCount", "UnrollAndJam", "UnrollAndJamCount",
                           "Distribute"]>,
              EnumArgument<"State", "LoopHintState",
                           ["enable", "disable", "numeric", "assume_safety", "full"],
                           ["Enable", "Disable", "Numeric", "AssumeSafety", "Full"]>,
              ExprArgument<"Value">];

  let AdditionalMembers = [{
  static const char *getOptionName(int Option) {
    switch(Option) {
    case Vectorize: return "vectorize";
    case VectorizeWidth: return "vectorize_width";
    case Interleave: return "interleave";
    case InterleaveCount: return "interleave_count";
    case Unroll: return "unroll";
    case UnrollCount: return "unroll_count";
    case UnrollAndJam: return "unroll_and_jam";
    case UnrollAndJamCount: return "unroll_and_jam_count";
    case Distribute: return "distribute";
    }
    llvm_unreachable("Unhandled LoopHint option.");
  }

  void printPrettyPragma(raw_ostream &OS, const PrintingPolicy &Policy) const {
    unsigned SpellingIndex = getSpellingListIndex();
    // For "#pragma unroll" and "#pragma nounroll" the string "unroll" or
    // "nounroll" is already emitted as the pragma name.
    if (SpellingIndex == Pragma_nounroll || SpellingIndex == Pragma_nounroll_and_jam)
      return;
    else if (SpellingIndex == Pragma_unroll || SpellingIndex == Pragma_unroll_and_jam) {
      OS << ' ' << getValueString(Policy);
      return;
    }

    assert(SpellingIndex == Pragma_clang_loop && "Unexpected spelling");
    OS << ' ' << getOptionName(option) << getValueString(Policy);
  }

  // Return a string containing the loop hint argument including the
  // enclosing parentheses.
  std::string getValueString(const PrintingPolicy &Policy) const {
    std::string ValueName;
    llvm::raw_string_ostream OS(ValueName);
    OS << "(";
    if (state == Numeric)
      value->printPretty(OS, nullptr, Policy);
    else if (state == Enable)
      OS << "enable";
    else if (state == Full)
      OS << "full";
    else if (state == AssumeSafety)
      OS << "assume_safety";
    else
      OS << "disable";
    OS << ")";
    return OS.str();
  }

  // Return a string suitable for identifying this attribute in diagnostics.
  std::string getDiagnosticName(const PrintingPolicy &Policy) const {
    unsigned SpellingIndex = getSpellingListIndex();
    if (SpellingIndex == Pragma_nounroll)
      return "#pragma nounroll";
    else if (SpellingIndex == Pragma_unroll)
      return "#pragma unroll" + (option == UnrollCount ? getValueString(Policy) : "");
    else if (SpellingIndex == Pragma_nounroll_and_jam)
      return "#pragma nounroll_and_jam";
    else if (SpellingIndex == Pragma_unroll_and_jam)
      return "#pragma unroll_and_jam" +
        (option == UnrollAndJamCount ? getValueString(Policy) : "");

    assert(SpellingIndex == Pragma_clang_loop && "Unexpected spelling");
    return getOptionName(option) + getValueString(Policy);
  }
  }];

  let Documentation = [LoopHintDocs, UnrollHintDocs];
}

def CapturedRecord : InheritableAttr {
  // This attribute has no spellings as it is only ever created implicitly.
  let Spellings = [];
  let SemaHandler = 0;
  let Documentation = [Undocumented];
}

def OMPThreadPrivateDecl : InheritableAttr {
  // This attribute has no spellings as it is only ever created implicitly.
  let Spellings = [];
  let SemaHandler = 0;
  let Documentation = [Undocumented];
}

def OMPCaptureNoInit : InheritableAttr {
  // This attribute has no spellings as it is only ever created implicitly.
  let Spellings = [];
  let SemaHandler = 0;
  let Documentation = [Undocumented];
}

def OMPCaptureKind : Attr {
  // This attribute has no spellings as it is only ever created implicitly.
  let Spellings = [];
  let SemaHandler = 0;
  let Args = [UnsignedArgument<"CaptureKind">];
  let Documentation = [Undocumented];
}

def OMPReferencedVar : Attr {
  // This attribute has no spellings as it is only ever created implicitly.
  let Spellings = [];
  let SemaHandler = 0;
  let Args = [ExprArgument<"Ref">];
  let Documentation = [Undocumented];
}

def OMPDeclareSimdDecl : Attr {
  let Spellings = [Pragma<"omp", "declare simd">];
  let Subjects = SubjectList<[Function]>;
  let SemaHandler = 0;
  let HasCustomParsing = 1;
  let Documentation = [OMPDeclareSimdDocs];
  let Args = [
    EnumArgument<"BranchState", "BranchStateTy",
                 [ "", "inbranch", "notinbranch" ],
                 [ "BS_Undefined", "BS_Inbranch", "BS_Notinbranch" ]>,
    ExprArgument<"Simdlen">, VariadicExprArgument<"Uniforms">,
    VariadicExprArgument<"Aligneds">, VariadicExprArgument<"Alignments">,
    VariadicExprArgument<"Linears">, VariadicUnsignedArgument<"Modifiers">,
    VariadicExprArgument<"Steps">
  ];
  let AdditionalMembers = [{
    void printPrettyPragma(raw_ostream & OS, const PrintingPolicy &Policy)
        const {
      if (getBranchState() != BS_Undefined)
        OS << ' ' << ConvertBranchStateTyToStr(getBranchState());
      if (auto *E = getSimdlen()) {
        OS << " simdlen(";
        E->printPretty(OS, nullptr, Policy);
        OS << ")";
      }
      if (uniforms_size() > 0) {
        OS << " uniform";
        StringRef Sep = "(";
        for (auto *E : uniforms()) {
          OS << Sep;
          E->printPretty(OS, nullptr, Policy);
          Sep = ", ";
        }
        OS << ")";
      }
      alignments_iterator NI = alignments_begin();
      for (auto *E : aligneds()) {
        OS << " aligned(";
        E->printPretty(OS, nullptr, Policy);
        if (*NI) {
          OS << ": ";
          (*NI)->printPretty(OS, nullptr, Policy);
        }
        OS << ")";
        ++NI;
      }
      steps_iterator I = steps_begin();
      modifiers_iterator MI = modifiers_begin();
      for (auto *E : linears()) {
        OS << " linear(";
        if (*MI != OMPC_LINEAR_unknown)
          OS << getOpenMPSimpleClauseTypeName(OMPC_linear, *MI) << "(";
        E->printPretty(OS, nullptr, Policy);
        if (*MI != OMPC_LINEAR_unknown)
          OS << ")";
        if (*I) {
          OS << ": ";
          (*I)->printPretty(OS, nullptr, Policy);
        }
        OS << ")";
        ++I;
        ++MI;
      }
    }
  }];
}

def OMPDeclareTargetDecl : InheritableAttr {
  let Spellings = [Pragma<"omp", "declare target">];
  let SemaHandler = 0;
  let Subjects = SubjectList<[Function, SharedVar]>;
  let Documentation = [OMPDeclareTargetDocs];
  let Args = [
    EnumArgument<"MapType", "MapTypeTy",
                 [ "to", "link" ],
                 [ "MT_To", "MT_Link" ]>
  ];
  let AdditionalMembers = [{
    void printPrettyPragma(raw_ostream &OS, const PrintingPolicy &Policy) const {
      // Use fake syntax because it is for testing and debugging purpose only.
      if (getMapType() != MT_To)
        OS << ' ' << ConvertMapTypeTyToStr(getMapType());
    }
    static llvm::Optional<MapTypeTy>
    isDeclareTargetDeclaration(const ValueDecl *VD) {
      if (!VD->hasAttrs())
        return llvm::None;
      if (const auto *Attr = VD->getAttr<OMPDeclareTargetDeclAttr>())
        return Attr->getMapType();

      return llvm::None;
    }
  }];
}

def InternalLinkage : InheritableAttr {
  let Spellings = [Clang<"internal_linkage">];
  let Subjects = SubjectList<[Var, Function, CXXRecord]>;
  let Documentation = [InternalLinkageDocs];
}

<<<<<<< HEAD
// C++AMP attributes

def CXXAMPRestrictAMP : InheritableAttr {
  let Spellings = [GNU<"amp">, GNU<"hc">];
  let Documentation = [Undocumented];
}

def CXXAMPRestrictAUTO : InheritableAttr {
  let Spellings = [GNU<"auto">];
  let Documentation = [Undocumented];
}

def CXXAMPRestrictCPU : InheritableAttr {
  let Spellings = [GNU<"cpu">];
  let Documentation = [Undocumented];
}

def HCCTileStatic : InheritableAttr {
  let Spellings = [GNU<"tile_static">];
  let Subjects = SubjectList<[Var]>;
  let LangOpts = [CPlusPlusAMP];
  let Documentation = [Undocumented];
=======
def ExcludeFromExplicitInstantiation : InheritableAttr {
  let Spellings = [Clang<"exclude_from_explicit_instantiation">];
  let Subjects = SubjectList<[Var, Function, CXXRecord]>;
  let Documentation = [ExcludeFromExplicitInstantiationDocs];
  let MeaningfulToClassTemplateDefinition = 1;
>>>>>>> 49c82555
}

def Reinitializes : InheritableAttr {
  let Spellings = [Clang<"reinitializes", 0>];
  let Subjects = SubjectList<[NonStaticNonConstCXXMethod], ErrorDiag>;
  let Documentation = [ReinitializesDocs];
}

def NoDestroy : InheritableAttr {
  let Spellings = [Clang<"no_destroy", 0>];
  let Subjects = SubjectList<[Var]>;
  let Documentation = [NoDestroyDocs];
}

def AlwaysDestroy : InheritableAttr {
  let Spellings = [Clang<"always_destroy", 0>];
  let Subjects = SubjectList<[Var]>;
  let Documentation = [AlwaysDestroyDocs];
}<|MERGE_RESOLUTION|>--- conflicted
+++ resolved
@@ -3077,7 +3077,6 @@
   let Documentation = [InternalLinkageDocs];
 }
 
-<<<<<<< HEAD
 // C++AMP attributes
 
 def CXXAMPRestrictAMP : InheritableAttr {
@@ -3100,13 +3099,13 @@
   let Subjects = SubjectList<[Var]>;
   let LangOpts = [CPlusPlusAMP];
   let Documentation = [Undocumented];
-=======
+}
+
 def ExcludeFromExplicitInstantiation : InheritableAttr {
   let Spellings = [Clang<"exclude_from_explicit_instantiation">];
   let Subjects = SubjectList<[Var, Function, CXXRecord]>;
   let Documentation = [ExcludeFromExplicitInstantiationDocs];
   let MeaningfulToClassTemplateDefinition = 1;
->>>>>>> 49c82555
 }
 
 def Reinitializes : InheritableAttr {
