//==--- Attr.td - attribute definitions -----------------------------------===//
//
// Part of the LLVM Project, under the Apache License v2.0 with LLVM Exceptions.
// See https://llvm.org/LICENSE.txt for license information.
// SPDX-License-Identifier: Apache-2.0 WITH LLVM-exception
//
//===----------------------------------------------------------------------===//

// The documentation is organized by category. Attributes can have category-
// specific documentation that is collated within the larger document.
class DocumentationCategory<string name> {
  string Name = name;
  code Content = [{}];
}
def DocCatFunction : DocumentationCategory<"Function Attributes">;
def DocCatVariable : DocumentationCategory<"Variable Attributes">;
def DocCatField : DocumentationCategory<"Field Attributes">;
def DocCatType : DocumentationCategory<"Type Attributes">;
def DocCatStmt : DocumentationCategory<"Statement Attributes">;
def DocCatDecl : DocumentationCategory<"Declaration Attributes">;

// Attributes listed under the Undocumented category do not generate any public
// documentation. Ideally, this category should be used for internal-only
// attributes which contain no spellings.
def DocCatUndocumented : DocumentationCategory<"Undocumented">;

class DocDeprecated<string replacement = ""> {
  // If the Replacement field is empty, no replacement will be listed with the
  // documentation. Otherwise, the documentation will specify the attribute has
  // been superseded by this replacement.
  string Replacement = replacement;
}

// Specifies the documentation to be associated with the given category.
class Documentation {
  DocumentationCategory Category;
  code Content;

  // If the heading is empty, one may be picked automatically. If the attribute
  // only has one spelling, no heading is required as the attribute's sole
  // spelling is sufficient. If all spellings are semantically common, the
  // heading will be the semantic spelling. If the spellings are not
  // semantically common and no heading is provided, an error will be emitted.
  string Heading = "";

  // When set, specifies that the attribute is deprecated and can optionally
  // specify a replacement attribute.
  DocDeprecated Deprecated;
}

// Specifies that the attribute is explicitly undocumented. This can be a
// helpful placeholder for the attribute while working on the implementation,
// but should not be used once feature work has been completed.
def Undocumented : Documentation {
  let Category = DocCatUndocumented;
}

include "clang/Basic/AttrDocs.td"

// An attribute's subject is whatever it appertains to. In this file, it is
// more accurately a list of things that an attribute can appertain to. All
// Decls and Stmts are possibly AttrSubjects (even though the syntax may not
// allow attributes on a given Decl or Stmt).
class AttrSubject;

include "clang/Basic/DeclNodes.td"
include "clang/Basic/StmtNodes.td"

// A subset-subject is an AttrSubject constrained to operate only on some subset
// of that subject.
//
// The code fragment is a boolean expression that will confirm that the subject
// meets the requirements; the subject will have the name S, and will have the
// type specified by the base. It should be a simple boolean expression. The
// diagnostic string should be a comma-separated list of subject names.
class SubsetSubject<AttrSubject base, code check, string diag> : AttrSubject {
  AttrSubject Base = base;
  code CheckCode = check;
  string DiagSpelling = diag;
}

def LocalVar : SubsetSubject<Var,
                              [{S->hasLocalStorage() && !isa<ParmVarDecl>(S)}],
                              "local variables">;
def NonParmVar : SubsetSubject<Var,
                               [{S->getKind() != Decl::ParmVar}],
                               "variables">;
def NonLocalVar : SubsetSubject<Var,
                                [{!S->hasLocalStorage()}],
                                "variables with non-local storage">;
def NonBitField : SubsetSubject<Field,
                                [{!S->isBitField()}],
                                "non-bit-field non-static data members">;

def NonStaticCXXMethod : SubsetSubject<CXXMethod,
                                       [{!S->isStatic()}],
                                       "non-static member functions">;

def NonStaticNonConstCXXMethod
    : SubsetSubject<CXXMethod,
                    [{!S->isStatic() && !S->isConst()}],
                    "non-static non-const member functions">;

def ObjCInstanceMethod : SubsetSubject<ObjCMethod,
                                       [{S->isInstanceMethod()}],
                                       "Objective-C instance methods">;

def Struct : SubsetSubject<Record,
                           [{!S->isUnion()}], "structs">;

def TLSVar : SubsetSubject<Var,
                           [{S->getTLSKind() != 0}], "thread-local variables">;

def SharedVar : SubsetSubject<Var,
                              [{S->hasGlobalStorage() && !S->getTLSKind()}],
                              "global variables">;

def GlobalVar : SubsetSubject<Var,
                             [{S->hasGlobalStorage()}], "global variables">;

def InlineFunction : SubsetSubject<Function,
                             [{S->isInlineSpecified()}], "inline functions">;

// FIXME: this hack is needed because DeclNodes.td defines the base Decl node
// type to be a class, not a definition. This makes it impossible to create an
// attribute subject which accepts a Decl. Normally, this is not a problem,
// because the attribute can have no Subjects clause to accomplish this. But in
// the case of a SubsetSubject, there's no way to express it without this hack.
def DeclBase : AttrSubject;
def FunctionLike : SubsetSubject<DeclBase,
                                 [{S->getFunctionType(false) != nullptr}],
                                 "functions, function pointers">;

def OpenCLKernelFunction
    : SubsetSubject<Function, [{S->hasAttr<OpenCLKernelAttr>()}],
                    "kernel functions">;

// HasFunctionProto is a more strict version of FunctionLike, so it should
// never be specified in a Subjects list along with FunctionLike (due to the
// inclusive nature of subject testing).
def HasFunctionProto : SubsetSubject<DeclBase,
                                     [{(S->getFunctionType(true) != nullptr &&
                              isa<FunctionProtoType>(S->getFunctionType())) ||
                                       isa<ObjCMethodDecl>(S) ||
                                       isa<BlockDecl>(S)}],
                                     "non-K&R-style functions">;

// A subject that matches the implicit object parameter of a non-static member
// function. Accepted as a function type attribute on the type of such a
// member function.
// FIXME: This does not actually ever match currently.
def ImplicitObjectParameter
    : SubsetSubject<Function, [{static_cast<void>(S), false}],
                    "implicit object parameters">;

// A single argument to an attribute
class Argument<string name, bit optional, bit fake = 0> {
  string Name = name;
  bit Optional = optional;

  /// A fake argument is used to store and serialize additional information
  /// in an attribute without actually changing its parsing or pretty-printing.
  bit Fake = fake;
}

class BoolArgument<string name, bit opt = 0, bit fake = 0> : Argument<name, opt,
                                                                      fake>;
class IdentifierArgument<string name, bit opt = 0> : Argument<name, opt>;
class IntArgument<string name, bit opt = 0> : Argument<name, opt>;
class StringArgument<string name, bit opt = 0> : Argument<name, opt>;
class ExprArgument<string name, bit opt = 0> : Argument<name, opt>;
class FunctionArgument<string name, bit opt = 0, bit fake = 0> : Argument<name,
                                                                          opt,
                                                                          fake>;
class NamedArgument<string name, bit opt = 0, bit fake = 0> : Argument<name,
                                                                          opt,
                                                                          fake>;
class TypeArgument<string name, bit opt = 0> : Argument<name, opt>;
class UnsignedArgument<string name, bit opt = 0> : Argument<name, opt>;
class VariadicUnsignedArgument<string name> : Argument<name, 1>;
class VariadicExprArgument<string name> : Argument<name, 1>;
class VariadicStringArgument<string name> : Argument<name, 1>;
class VariadicIdentifierArgument<string name> : Argument<name, 1>;

// Like VariadicUnsignedArgument except values are ParamIdx.
class VariadicParamIdxArgument<string name> : Argument<name, 1>;

// A list of identifiers matching parameters or ParamIdx indices.
class VariadicParamOrParamIdxArgument<string name> : Argument<name, 1>;

// Like VariadicParamIdxArgument but for a single function parameter index.
class ParamIdxArgument<string name, bit opt = 0> : Argument<name, opt>;

// A version of the form major.minor[.subminor].
class VersionArgument<string name, bit opt = 0> : Argument<name, opt>;

// This one's a doozy, so it gets its own special type
// It can be an unsigned integer, or a type. Either can
// be dependent.
class AlignedArgument<string name, bit opt = 0> : Argument<name, opt>;

// A bool argument with a default value
class DefaultBoolArgument<string name, bit default, bit fake = 0>
    : BoolArgument<name, 1, fake> {
  bit Default = default;
}

// An integer argument with a default value
class DefaultIntArgument<string name, int default> : IntArgument<name, 1> {
  int Default = default;
}

// This argument is more complex, it includes the enumerator type name,
// a list of strings to accept, and a list of enumerators to map them to.
class EnumArgument<string name, string type, list<string> values,
                   list<string> enums, bit opt = 0, bit fake = 0>
    : Argument<name, opt, fake> {
  string Type = type;
  list<string> Values = values;
  list<string> Enums = enums;
}

// FIXME: There should be a VariadicArgument type that takes any other type
//        of argument and generates the appropriate type.
class VariadicEnumArgument<string name, string type, list<string> values,
                           list<string> enums> : Argument<name, 1>  {
  string Type = type;
  list<string> Values = values;
  list<string> Enums = enums;
}

// This handles one spelling of an attribute.
class Spelling<string name, string variety> {
  string Name = name;
  string Variety = variety;
  bit KnownToGCC;
}

class GNU<string name> : Spelling<name, "GNU">;
class Declspec<string name> : Spelling<name, "Declspec">;
class Microsoft<string name> : Spelling<name, "Microsoft">;
class CXX11<string namespace, string name, int version = 1>
    : Spelling<name, "CXX11"> {
  string Namespace = namespace;
  int Version = version;
}
class C2x<string namespace, string name> : Spelling<name, "C2x"> {
  string Namespace = namespace;
}

class Keyword<string name> : Spelling<name, "Keyword">;
class Pragma<string namespace, string name> : Spelling<name, "Pragma"> {
  string Namespace = namespace;
}

// The GCC spelling implies GNU<name> and CXX11<"gnu", name> and also sets
// KnownToGCC to 1. This spelling should be used for any GCC-compatible
// attributes.
class GCC<string name> : Spelling<name, "GCC"> {
  let KnownToGCC = 1;
}

// The Clang spelling implies GNU<name>, CXX11<"clang", name>, and optionally,
// C2x<"clang", name>. This spelling should be used for any Clang-specific
// attributes.
class Clang<string name, bit allowInC = 1> : Spelling<name, "Clang"> {
  bit AllowInC = allowInC;
}

class Accessor<string name, list<Spelling> spellings> {
  string Name = name;
  list<Spelling> Spellings = spellings;
}

class SubjectDiag<bit warn> {
  bit Warn = warn;
}
def WarnDiag : SubjectDiag<1>;
def ErrorDiag : SubjectDiag<0>;

class SubjectList<list<AttrSubject> subjects, SubjectDiag diag = WarnDiag,
                  string customDiag = ""> {
  list<AttrSubject> Subjects = subjects;
  SubjectDiag Diag = diag;
  string CustomDiag = customDiag;
}

class LangOpt<string name, code customCode = [{}]> {
  string Name = name;

  // A custom predicate, written as an expression evaluated in a context with
  // "LangOpts" bound.
  code CustomCode = customCode;
}
def MicrosoftExt : LangOpt<"MicrosoftExt">;
def Borland : LangOpt<"Borland">;
def CUDA : LangOpt<"CUDA">;
def HIP : LangOpt<"HIP">;
def COnly : LangOpt<"COnly", "!LangOpts.CPlusPlus">;
def CPlusPlus : LangOpt<"CPlusPlus">;
def OpenCL : LangOpt<"OpenCL">;
def RenderScript : LangOpt<"RenderScript">;
def CPlusPlusAMP : LangOpt<"CPlusPlusAMP">;
def ObjC : LangOpt<"ObjC">;
def BlocksSupported : LangOpt<"Blocks">;
def ObjCAutoRefCount : LangOpt<"ObjCAutoRefCount">;
def ObjCNonFragileRuntime : LangOpt<"ObjCNonFragileRuntime",
                                    "LangOpts.ObjCRuntime.allowsClassStubs()">;

// Language option for CMSE extensions
def Cmse : LangOpt<"Cmse">;

// Defines targets for target-specific attributes. Empty lists are unchecked.
class TargetSpec {
  // Specifies Architectures for which the target applies, based off the
  // ArchType enumeration in Triple.h.
  list<string> Arches = [];
  // Specifies Operating Systems for which the target applies, based off the
  // OSType enumeration in Triple.h
  list<string> OSes;
  // Specifies Object Formats for which the target applies, based off the
  // ObjectFormatType enumeration in Triple.h
  list<string> ObjectFormats;
  // A custom predicate, written as an expression evaluated in a context
  // with the following declarations in scope:
  //   const clang::TargetInfo &Target;
  //   const llvm::Triple &T = Target.getTriple();
  code CustomCode = [{}];
}

class TargetArch<list<string> arches> : TargetSpec {
  let Arches = arches;
}
def TargetARM : TargetArch<["arm", "thumb", "armeb", "thumbeb"]>;
def TargetAVR : TargetArch<["avr"]>;
def TargetMips32 : TargetArch<["mips", "mipsel"]>;
def TargetAnyMips : TargetArch<["mips", "mipsel", "mips64", "mips64el"]>;
def TargetMSP430 : TargetArch<["msp430"]>;
def TargetRISCV : TargetArch<["riscv32", "riscv64"]>;
def TargetX86 : TargetArch<["x86"]>;
def TargetAnyX86 : TargetArch<["x86", "x86_64"]>;
def TargetWebAssembly : TargetArch<["wasm32", "wasm64"]>;
def TargetWindows : TargetArch<["x86", "x86_64", "arm", "thumb", "aarch64"]> {
  let OSes = ["Win32"];
}
def TargetItaniumCXXABI : TargetSpec {
  let CustomCode = [{ Target.getCXXABI().isItaniumFamily() }];
}
def TargetMicrosoftCXXABI : TargetArch<["x86", "x86_64", "arm", "thumb", "aarch64"]> {
  let CustomCode = [{ Target.getCXXABI().isMicrosoft() }];
}
def TargetELF : TargetSpec {
  let ObjectFormats = ["ELF"];
}

// Attribute subject match rules that are used for #pragma clang attribute.
//
// A instance of AttrSubjectMatcherRule represents an individual match rule.
// An individual match rule can correspond to a number of different attribute
// subjects, e.g. "record" matching rule corresponds to the Record and
// CXXRecord attribute subjects.
//
// Match rules are used in the subject list of the #pragma clang attribute.
// Match rules can have sub-match rules that are instances of
// AttrSubjectMatcherSubRule. A sub-match rule can correspond to a number
// of different attribute subjects, and it can have a negated spelling as well.
// For example, "variable(unless(is_parameter))" matching rule corresponds to
// the NonParmVar attribute subject.
class AttrSubjectMatcherSubRule<string name, list<AttrSubject> subjects,
                                bit negated = 0> {
  string Name = name;
  list<AttrSubject> Subjects = subjects;
  bit Negated = negated;
  // Lists language options, one of which is required to be true for the
  // attribute to be applicable. If empty, the language options are taken
  // from the parent matcher rule.
  list<LangOpt> LangOpts = [];
}
class AttrSubjectMatcherRule<string name, list<AttrSubject> subjects,
                             list<AttrSubjectMatcherSubRule> subrules = []> {
  string Name = name;
  list<AttrSubject> Subjects = subjects;
  list<AttrSubjectMatcherSubRule> Constraints = subrules;
  // Lists language options, one of which is required to be true for the
  // attribute to be applicable. If empty, no language options are required.
  list<LangOpt> LangOpts = [];
}

// function(is_member)
def SubRuleForCXXMethod : AttrSubjectMatcherSubRule<"is_member", [CXXMethod]> {
  let LangOpts = [CPlusPlus];
}
def SubjectMatcherForFunction : AttrSubjectMatcherRule<"function", [Function], [
  SubRuleForCXXMethod
]>;
// hasType is abstract, it should be used with one of the sub-rules.
def SubjectMatcherForType : AttrSubjectMatcherRule<"hasType", [], [
  AttrSubjectMatcherSubRule<"functionType", [FunctionLike]>

  // FIXME: There's a matcher ambiguity with objc methods and blocks since
  // functionType excludes them but functionProtoType includes them.
  // AttrSubjectMatcherSubRule<"functionProtoType", [HasFunctionProto]>
]>;
def SubjectMatcherForTypedef : AttrSubjectMatcherRule<"type_alias",
                                                      [TypedefName]>;
def SubjectMatcherForRecord : AttrSubjectMatcherRule<"record", [Record,
                                                                CXXRecord], [
  // unless(is_union)
  AttrSubjectMatcherSubRule<"is_union", [Struct], 1>
]>;
def SubjectMatcherForEnum : AttrSubjectMatcherRule<"enum", [Enum]>;
def SubjectMatcherForEnumConstant : AttrSubjectMatcherRule<"enum_constant",
                                                           [EnumConstant]>;
def SubjectMatcherForVar : AttrSubjectMatcherRule<"variable", [Var], [
  AttrSubjectMatcherSubRule<"is_thread_local", [TLSVar]>,
  AttrSubjectMatcherSubRule<"is_global", [GlobalVar]>,
  AttrSubjectMatcherSubRule<"is_parameter", [ParmVar]>,
  // unless(is_parameter)
  AttrSubjectMatcherSubRule<"is_parameter", [NonParmVar], 1>
]>;
def SubjectMatcherForField : AttrSubjectMatcherRule<"field", [Field]>;
def SubjectMatcherForNamespace : AttrSubjectMatcherRule<"namespace",
                                                        [Namespace]> {
  let LangOpts = [CPlusPlus];
}
def SubjectMatcherForObjCInterface : AttrSubjectMatcherRule<"objc_interface",
                                                            [ObjCInterface]> {
  let LangOpts = [ObjC];
}
def SubjectMatcherForObjCProtocol : AttrSubjectMatcherRule<"objc_protocol",
                                                           [ObjCProtocol]> {
  let LangOpts = [ObjC];
}
def SubjectMatcherForObjCCategory : AttrSubjectMatcherRule<"objc_category",
                                                           [ObjCCategory]> {
  let LangOpts = [ObjC];
}
def SubjectMatcherForObjCImplementation :
    AttrSubjectMatcherRule<"objc_implementation", [ObjCImpl]> {
  let LangOpts = [ObjC];
}
def SubjectMatcherForObjCMethod : AttrSubjectMatcherRule<"objc_method",
                                                         [ObjCMethod], [
  AttrSubjectMatcherSubRule<"is_instance", [ObjCInstanceMethod]>
]> {
  let LangOpts = [ObjC];
}
def SubjectMatcherForObjCProperty : AttrSubjectMatcherRule<"objc_property",
                                                           [ObjCProperty]> {
  let LangOpts = [ObjC];
}
def SubjectMatcherForBlock : AttrSubjectMatcherRule<"block", [Block]> {
  let LangOpts = [BlocksSupported];
}

// Aggregate attribute subject match rules are abstract match rules that can't
// be used directly in #pragma clang attribute. Instead, users have to use
// subject match rules that correspond to attribute subjects that derive from
// the specified subject.
class AttrSubjectMatcherAggregateRule<AttrSubject subject> {
  AttrSubject Subject = subject;
}

def SubjectMatcherForNamed : AttrSubjectMatcherAggregateRule<Named>;

class Attr {
  // The various ways in which an attribute can be spelled in source
  list<Spelling> Spellings;
  // The things to which an attribute can appertain
  SubjectList Subjects;
  // The arguments allowed on an attribute
  list<Argument> Args = [];
  // Accessors which should be generated for the attribute.
  list<Accessor> Accessors = [];
  // Set to true for attributes with arguments which require delayed parsing.
  bit LateParsed = 0;
  // Set to false to prevent an attribute from being propagated from a template
  // to the instantiation.
  bit Clone = 1;
  // Set to true for attributes which must be instantiated within templates
  bit TemplateDependent = 0;
  // Set to true for attributes that have a corresponding AST node.
  bit ASTNode = 1;
  // Set to true for attributes which have handler in Sema.
  bit SemaHandler = 1;
  // Set to true for attributes that are completely ignored.
  bit Ignored = 0;
  // Set to true if the attribute's parsing does not match its semantic
  // content. Eg) It parses 3 args, but semantically takes 4 args.  Opts out of
  // common attribute error checking.
  bit HasCustomParsing = 0;
  // Set to true if all of the attribute's arguments should be parsed in an
  // unevaluated context.
  bit ParseArgumentsAsUnevaluated = 0;
  // Set to true if this attribute meaningful when applied to or inherited
  // in a class template definition.
  bit MeaningfulToClassTemplateDefinition = 0;
  // Set to true if this attribute can be used with '#pragma clang attribute'.
  // By default, an attribute is supported by the '#pragma clang attribute'
  // only when:
  // - It has a subject list whose subjects can be represented using subject
  //   match rules.
  // - It has GNU/CXX11 spelling and doesn't require delayed parsing.
  bit PragmaAttributeSupport;
  // Lists language options, one of which is required to be true for the
  // attribute to be applicable. If empty, no language options are required.
  list<LangOpt> LangOpts = [];
  // Any additional text that should be included verbatim in the class.
  // Note: Any additional data members will leak and should be constructed
  // externally on the ASTContext.
  code AdditionalMembers = [{}];
  // Any documentation that should be associated with the attribute. Since an
  // attribute may be documented under multiple categories, more than one
  // Documentation entry may be listed.
  list<Documentation> Documentation;
}

/// A type attribute is not processed on a declaration or a statement.
class TypeAttr : Attr;

/// A stmt attribute is not processed on a declaration or a type.
class StmtAttr : Attr;

/// An inheritable attribute is inherited by later redeclarations.
class InheritableAttr : Attr {
  // Set to true if this attribute can be duplicated on a subject when inheriting
  // attributes from prior declarations.
  bit InheritEvenIfAlreadyPresent = 0;
}

/// Some attributes, like calling conventions, can appear in either the
/// declaration or the type position. These attributes are morally type
/// attributes, but have historically been written on declarations.
class DeclOrTypeAttr : InheritableAttr;

/// A target-specific attribute.  This class is meant to be used as a mixin
/// with InheritableAttr or Attr depending on the attribute's needs.
class TargetSpecificAttr<TargetSpec target> {
  TargetSpec Target = target;
  // Attributes are generally required to have unique spellings for their names
  // so that the parser can determine what kind of attribute it has parsed.
  // However, target-specific attributes are special in that the attribute only
  // "exists" for a given target. So two target-specific attributes can share
  // the same name when they exist in different targets. To support this, a
  // Kind can be explicitly specified for a target-specific attribute. This
  // corresponds to the ParsedAttr::AT_* enum that is generated and it
  // should contain a shared value between the attributes.
  //
  // Target-specific attributes which use this feature should ensure that the
  // spellings match exactly between the attributes, and if the arguments or
  // subjects differ, should specify HasCustomParsing = 1 and implement their
  // own parsing and semantic handling requirements as-needed.
  string ParseKind;
}

/// An inheritable parameter attribute is inherited by later
/// redeclarations, even when it's written on a parameter.
class InheritableParamAttr : InheritableAttr;

/// An attribute which changes the ABI rules for a specific parameter.
class ParameterABIAttr : InheritableParamAttr {
  let Subjects = SubjectList<[ParmVar]>;
}

/// An ignored attribute, which we parse but discard with no checking.
class IgnoredAttr : Attr {
  let Ignored = 1;
  let ASTNode = 0;
  let SemaHandler = 0;
  let Documentation = [Undocumented];
}

//
// Attributes begin here
//

def AbiTag : Attr {
  let Spellings = [GCC<"abi_tag">];
  let Args = [VariadicStringArgument<"Tags">];
  let Subjects = SubjectList<[Struct, Var, Function, Namespace], ErrorDiag>;
  let MeaningfulToClassTemplateDefinition = 1;
  let Documentation = [AbiTagsDocs];
}

def AddressSpace : TypeAttr {
  let Spellings = [Clang<"address_space">];
  let Args = [IntArgument<"AddressSpace">];
  let Documentation = [Undocumented];
}

def Alias : Attr {
  let Spellings = [GCC<"alias">];
  let Args = [StringArgument<"Aliasee">];
  let Subjects = SubjectList<[Function, GlobalVar], ErrorDiag>;
  let Documentation = [Undocumented];
}

def Aligned : InheritableAttr {
  let Spellings = [GCC<"aligned">, Declspec<"align">, Keyword<"alignas">,
                   Keyword<"_Alignas">];
  let Args = [AlignedArgument<"Alignment", 1>];
  let Accessors = [Accessor<"isGNU", [GCC<"aligned">]>,
                   Accessor<"isC11", [Keyword<"_Alignas">]>,
                   Accessor<"isAlignas", [Keyword<"alignas">,
                                          Keyword<"_Alignas">]>,
                   Accessor<"isDeclspec",[Declspec<"align">]>];
  let Documentation = [Undocumented];
}

def AlignValue : Attr {
  let Spellings = [
    // Unfortunately, this is semantically an assertion, not a directive
    // (something else must ensure the alignment), so aligned_value is a
    // probably a better name. We might want to add an aligned_value spelling in
    // the future (and a corresponding C++ attribute), but this can be done
    // later once we decide if we also want them to have slightly-different
    // semantics than Intel's align_value.
    //
    // Does not get a [[]] spelling because the attribute is not exposed as such
    // by Intel.
    GNU<"align_value">
    // Intel's compiler on Windows also supports:
    // , Declspec<"align_value">
  ];
  let Args = [ExprArgument<"Alignment">];
  let Subjects = SubjectList<[Var, TypedefName]>;
  let Documentation = [AlignValueDocs];
}

def AlignMac68k : InheritableAttr {
  // This attribute has no spellings as it is only ever created implicitly.
  let Spellings = [];
  let SemaHandler = 0;
  let Documentation = [Undocumented];
}

def AlwaysInline : InheritableAttr {
  let Spellings = [GCC<"always_inline">, Keyword<"__forceinline">];
  let Subjects = SubjectList<[Function]>;
  let Documentation = [Undocumented];
}

def Artificial : InheritableAttr {
  let Spellings = [GCC<"artificial">];
  let Subjects = SubjectList<[InlineFunction], WarnDiag>;
  let Documentation = [ArtificialDocs];
}

def XRayInstrument : InheritableAttr {
  let Spellings = [Clang<"xray_always_instrument">,
                   Clang<"xray_never_instrument">];
  let Subjects = SubjectList<[Function, ObjCMethod]>;
  let Accessors = [Accessor<"alwaysXRayInstrument",
                     [Clang<"xray_always_instrument">]>,
                   Accessor<"neverXRayInstrument",
                     [Clang<"xray_never_instrument">]>];
  let Documentation = [XRayDocs];
}

def XRayLogArgs : InheritableAttr {
  let Spellings = [Clang<"xray_log_args">];
  let Subjects = SubjectList<[Function, ObjCMethod]>;
  // This argument is a count not an index, so it has the same encoding (base
  // 1 including C++ implicit this parameter) at the source and LLVM levels of
  // representation, so ParamIdxArgument is inappropriate.  It is never used
  // at the AST level of representation, so it never needs to be adjusted not
  // to include any C++ implicit this parameter.  Thus, we just store it and
  // use it as an unsigned that never needs adjustment.
  let Args = [UnsignedArgument<"ArgumentCount">];
  let Documentation = [XRayDocs];
}

def TLSModel : InheritableAttr {
  let Spellings = [GCC<"tls_model">];
  let Subjects = SubjectList<[TLSVar], ErrorDiag>;
  let Args = [StringArgument<"Model">];
  let Documentation = [TLSModelDocs];
}

def AnalyzerNoReturn : InheritableAttr {
  // TODO: should this attribute be exposed with a [[]] spelling under the clang
  // vendor namespace, or should it use a vendor namespace specific to the
  // analyzer?
  let Spellings = [GNU<"analyzer_noreturn">];
  // TODO: Add subject list.
  let Documentation = [Undocumented];
}

def Annotate : InheritableParamAttr {
  let Spellings = [Clang<"annotate">];
  let Args = [StringArgument<"Annotation">];
  // Ensure that the annotate attribute can be used with
  // '#pragma clang attribute' even though it has no subject list.
  let PragmaAttributeSupport = 1;
  let Documentation = [Undocumented];
}

def ARMInterrupt : InheritableAttr, TargetSpecificAttr<TargetARM> {
  // NOTE: If you add any additional spellings, MSP430Interrupt's,
  // MipsInterrupt's and AnyX86Interrupt's spellings must match.
  let Spellings = [GCC<"interrupt">];
  let Args = [EnumArgument<"Interrupt", "InterruptType",
                           ["IRQ", "FIQ", "SWI", "ABORT", "UNDEF", ""],
                           ["IRQ", "FIQ", "SWI", "ABORT", "UNDEF", "Generic"],
                           1>];
  let ParseKind = "Interrupt";
  let HasCustomParsing = 1;
  let Documentation = [ARMInterruptDocs];
}

def AVRInterrupt : InheritableAttr, TargetSpecificAttr<TargetAVR> {
  let Spellings = [GCC<"interrupt">];
  let Subjects = SubjectList<[Function]>;
  let ParseKind = "Interrupt";
  let Documentation = [AVRInterruptDocs];
}

def AVRSignal : InheritableAttr, TargetSpecificAttr<TargetAVR> {
  let Spellings = [GCC<"signal">];
  let Subjects = SubjectList<[Function]>;
  let Documentation = [AVRSignalDocs];
}

def AsmLabel : InheritableAttr {
  let Spellings = [Keyword<"asm">, Keyword<"__asm__">];
  let Args = [StringArgument<"Label">];
  let SemaHandler = 0;
  let Documentation = [Undocumented];
}

def Availability : InheritableAttr {
  let Spellings = [Clang<"availability">];
  let Args = [IdentifierArgument<"platform">, VersionArgument<"introduced">,
              VersionArgument<"deprecated">, VersionArgument<"obsoleted">,
              BoolArgument<"unavailable">, StringArgument<"message">,
              BoolArgument<"strict">, StringArgument<"replacement">,
              IntArgument<"priority">];
  let AdditionalMembers =
[{static llvm::StringRef getPrettyPlatformName(llvm::StringRef Platform) {
    return llvm::StringSwitch<llvm::StringRef>(Platform)
             .Case("android", "Android")
             .Case("ios", "iOS")
             .Case("macos", "macOS")
             .Case("tvos", "tvOS")
             .Case("watchos", "watchOS")
             .Case("ios_app_extension", "iOS (App Extension)")
             .Case("macos_app_extension", "macOS (App Extension)")
             .Case("tvos_app_extension", "tvOS (App Extension)")
             .Case("watchos_app_extension", "watchOS (App Extension)")
             .Case("swift", "Swift")
             .Default(llvm::StringRef());
}
static llvm::StringRef getPlatformNameSourceSpelling(llvm::StringRef Platform) {
    return llvm::StringSwitch<llvm::StringRef>(Platform)
             .Case("ios", "iOS")
             .Case("macos", "macOS")
             .Case("tvos", "tvOS")
             .Case("watchos", "watchOS")
             .Case("ios_app_extension", "iOSApplicationExtension")
             .Case("macos_app_extension", "macOSApplicationExtension")
             .Case("tvos_app_extension", "tvOSApplicationExtension")
             .Case("watchos_app_extension", "watchOSApplicationExtension")
             .Default(Platform);
}
static llvm::StringRef canonicalizePlatformName(llvm::StringRef Platform) {
    return llvm::StringSwitch<llvm::StringRef>(Platform)
             .Case("iOS", "ios")
             .Case("macOS", "macos")
             .Case("tvOS", "tvos")
             .Case("watchOS", "watchos")
             .Case("iOSApplicationExtension", "ios_app_extension")
             .Case("macOSApplicationExtension", "macos_app_extension")
             .Case("tvOSApplicationExtension", "tvos_app_extension")
             .Case("watchOSApplicationExtension", "watchos_app_extension")
             .Default(Platform);
} }];
  let HasCustomParsing = 1;
  let InheritEvenIfAlreadyPresent = 1;
  let Subjects = SubjectList<[Named]>;
  let Documentation = [AvailabilityDocs];
}

def ExternalSourceSymbol : InheritableAttr {
  let Spellings = [Clang<"external_source_symbol">];
  let Args = [StringArgument<"language", 1>,
              StringArgument<"definedIn", 1>,
              BoolArgument<"generatedDeclaration", 1>];
  let HasCustomParsing = 1;
  let Subjects = SubjectList<[Named]>;
  let Documentation = [ExternalSourceSymbolDocs];
}

def Blocks : InheritableAttr {
  let Spellings = [Clang<"blocks">];
  let Args = [EnumArgument<"Type", "BlockType", ["byref"], ["ByRef"]>];
  let Documentation = [Undocumented];
}

def Bounded : IgnoredAttr {
  // Does not have a [[]] spelling because the attribute is ignored.
  let Spellings = [GNU<"bounded">];
}

def CarriesDependency : InheritableParamAttr {
  let Spellings = [GNU<"carries_dependency">,
                   CXX11<"","carries_dependency", 200809>];
  let Subjects = SubjectList<[ParmVar, ObjCMethod, Function], ErrorDiag>;
  let Documentation = [CarriesDependencyDocs];
}

def CDecl : DeclOrTypeAttr {
  let Spellings = [GCC<"cdecl">, Keyword<"__cdecl">, Keyword<"_cdecl">];
//  let Subjects = [Function, ObjCMethod];
  let Documentation = [Undocumented];
}

// cf_audited_transfer indicates that the given function has been
// audited and has been marked with the appropriate cf_consumed and
// cf_returns_retained attributes.  It is generally applied by
// '#pragma clang arc_cf_code_audited' rather than explicitly.
def CFAuditedTransfer : InheritableAttr {
  let Spellings = [Clang<"cf_audited_transfer">];
  let Subjects = SubjectList<[Function], ErrorDiag>;
  let Documentation = [Undocumented];
}

// cf_unknown_transfer is an explicit opt-out of cf_audited_transfer.
// It indicates that the function has unknown or unautomatable
// transfer semantics.
def CFUnknownTransfer : InheritableAttr {
  let Spellings = [Clang<"cf_unknown_transfer">];
  let Subjects = SubjectList<[Function], ErrorDiag>;
  let Documentation = [Undocumented];
}

def CFReturnsRetained : InheritableAttr {
  let Spellings = [Clang<"cf_returns_retained">];
//  let Subjects = SubjectList<[ObjCMethod, ObjCProperty, Function]>;
  let Documentation = [RetainBehaviorDocs];
}

def CFReturnsNotRetained : InheritableAttr {
  let Spellings = [Clang<"cf_returns_not_retained">];
//  let Subjects = SubjectList<[ObjCMethod, ObjCProperty, Function]>;
  let Documentation = [RetainBehaviorDocs];
}

def CFConsumed : InheritableParamAttr {
  let Spellings = [Clang<"cf_consumed">];
  let Subjects = SubjectList<[ParmVar]>;
  let Documentation = [RetainBehaviorDocs];
}

// OSObject-based attributes.
def OSConsumed : InheritableParamAttr {
  let Spellings = [Clang<"os_consumed">];
  let Subjects = SubjectList<[ParmVar]>;
  let Documentation = [RetainBehaviorDocs];
}

def OSReturnsRetained : InheritableAttr {
  let Spellings = [Clang<"os_returns_retained">];
  let Subjects = SubjectList<[Function, ObjCMethod, ObjCProperty, ParmVar]>;
  let Documentation = [RetainBehaviorDocs];
}

def OSReturnsNotRetained : InheritableAttr {
  let Spellings = [Clang<"os_returns_not_retained">];
  let Subjects = SubjectList<[Function, ObjCMethod, ObjCProperty, ParmVar]>;
  let Documentation = [RetainBehaviorDocs];
}

def OSReturnsRetainedOnZero : InheritableAttr {
  let Spellings = [Clang<"os_returns_retained_on_zero">];
  let Subjects = SubjectList<[ParmVar]>;
  let Documentation = [RetainBehaviorDocs];
}

def OSReturnsRetainedOnNonZero : InheritableAttr {
  let Spellings = [Clang<"os_returns_retained_on_non_zero">];
  let Subjects = SubjectList<[ParmVar]>;
  let Documentation = [RetainBehaviorDocs];
}

def OSConsumesThis : InheritableAttr {
  let Spellings = [Clang<"os_consumes_this">];
  let Subjects = SubjectList<[NonStaticCXXMethod]>;
  let Documentation = [RetainBehaviorDocs];
}

def Cleanup : InheritableAttr {
  let Spellings = [GCC<"cleanup">];
  let Args = [FunctionArgument<"FunctionDecl">];
  let Subjects = SubjectList<[LocalVar]>;
  let Documentation = [Undocumented];
}

def Cold : InheritableAttr {
  let Spellings = [GCC<"cold">];
  let Subjects = SubjectList<[Function]>;
  let Documentation = [Undocumented];
}

def Common : InheritableAttr {
  let Spellings = [GCC<"common">];
  let Subjects = SubjectList<[Var]>;
  let Documentation = [Undocumented];
}

def Const : InheritableAttr {
  let Spellings = [GCC<"const">, GCC<"__const">];
  let Documentation = [Undocumented];
}

<<<<<<< HEAD
def HC_HC : InheritableAttr {
  let Spellings = [CXX11<"","hc", 201511>];
  let Subjects = SubjectList<[Var, Function], ErrorDiag>;
  let Documentation = [Undocumented];
}

def HC_CPU : InheritableAttr {
  let Spellings = [CXX11<"","cpu", 201511>];
  let Subjects = SubjectList<[Function], ErrorDiag>;
  let Documentation = [Undocumented];
=======
def ConstInit : InheritableAttr {
  // This attribute does not have a C [[]] spelling because it requires the
  // CPlusPlus language option.
  let Spellings = [Keyword<"constinit">,
                   Clang<"require_constant_initialization", 0>];
  let Subjects = SubjectList<[GlobalVar], ErrorDiag>;
  let Accessors = [Accessor<"isConstinit", [Keyword<"constinit">]>];
  let Documentation = [ConstInitDocs];
  let LangOpts = [CPlusPlus];
>>>>>>> bec5ff6b
}

def Constructor : InheritableAttr {
  let Spellings = [GCC<"constructor">];
  let Args = [DefaultIntArgument<"Priority", 65535>];
  let Subjects = SubjectList<[Function]>;
  let Documentation = [Undocumented];
}

def CPUSpecific : InheritableAttr {
  let Spellings = [Clang<"cpu_specific">, Declspec<"cpu_specific">];
  let Args = [VariadicIdentifierArgument<"Cpus">];
  let Subjects = SubjectList<[Function]>;
  let Documentation = [CPUSpecificCPUDispatchDocs];
  let AdditionalMembers = [{
    IdentifierInfo *getCPUName(unsigned Index) const {
      return *(cpus_begin() + Index);
    }
  }];
}

def CPUDispatch : InheritableAttr {
  let Spellings = [Clang<"cpu_dispatch">, Declspec<"cpu_dispatch">];
  let Args = [VariadicIdentifierArgument<"Cpus">];
  let Subjects = SubjectList<[Function]>;
  let Documentation = [CPUSpecificCPUDispatchDocs];
}

// CUDA attributes are spelled __attribute__((attr)) or __declspec(__attr__),
// and they do not receive a [[]] spelling.
def CUDAConstant : InheritableAttr {
  let Spellings = [GNU<"constant">, Declspec<"__constant__">];
  let Subjects = SubjectList<[Var]>;
  let LangOpts = [CUDA];
  let Documentation = [Undocumented];
}

def CUDACudartBuiltin : IgnoredAttr {
  let Spellings = [GNU<"cudart_builtin">, Declspec<"__cudart_builtin__">];
  let LangOpts = [CUDA];
}

def CUDADevice : InheritableAttr {
  let Spellings = [GNU<"device">, Declspec<"__device__">];
  let Subjects = SubjectList<[Function, Var]>;
  let LangOpts = [CUDA];
  let Documentation = [Undocumented];
}

def HIPPinnedShadow : InheritableAttr {
  let Spellings = [GNU<"hip_pinned_shadow">, Declspec<"__hip_pinned_shadow__">];
  let Subjects = SubjectList<[Var]>;
  let LangOpts = [HIP];
  let Documentation = [HIPPinnedShadowDocs];
}

def CUDADeviceBuiltin : IgnoredAttr {
  let Spellings = [GNU<"device_builtin">, Declspec<"__device_builtin__">];
  let LangOpts = [CUDA];
}

def CUDADeviceBuiltinSurfaceType : IgnoredAttr {
  let Spellings = [GNU<"device_builtin_surface_type">,
                   Declspec<"__device_builtin_surface_type__">];
  let LangOpts = [CUDA];
}

def CUDADeviceBuiltinTextureType : IgnoredAttr {
  let Spellings = [GNU<"device_builtin_texture_type">,
                   Declspec<"__device_builtin_texture_type__">];
  let LangOpts = [CUDA];
}

def CUDAGlobal : InheritableAttr {
  let Spellings = [GNU<"global">, Declspec<"__global__">];
  let Subjects = SubjectList<[Function]>;
  let LangOpts = [CUDA];
  let Documentation = [Undocumented];
}

def CUDAHost : InheritableAttr {
  let Spellings = [GNU<"host">, Declspec<"__host__">];
  let Subjects = SubjectList<[Function]>;
  let LangOpts = [CUDA];
  let Documentation = [Undocumented];
}

def CUDAInvalidTarget : InheritableAttr {
  let Spellings = [];
  let Subjects = SubjectList<[Function]>;
  let LangOpts = [CUDA];
  let Documentation = [Undocumented];
}

def CUDALaunchBounds : InheritableAttr {
  let Spellings = [GNU<"launch_bounds">, Declspec<"__launch_bounds__">];
  let Args = [ExprArgument<"MaxThreads">, ExprArgument<"MinBlocks", 1>];
  let LangOpts = [CUDA];
  let Subjects = SubjectList<[ObjCMethod, FunctionLike]>;
  // An AST node is created for this attribute, but is not used by other parts
  // of the compiler. However, this node needs to exist in the AST because
  // non-LLVM backends may be relying on the attribute's presence.
  let Documentation = [Undocumented];
}

def CUDAShared : InheritableAttr {
  let Spellings = [GNU<"shared">, Declspec<"__shared__">];
  let Subjects = SubjectList<[Var]>;
  let LangOpts = [CUDA];
  let Documentation = [Undocumented];
}

def C11NoReturn : InheritableAttr {
  let Spellings = [Keyword<"_Noreturn">];
  let Subjects = SubjectList<[Function], ErrorDiag>;
  let SemaHandler = 0;
  let Documentation = [C11NoReturnDocs];
}

def CXX11NoReturn : InheritableAttr {
  let Spellings = [CXX11<"", "noreturn", 200809>];
  let Subjects = SubjectList<[Function], ErrorDiag>;
  let Documentation = [CXX11NoReturnDocs];
}

// Similar to CUDA, OpenCL attributes do not receive a [[]] spelling because
// the specification does not expose them with one currently.
def OpenCLKernel : InheritableAttr {
  let Spellings = [Keyword<"__kernel">, Keyword<"kernel">];
  let Subjects = SubjectList<[Function], ErrorDiag>;
  let Documentation = [Undocumented];
}

def OpenCLUnrollHint : InheritableAttr {
  let Spellings = [GNU<"opencl_unroll_hint">];
  let Args = [UnsignedArgument<"UnrollHint">];
  let Documentation = [OpenCLUnrollHintDocs];
}

def OpenCLIntelReqdSubGroupSize: InheritableAttr {
  let Spellings = [GNU<"intel_reqd_sub_group_size">];
  let Args = [UnsignedArgument<"SubGroupSize">];
  let Subjects = SubjectList<[Function], ErrorDiag>;
  let Documentation = [OpenCLIntelReqdSubGroupSizeDocs];
}

// This attribute is both a type attribute, and a declaration attribute (for
// parameter variables).
def OpenCLAccess : Attr {
  let Spellings = [Keyword<"__read_only">, Keyword<"read_only">,
                   Keyword<"__write_only">, Keyword<"write_only">,
                   Keyword<"__read_write">, Keyword<"read_write">];
  let Subjects = SubjectList<[ParmVar, TypedefName], ErrorDiag>;
  let Accessors = [Accessor<"isReadOnly", [Keyword<"__read_only">,
                                           Keyword<"read_only">]>,
                   Accessor<"isReadWrite", [Keyword<"__read_write">,
                                            Keyword<"read_write">]>,
                   Accessor<"isWriteOnly", [Keyword<"__write_only">,
                                            Keyword<"write_only">]>];
  let Documentation = [OpenCLAccessDocs];
}

def OpenCLPrivateAddressSpace : TypeAttr {
  let Spellings = [Keyword<"__private">, Keyword<"private">];
  let Documentation = [OpenCLAddressSpacePrivateDocs];
}

def OpenCLGlobalAddressSpace : TypeAttr {
  let Spellings = [Keyword<"__global">, Keyword<"global">];
  let Documentation = [OpenCLAddressSpaceGlobalDocs];
}

def OpenCLLocalAddressSpace : TypeAttr {
  let Spellings = [Keyword<"__local">, Keyword<"local">];
  let Documentation = [OpenCLAddressSpaceLocalDocs];
}

def OpenCLConstantAddressSpace : TypeAttr {
  let Spellings = [Keyword<"__constant">, Keyword<"constant">];
  let Documentation = [OpenCLAddressSpaceConstantDocs];
}

def OpenCLGenericAddressSpace : TypeAttr {
  let Spellings = [Keyword<"__generic">, Keyword<"generic">];
  let Documentation = [OpenCLAddressSpaceGenericDocs];
}

def OpenCLNoSVM : Attr {
  let Spellings = [GNU<"nosvm">];
  let Subjects = SubjectList<[Var]>;
  let Documentation = [OpenCLNoSVMDocs];
  let LangOpts = [OpenCL];
  let ASTNode = 0;
}

def RenderScriptKernel : Attr {
  let Spellings = [GNU<"kernel">];
  let Subjects = SubjectList<[Function]>;
  let Documentation = [RenderScriptKernelAttributeDocs];
  let LangOpts = [RenderScript];
}

def Deprecated : InheritableAttr {
  let Spellings = [GCC<"deprecated">, Declspec<"deprecated">,
                   CXX11<"","deprecated", 201309>, C2x<"", "deprecated">];
  let Args = [StringArgument<"Message", 1>,
              // An optional string argument that enables us to provide a
              // Fix-It.
              StringArgument<"Replacement", 1>];
  let MeaningfulToClassTemplateDefinition = 1;
  let Documentation = [DeprecatedDocs];
}

def Destructor : InheritableAttr {
  let Spellings = [GCC<"destructor">];
  let Args = [DefaultIntArgument<"Priority", 65535>];
  let Subjects = SubjectList<[Function]>;
  let Documentation = [Undocumented];
}

def EmptyBases : InheritableAttr, TargetSpecificAttr<TargetMicrosoftCXXABI> {
  let Spellings = [Declspec<"empty_bases">];
  let Subjects = SubjectList<[CXXRecord]>;
  let Documentation = [EmptyBasesDocs];
}

def AllocSize : InheritableAttr {
  let Spellings = [GCC<"alloc_size">];
  let Subjects = SubjectList<[Function]>;
  let Args = [ParamIdxArgument<"ElemSizeParam">,
              ParamIdxArgument<"NumElemsParam", /*opt*/ 1>];
  let TemplateDependent = 1;
  let Documentation = [AllocSizeDocs];
}

def EnableIf : InheritableAttr {
  // Does not have a [[]] spelling because this attribute requires the ability
  // to parse function arguments but the attribute is not written in the type
  // position.
  let Spellings = [GNU<"enable_if">];
  let Subjects = SubjectList<[Function]>;
  let Args = [ExprArgument<"Cond">, StringArgument<"Message">];
  let TemplateDependent = 1;
  let Documentation = [EnableIfDocs];
}

def ExtVectorType : Attr {
  // This is an OpenCL-related attribute and does not receive a [[]] spelling.
  let Spellings = [GNU<"ext_vector_type">];
  // FIXME: This subject list is wrong; this is a type attribute.
  let Subjects = SubjectList<[TypedefName], ErrorDiag>;
  let Args = [ExprArgument<"NumElements">];
  let ASTNode = 0;
  let Documentation = [Undocumented];
  // This is a type attribute with an incorrect subject list, so should not be
  // permitted by #pragma clang attribute.
  let PragmaAttributeSupport = 0;
}

def FallThrough : StmtAttr {
  let Spellings = [CXX11<"", "fallthrough", 201603>, C2x<"", "fallthrough">,
                   CXX11<"clang", "fallthrough">, GCC<"fallthrough">];
//  let Subjects = [NullStmt];
  let Documentation = [FallthroughDocs];
}

def FastCall : DeclOrTypeAttr {
  let Spellings = [GCC<"fastcall">, Keyword<"__fastcall">,
                   Keyword<"_fastcall">];
//  let Subjects = [Function, ObjCMethod];
  let Documentation = [FastCallDocs];
}

def RegCall : DeclOrTypeAttr {
  let Spellings = [GCC<"regcall">, Keyword<"__regcall">];
  let Documentation = [RegCallDocs];
}

def Final : InheritableAttr {
  let Spellings = [Keyword<"final">, Keyword<"sealed">];
  let Accessors = [Accessor<"isSpelledAsSealed", [Keyword<"sealed">]>];
  let SemaHandler = 0;
  let Documentation = [Undocumented];
}

def MinSize : InheritableAttr {
  let Spellings = [Clang<"minsize">];
  let Subjects = SubjectList<[Function, ObjCMethod], ErrorDiag>;
  let Documentation = [Undocumented];
}

def FlagEnum : InheritableAttr {
  let Spellings = [Clang<"flag_enum">];
  let Subjects = SubjectList<[Enum]>;
  let Documentation = [FlagEnumDocs];
}

def EnumExtensibility : InheritableAttr {
  let Spellings = [Clang<"enum_extensibility">];
  let Subjects = SubjectList<[Enum]>;
  let Args = [EnumArgument<"Extensibility", "Kind",
              ["closed", "open"], ["Closed", "Open"]>];
  let Documentation = [EnumExtensibilityDocs];
}

def Flatten : InheritableAttr {
  let Spellings = [GCC<"flatten">];
  let Subjects = SubjectList<[Function], ErrorDiag>;
  let Documentation = [FlattenDocs];
}

def Format : InheritableAttr {
  let Spellings = [GCC<"format">];
  let Args = [IdentifierArgument<"Type">, IntArgument<"FormatIdx">,
              IntArgument<"FirstArg">];
  let Subjects = SubjectList<[ObjCMethod, Block, HasFunctionProto]>;
  let Documentation = [FormatDocs];
}

def FormatArg : InheritableAttr {
  let Spellings = [GCC<"format_arg">];
  let Args = [ParamIdxArgument<"FormatIdx">];
  let Subjects = SubjectList<[ObjCMethod, HasFunctionProto]>;
  let Documentation = [Undocumented];
}

def Callback : InheritableAttr {
  let Spellings = [Clang<"callback">];
  let Args = [VariadicParamOrParamIdxArgument<"Encoding">];
  let Subjects = SubjectList<[Function]>;
  let Documentation = [CallbackDocs];
}

def GNUInline : InheritableAttr {
  let Spellings = [GCC<"gnu_inline">];
  let Subjects = SubjectList<[Function]>;
  let Documentation = [GnuInlineDocs];
}

def Hot : InheritableAttr {
  let Spellings = [GCC<"hot">];
  let Subjects = SubjectList<[Function]>;
  // An AST node is created for this attribute, but not actually used beyond
  // semantic checking for mutual exclusion with the Cold attribute.
  let Documentation = [Undocumented];
}

def IBAction : InheritableAttr {
  let Spellings = [Clang<"ibaction">];
  let Subjects = SubjectList<[ObjCInstanceMethod]>;
  // An AST node is created for this attribute, but is not used by other parts
  // of the compiler. However, this node needs to exist in the AST because
  // external tools rely on it.
  let Documentation = [Undocumented];
}

def IBOutlet : InheritableAttr {
  let Spellings = [Clang<"iboutlet">];
//  let Subjects = [ObjCIvar, ObjCProperty];
  let Documentation = [Undocumented];
}

def IBOutletCollection : InheritableAttr {
  let Spellings = [Clang<"iboutletcollection">];
  let Args = [TypeArgument<"Interface", 1>];
//  let Subjects = [ObjCIvar, ObjCProperty];
  let Documentation = [Undocumented];
}

def IFunc : Attr, TargetSpecificAttr<TargetELF> {
  let Spellings = [GCC<"ifunc">];
  let Args = [StringArgument<"Resolver">];
  let Subjects = SubjectList<[Function]>;
  let Documentation = [IFuncDocs];
}

def Restrict : InheritableAttr {
  let Spellings = [Declspec<"restrict">, GCC<"malloc">];
  let Subjects = SubjectList<[Function]>;
  let Documentation = [Undocumented];
}

def LayoutVersion : InheritableAttr, TargetSpecificAttr<TargetMicrosoftCXXABI> {
  let Spellings = [Declspec<"layout_version">];
  let Args = [UnsignedArgument<"Version">];
  let Subjects = SubjectList<[CXXRecord]>;
  let Documentation = [LayoutVersionDocs];
}

def LifetimeBound : DeclOrTypeAttr {
  let Spellings = [Clang<"lifetimebound", 0>];
  let Subjects = SubjectList<[ParmVar, ImplicitObjectParameter], ErrorDiag>;
  let Documentation = [LifetimeBoundDocs];
  let LangOpts = [CPlusPlus];
}

def TrivialABI : InheritableAttr {
  // This attribute does not have a C [[]] spelling because it requires the
  // CPlusPlus language option.
  let Spellings = [Clang<"trivial_abi", 0>];
  let Subjects = SubjectList<[CXXRecord]>;
  let Documentation = [TrivialABIDocs];
  let LangOpts = [CPlusPlus];
}

def MaxFieldAlignment : InheritableAttr {
  // This attribute has no spellings as it is only ever created implicitly.
  let Spellings = [];
  let Args = [UnsignedArgument<"Alignment">];
  let SemaHandler = 0;
  let Documentation = [Undocumented];
}

def MayAlias : InheritableAttr {
  // FIXME: this is a type attribute in GCC, but a declaration attribute here.
  let Spellings = [GCC<"may_alias">];
  let Documentation = [Undocumented];
}

def MIGServerRoutine : InheritableAttr {
  let Spellings = [Clang<"mig_server_routine">];
  let Subjects = SubjectList<[Function, ObjCMethod, Block]>;
  let Documentation = [MIGConventionDocs];
}

def MSABI : DeclOrTypeAttr {
  let Spellings = [GCC<"ms_abi">];
//  let Subjects = [Function, ObjCMethod];
  let Documentation = [MSABIDocs];
}

def MSP430Interrupt : InheritableAttr, TargetSpecificAttr<TargetMSP430> {
  // NOTE: If you add any additional spellings, ARMInterrupt's, MipsInterrupt's
  // and AnyX86Interrupt's spellings must match.
  let Spellings = [GCC<"interrupt">];
  let Args = [UnsignedArgument<"Number">];
  let ParseKind = "Interrupt";
  let HasCustomParsing = 1;
  let Documentation = [Undocumented];
}

def Mips16 : InheritableAttr, TargetSpecificAttr<TargetMips32> {
  let Spellings = [GCC<"mips16">];
  let Subjects = SubjectList<[Function], ErrorDiag>;
  let Documentation = [Undocumented];
}

def MipsInterrupt : InheritableAttr, TargetSpecificAttr<TargetMips32> {
  // NOTE: If you add any additional spellings, ARMInterrupt's,
  // MSP430Interrupt's and AnyX86Interrupt's spellings must match.
  let Spellings = [GCC<"interrupt">];
  let Subjects = SubjectList<[Function]>;
  let Args = [EnumArgument<"Interrupt", "InterruptType",
                           ["vector=sw0", "vector=sw1", "vector=hw0",
                            "vector=hw1", "vector=hw2", "vector=hw3",
                            "vector=hw4", "vector=hw5", "eic", ""],
                           ["sw0", "sw1", "hw0", "hw1", "hw2", "hw3",
                            "hw4", "hw5", "eic", "eic"]
                           >];
  let ParseKind = "Interrupt";
  let Documentation = [MipsInterruptDocs];
}

def MicroMips : InheritableAttr, TargetSpecificAttr<TargetMips32> {
  let Spellings = [GCC<"micromips">];
  let Subjects = SubjectList<[Function], ErrorDiag>;
  let Documentation = [MicroMipsDocs];
}

def MipsLongCall : InheritableAttr, TargetSpecificAttr<TargetAnyMips> {
  let Spellings = [GCC<"long_call">, GCC<"far">];
  let Subjects = SubjectList<[Function]>;
  let Documentation = [MipsLongCallStyleDocs];
}

def MipsShortCall : InheritableAttr, TargetSpecificAttr<TargetAnyMips> {
  let Spellings = [GCC<"short_call">, GCC<"near">];
  let Subjects = SubjectList<[Function]>;
  let Documentation = [MipsShortCallStyleDocs];
}

def Mode : Attr {
  let Spellings = [GCC<"mode">];
  let Subjects = SubjectList<[Var, Enum, TypedefName, Field], ErrorDiag>;
  let Args = [IdentifierArgument<"Mode">];
  let Documentation = [Undocumented];
  // This is notionally a type attribute, which #pragma clang attribute
  // generally does not support.
  let PragmaAttributeSupport = 0;
}

def Naked : InheritableAttr {
  let Spellings = [GCC<"naked">, Declspec<"naked">];
  let Subjects = SubjectList<[Function]>;
  let Documentation = [Undocumented];
}

def NeonPolyVectorType : TypeAttr {
  let Spellings = [Clang<"neon_polyvector_type">];
  let Args = [IntArgument<"NumElements">];
  let Documentation = [Undocumented];
  // Represented as VectorType instead.
  let ASTNode = 0;
}

def NeonVectorType : TypeAttr {
  let Spellings = [Clang<"neon_vector_type">];
  let Args = [IntArgument<"NumElements">];
  let Documentation = [Undocumented];
  // Represented as VectorType instead.
  let ASTNode = 0;
}

def NoUniqueAddress : InheritableAttr, TargetSpecificAttr<TargetItaniumCXXABI> {
  let Spellings = [CXX11<"", "no_unique_address", 201803>];
  let Subjects = SubjectList<[NonBitField], ErrorDiag>;
  let Documentation = [NoUniqueAddressDocs];
}

def ReturnsTwice : InheritableAttr {
  let Spellings = [GCC<"returns_twice">];
  let Subjects = SubjectList<[Function]>;
  let Documentation = [Undocumented];
}

def DisableTailCalls : InheritableAttr {
  let Spellings = [Clang<"disable_tail_calls">];
  let Subjects = SubjectList<[Function, ObjCMethod]>;
  let Documentation = [DisableTailCallsDocs];
}

def NoAlias : InheritableAttr {
  let Spellings = [Declspec<"noalias">];
  let Subjects = SubjectList<[Function]>;
  let Documentation = [NoAliasDocs];
}

def NoCommon : InheritableAttr {
  let Spellings = [GCC<"nocommon">];
  let Subjects = SubjectList<[Var]>;
  let Documentation = [Undocumented];
}

def NoDebug : InheritableAttr {
  let Spellings = [GCC<"nodebug">];
  let Subjects = SubjectList<[TypedefName, FunctionLike, ObjCMethod, NonParmVar]>;
  let Documentation = [NoDebugDocs];
}

def NoDuplicate : InheritableAttr {
  let Spellings = [Clang<"noduplicate">];
  let Subjects = SubjectList<[Function]>;
  let Documentation = [NoDuplicateDocs];
}

def Convergent : InheritableAttr {
  let Spellings = [Clang<"convergent">];
  let Subjects = SubjectList<[Function]>;
  let Documentation = [ConvergentDocs];
}

def NoInline : InheritableAttr {
  let Spellings = [GCC<"noinline">, Declspec<"noinline">];
  let Subjects = SubjectList<[Function]>;
  let Documentation = [Undocumented];
}

def NoMips16 : InheritableAttr, TargetSpecificAttr<TargetMips32> {
  let Spellings = [GCC<"nomips16">];
  let Subjects = SubjectList<[Function], ErrorDiag>;
  let Documentation = [Undocumented];
}

def NoMicroMips : InheritableAttr, TargetSpecificAttr<TargetMips32> {
  let Spellings = [GCC<"nomicromips">];
  let Subjects = SubjectList<[Function], ErrorDiag>;
  let Documentation = [MicroMipsDocs];
}

def RISCVInterrupt : InheritableAttr, TargetSpecificAttr<TargetRISCV> {
  let Spellings = [GCC<"interrupt">];
  let Subjects = SubjectList<[Function]>;
  let Args = [EnumArgument<"Interrupt", "InterruptType",
                           ["user", "supervisor", "machine"],
                           ["user", "supervisor", "machine"],
                           1>];
  let ParseKind = "Interrupt";
  let Documentation = [RISCVInterruptDocs];
}

// This is not a TargetSpecificAttr so that is silently accepted and
// ignored on other targets as encouraged by the OpenCL spec.
//
// See OpenCL 1.2 6.11.5: "It is our intention that a particular
// implementation of OpenCL be free to ignore all attributes and the
// resulting executable binary will produce the same result."
//
// However, only AMD GPU targets will emit the corresponding IR
// attribute.
//
// FIXME: This provides a sub-optimal error message if you attempt to
// use this in CUDA, since CUDA does not use the same terminology.
//
// FIXME: SubjectList should be for OpenCLKernelFunction, but is not to
// workaround needing to see kernel attribute before others to know if
// this should be rejected on non-kernels.

def AMDGPUFlatWorkGroupSize : InheritableAttr {
  let Spellings = [Clang<"amdgpu_flat_work_group_size",0>,
                   CXX11<"","hc_flat_workgroup_size", 201511>];
  let Args = [ExprArgument<"Min">,
              ExprArgument<"Max", 1>];
  let Documentation = [AMDGPUFlatWorkGroupSizeDocs];
  let TemplateDependent = 1;
  let Subjects = SubjectList<[Function], ErrorDiag, "kernel functions">;
}

def AMDGPUWavesPerEU : InheritableAttr {
  let Spellings = [Clang<"amdgpu_waves_per_eu",0>,
                   CXX11<"", "hc_waves_per_eu", 201511>];
  let Args = [ExprArgument<"Min">,
              ExprArgument<"Max", 1>];
  let Documentation = [AMDGPUWavesPerEUDocs];
  let TemplateDependent = 1;
  let Subjects = SubjectList<[Function], ErrorDiag, "kernel functions">;
}

def AMDGPUNumSGPR : InheritableAttr {
  let Spellings = [Clang<"amdgpu_num_sgpr">];
  let Args = [ExprArgument<"NumSGPR">];
  let Documentation = [AMDGPUNumSGPRNumVGPRDocs];
  let TemplateDependent = 1;
  let Subjects = SubjectList<[Function], ErrorDiag, "kernel functions">;
}

def AMDGPUNumVGPR : InheritableAttr {
  let Spellings = [Clang<"amdgpu_num_vgpr">];
  let Args = [ExprArgument<"NumVGPR">];
  let Documentation = [AMDGPUNumSGPRNumVGPRDocs];
  let Subjects = SubjectList<[Function], ErrorDiag, "kernel functions">;
  let TemplateDependent = 1;
}

def AMDGPUMaxWorkGroupDim : InheritableAttr {
  let Spellings = [CXX11<"","hc_max_workgroup_dim", 201511>];
  let Args = [ExprArgument<"X">,
              ExprArgument<"Y">,
              ExprArgument<"Z">,
              StringArgument<"ISA", 1>];
  let Subjects = SubjectList<[Function], ErrorDiag>;
  let Documentation = [Undocumented];
  let TemplateDependent = 1;
  let Subjects = SubjectList<[Function], ErrorDiag, "kernel functions">;
}

def WebAssemblyImportModule : InheritableAttr,
                              TargetSpecificAttr<TargetWebAssembly> {
  let Spellings = [Clang<"import_module">];
  let Args = [StringArgument<"ImportModule">];
  let Documentation = [WebAssemblyImportModuleDocs];
  let Subjects = SubjectList<[Function], ErrorDiag>;
}

def WebAssemblyImportName : InheritableAttr,
                            TargetSpecificAttr<TargetWebAssembly> {
  let Spellings = [Clang<"import_name">];
  let Args = [StringArgument<"ImportName">];
  let Documentation = [WebAssemblyImportNameDocs];
  let Subjects = SubjectList<[Function], ErrorDiag>;
}

def NoSplitStack : InheritableAttr {
  let Spellings = [GCC<"no_split_stack">];
  let Subjects = SubjectList<[Function], ErrorDiag>;
  let Documentation = [NoSplitStackDocs];
}

def NonNull : InheritableParamAttr {
  let Spellings = [GCC<"nonnull">];
  let Subjects = SubjectList<[ObjCMethod, HasFunctionProto, ParmVar], WarnDiag,
                             "functions, methods, and parameters">;
  let Args = [VariadicParamIdxArgument<"Args">];
  let AdditionalMembers = [{
    bool isNonNull(unsigned IdxAST) const {
      if (!args_size())
        return true;
      return args_end() != std::find_if(
          args_begin(), args_end(),
          [=](const ParamIdx &Idx) { return Idx.getASTIndex() == IdxAST; });
    }
  }];
  // FIXME: We should merge duplicates into a single nonnull attribute.
  let InheritEvenIfAlreadyPresent = 1;
  let Documentation = [NonNullDocs];
}

def ReturnsNonNull : InheritableAttr {
  let Spellings = [GCC<"returns_nonnull">];
  let Subjects = SubjectList<[ObjCMethod, Function]>;
  let Documentation = [ReturnsNonNullDocs];
}

// pass_object_size(N) indicates that the parameter should have
// __builtin_object_size with Type=N evaluated on the parameter at the callsite.
def PassObjectSize : InheritableParamAttr {
  let Spellings = [Clang<"pass_object_size">,
                   Clang<"pass_dynamic_object_size">];
  let Accessors = [Accessor<"isDynamic", [Clang<"pass_dynamic_object_size">]>];
  let Args = [IntArgument<"Type">];
  let Subjects = SubjectList<[ParmVar]>;
  let Documentation = [PassObjectSizeDocs];
}

// Nullability type attributes.
def TypeNonNull : TypeAttr {
  let Spellings = [Keyword<"_Nonnull">];
  let Documentation = [TypeNonNullDocs];
}

def TypeNullable : TypeAttr {
  let Spellings = [Keyword<"_Nullable">];
  let Documentation = [TypeNullableDocs];
}

def TypeNullUnspecified : TypeAttr {
  let Spellings = [Keyword<"_Null_unspecified">];
  let Documentation = [TypeNullUnspecifiedDocs];
}

// This is a marker used to indicate that an __unsafe_unretained qualifier was
// ignored because ARC is not enabled. The usual representation for this
// qualifier is as an ObjCOwnership attribute with Kind == "none".
def ObjCInertUnsafeUnretained : TypeAttr {
  let Spellings = [Keyword<"__unsafe_unretained">];
  let Documentation = [Undocumented];
}

def ObjCKindOf : TypeAttr {
  let Spellings = [Keyword<"__kindof">];
  let Documentation = [Undocumented];
}

def NoEscape : Attr {
  let Spellings = [Clang<"noescape">];
  let Subjects = SubjectList<[ParmVar]>;
  let Documentation = [NoEscapeDocs];
}

def AssumeAligned : InheritableAttr {
  let Spellings = [GCC<"assume_aligned">];
  let Subjects = SubjectList<[ObjCMethod, Function]>;
  let Args = [ExprArgument<"Alignment">, ExprArgument<"Offset", 1>];
  let Documentation = [AssumeAlignedDocs];
}

def AllocAlign : InheritableAttr {
  let Spellings = [GCC<"alloc_align">];
  let Subjects = SubjectList<[HasFunctionProto]>;
  let Args = [ParamIdxArgument<"ParamIndex">];
  let Documentation = [AllocAlignDocs];
}

def NoReturn : InheritableAttr {
  let Spellings = [GCC<"noreturn">, Declspec<"noreturn">];
  // FIXME: Does GCC allow this on the function instead?
  let Documentation = [Undocumented];
}

def NoInstrumentFunction : InheritableAttr {
  let Spellings = [GCC<"no_instrument_function">];
  let Subjects = SubjectList<[Function]>;
  let Documentation = [Undocumented];
}

def NotTailCalled : InheritableAttr {
  let Spellings = [Clang<"not_tail_called">];
  let Subjects = SubjectList<[Function]>;
  let Documentation = [NotTailCalledDocs];
}

def NoStackProtector : InheritableAttr {
  let Spellings = [Clang<"no_stack_protector">];
  let Subjects = SubjectList<[Function]>;
  let Documentation = [NoStackProtectorDocs];
}

def NoThrow : InheritableAttr {
  let Spellings = [GCC<"nothrow">, Declspec<"nothrow">];
  let Subjects = SubjectList<[FunctionLike]>;
  let Documentation = [NoThrowDocs];
}

def NvWeak : IgnoredAttr {
  // No Declspec spelling of this attribute; the CUDA headers use
  // __attribute__((nv_weak)) unconditionally. Does not receive an [[]]
  // spelling because it is a CUDA attribute.
  let Spellings = [GNU<"nv_weak">];
  let LangOpts = [CUDA];
}

def ObjCBridge : InheritableAttr {
  let Spellings = [Clang<"objc_bridge">];
  let Subjects = SubjectList<[Record, TypedefName], ErrorDiag>;
  let Args = [IdentifierArgument<"BridgedType">];
  let Documentation = [Undocumented];
}

def ObjCBridgeMutable : InheritableAttr {
  let Spellings = [Clang<"objc_bridge_mutable">];
  let Subjects = SubjectList<[Record], ErrorDiag>;
  let Args = [IdentifierArgument<"BridgedType">];
  let Documentation = [Undocumented];
}

def ObjCBridgeRelated : InheritableAttr {
  let Spellings = [Clang<"objc_bridge_related">];
  let Subjects = SubjectList<[Record], ErrorDiag>;
  let Args = [IdentifierArgument<"RelatedClass">,
          IdentifierArgument<"ClassMethod">,
          IdentifierArgument<"InstanceMethod">];
  let HasCustomParsing = 1;
  let Documentation = [Undocumented];
}

def NSReturnsRetained : DeclOrTypeAttr {
  let Spellings = [Clang<"ns_returns_retained">];
//  let Subjects = SubjectList<[ObjCMethod, ObjCProperty, Function]>;
  let Documentation = [RetainBehaviorDocs];
}

def NSReturnsNotRetained : InheritableAttr {
  let Spellings = [Clang<"ns_returns_not_retained">];
//  let Subjects = SubjectList<[ObjCMethod, ObjCProperty, Function]>;
  let Documentation = [RetainBehaviorDocs];
}

def NSReturnsAutoreleased : InheritableAttr {
  let Spellings = [Clang<"ns_returns_autoreleased">];
//  let Subjects = SubjectList<[ObjCMethod, ObjCProperty, Function]>;
  let Documentation = [RetainBehaviorDocs];
}

def NSConsumesSelf : InheritableAttr {
  let Spellings = [Clang<"ns_consumes_self">];
  let Subjects = SubjectList<[ObjCMethod]>;
  let Documentation = [RetainBehaviorDocs];
}

def NSConsumed : InheritableParamAttr {
  let Spellings = [Clang<"ns_consumed">];
  let Subjects = SubjectList<[ParmVar]>;
  let Documentation = [RetainBehaviorDocs];
}

def ObjCException : InheritableAttr {
  let Spellings = [Clang<"objc_exception">];
  let Subjects = SubjectList<[ObjCInterface], ErrorDiag>;
  let Documentation = [Undocumented];
}

def ObjCMethodFamily : InheritableAttr {
  let Spellings = [Clang<"objc_method_family">];
  let Subjects = SubjectList<[ObjCMethod], ErrorDiag>;
  let Args = [EnumArgument<"Family", "FamilyKind",
               ["none", "alloc", "copy", "init", "mutableCopy", "new"],
               ["OMF_None", "OMF_alloc", "OMF_copy", "OMF_init",
                "OMF_mutableCopy", "OMF_new"]>];
  let Documentation = [ObjCMethodFamilyDocs];
}

def ObjCNSObject : InheritableAttr {
  let Spellings = [Clang<"NSObject">];
  let Documentation = [Undocumented];
}

def ObjCIndependentClass : InheritableAttr {
  let Spellings = [Clang<"objc_independent_class">];
  let Documentation = [Undocumented];
}

def ObjCPreciseLifetime : InheritableAttr {
  let Spellings = [Clang<"objc_precise_lifetime">];
  let Subjects = SubjectList<[Var], ErrorDiag>;
  let Documentation = [Undocumented];
}

def ObjCReturnsInnerPointer : InheritableAttr {
  let Spellings = [Clang<"objc_returns_inner_pointer">];
  let Subjects = SubjectList<[ObjCMethod, ObjCProperty], ErrorDiag>;
  let Documentation = [Undocumented];
}

def ObjCRequiresSuper : InheritableAttr {
  let Spellings = [Clang<"objc_requires_super">];
  let Subjects = SubjectList<[ObjCMethod], ErrorDiag>;
  let Documentation = [ObjCRequiresSuperDocs];
}

def ObjCRootClass : InheritableAttr {
  let Spellings = [Clang<"objc_root_class">];
  let Subjects = SubjectList<[ObjCInterface], ErrorDiag>;
  let Documentation = [Undocumented];
}

def ObjCNonLazyClass : Attr {
  let Spellings = [Clang<"objc_nonlazy_class">];
  let Subjects = SubjectList<[ObjCInterface, ObjCImpl], ErrorDiag>;
  let LangOpts = [ObjC];
  let Documentation = [ObjCNonLazyClassDocs];
}

def ObjCSubclassingRestricted : InheritableAttr {
  let Spellings = [Clang<"objc_subclassing_restricted">];
  let Subjects = SubjectList<[ObjCInterface], ErrorDiag>;
  let Documentation = [ObjCSubclassingRestrictedDocs];
}

def ObjCExplicitProtocolImpl : InheritableAttr {
  let Spellings = [Clang<"objc_protocol_requires_explicit_implementation">];
  let Subjects = SubjectList<[ObjCProtocol], ErrorDiag>;
  let Documentation = [Undocumented];
}

def ObjCDesignatedInitializer : Attr {
  let Spellings = [Clang<"objc_designated_initializer">];
  let Subjects = SubjectList<[ObjCMethod], ErrorDiag>;
  let Documentation = [Undocumented];
}

def ObjCRuntimeName : Attr {
  let Spellings = [Clang<"objc_runtime_name">];
  let Subjects = SubjectList<[ObjCInterface, ObjCProtocol], ErrorDiag>;
  let Args = [StringArgument<"MetadataName">];
  let Documentation = [ObjCRuntimeNameDocs];
}

def ObjCRuntimeVisible : Attr {
  let Spellings = [Clang<"objc_runtime_visible">];
  let Subjects = SubjectList<[ObjCInterface], ErrorDiag>;
  let Documentation = [ObjCRuntimeVisibleDocs];
}

def ObjCClassStub : Attr {
  let Spellings = [Clang<"objc_class_stub">];
  let Subjects = SubjectList<[ObjCInterface], ErrorDiag>;
  let Documentation = [ObjCClassStubDocs];
  let LangOpts = [ObjCNonFragileRuntime];
}

def ObjCBoxable : Attr {
  let Spellings = [Clang<"objc_boxable">];
  let Subjects = SubjectList<[Record], ErrorDiag>;
  let Documentation = [ObjCBoxableDocs];
}

def OptimizeNone : InheritableAttr {
  let Spellings = [Clang<"optnone">];
  let Subjects = SubjectList<[Function, ObjCMethod]>;
  let Documentation = [OptnoneDocs];
}

def Overloadable : Attr {
  let Spellings = [Clang<"overloadable">];
  let Subjects = SubjectList<[Function], ErrorDiag>;
  let Documentation = [OverloadableDocs];
}

def Override : InheritableAttr {
  let Spellings = [Keyword<"override">];
  let SemaHandler = 0;
  let Documentation = [Undocumented];
}

def Ownership : InheritableAttr {
  let Spellings = [Clang<"ownership_holds">, Clang<"ownership_returns">,
                   Clang<"ownership_takes">];
  let Accessors = [Accessor<"isHolds", [Clang<"ownership_holds">]>,
                   Accessor<"isReturns", [Clang<"ownership_returns">]>,
                   Accessor<"isTakes", [Clang<"ownership_takes">]>];
  let AdditionalMembers = [{
    enum OwnershipKind { Holds, Returns, Takes };
    OwnershipKind getOwnKind() const {
      return isHolds() ? Holds :
             isTakes() ? Takes :
             Returns;
    }
  }];
  let Args = [IdentifierArgument<"Module">,
              VariadicParamIdxArgument<"Args">];
  let Subjects = SubjectList<[HasFunctionProto]>;
  let Documentation = [Undocumented];
}

def Packed : InheritableAttr {
  let Spellings = [GCC<"packed">];
//  let Subjects = [Tag, Field];
  let Documentation = [Undocumented];
}

def IntelOclBicc : DeclOrTypeAttr {
  let Spellings = [Clang<"intel_ocl_bicc", 0>];
//  let Subjects = [Function, ObjCMethod];
  let Documentation = [Undocumented];
}

def Pcs : DeclOrTypeAttr {
  let Spellings = [GCC<"pcs">];
  let Args = [EnumArgument<"PCS", "PCSType",
                           ["aapcs", "aapcs-vfp"],
                           ["AAPCS", "AAPCS_VFP"]>];
//  let Subjects = [Function, ObjCMethod];
  let Documentation = [PcsDocs];
}

def AArch64VectorPcs: DeclOrTypeAttr {
  let Spellings = [Clang<"aarch64_vector_pcs">];
  let Documentation = [AArch64VectorPcsDocs];
}

def Pure : InheritableAttr {
  let Spellings = [GCC<"pure">];
  let Documentation = [Undocumented];
}

def Regparm : TypeAttr {
  let Spellings = [GCC<"regparm">];
  let Args = [UnsignedArgument<"NumParams">];
  let Documentation = [RegparmDocs];
  // Represented as part of the enclosing function type.
  let ASTNode = 0;
}

def NoDeref : TypeAttr {
  let Spellings = [Clang<"noderef">];
  let Documentation = [NoDerefDocs];
}

def ReqdWorkGroupSize : InheritableAttr {
  // Does not have a [[]] spelling because it is an OpenCL-related attribute.
  let Spellings = [GNU<"reqd_work_group_size">];
  let Args = [UnsignedArgument<"XDim">, UnsignedArgument<"YDim">,
              UnsignedArgument<"ZDim">];
  let Subjects = SubjectList<[Function], ErrorDiag>;
  let Documentation = [Undocumented];
}

def WorkGroupSizeHint :  InheritableAttr {
  // Does not have a [[]] spelling because it is an OpenCL-related attribute.
  let Spellings = [GNU<"work_group_size_hint">];
  let Args = [UnsignedArgument<"XDim">,
              UnsignedArgument<"YDim">,
              UnsignedArgument<"ZDim">];
  let Subjects = SubjectList<[Function], ErrorDiag>;
  let Documentation = [Undocumented];
}

def InitPriority : InheritableAttr {
  let Spellings = [GCC<"init_priority">];
  let Args = [UnsignedArgument<"Priority">];
  let Subjects = SubjectList<[Var], ErrorDiag>;
  let Documentation = [Undocumented];
}

def Section : InheritableAttr {
  let Spellings = [GCC<"section">, Declspec<"allocate">];
  let Args = [StringArgument<"Name">];
  let Subjects =
      SubjectList<[ Function, GlobalVar, ObjCMethod, ObjCProperty ], ErrorDiag>;
  let Documentation = [SectionDocs];
}

// This is used for `__declspec(code_seg("segname"))`, but not for
// `#pragma code_seg("segname")`.
def CodeSeg : InheritableAttr {
  let Spellings = [Declspec<"code_seg">];
  let Args = [StringArgument<"Name">];
  let Subjects = SubjectList<[Function, CXXRecord], ErrorDiag>;
  let Documentation = [CodeSegDocs];
}

def PragmaClangBSSSection : InheritableAttr {
  // This attribute has no spellings as it is only ever created implicitly.
  let Spellings = [];
  let Args = [StringArgument<"Name">];
  let Subjects = SubjectList<[GlobalVar], ErrorDiag>;
  let Documentation = [Undocumented];
}

def PragmaClangDataSection : InheritableAttr {
  // This attribute has no spellings as it is only ever created implicitly.
  let Spellings = [];
  let Args = [StringArgument<"Name">];
  let Subjects = SubjectList<[GlobalVar], ErrorDiag>;
  let Documentation = [Undocumented];
}

def PragmaClangRodataSection : InheritableAttr {
  // This attribute has no spellings as it is only ever created implicitly.
  let Spellings = [];
  let Args = [StringArgument<"Name">];
  let Subjects = SubjectList<[GlobalVar], ErrorDiag>;
  let Documentation = [Undocumented];
}

def PragmaClangTextSection : InheritableAttr {
  // This attribute has no spellings as it is only ever created implicitly.
  let Spellings = [];
  let Args = [StringArgument<"Name">];
  let Subjects = SubjectList<[Function], ErrorDiag>;
  let Documentation = [Undocumented];
}

def Sentinel : InheritableAttr {
  let Spellings = [GCC<"sentinel">];
  let Args = [DefaultIntArgument<"Sentinel", 0>,
              DefaultIntArgument<"NullPos", 0>];
//  let Subjects = SubjectList<[Function, ObjCMethod, Block, Var]>;
  let Documentation = [Undocumented];
}

def StdCall : DeclOrTypeAttr {
  let Spellings = [GCC<"stdcall">, Keyword<"__stdcall">, Keyword<"_stdcall">];
//  let Subjects = [Function, ObjCMethod];
  let Documentation = [StdCallDocs];
}

def SwiftCall : DeclOrTypeAttr {
  let Spellings = [Clang<"swiftcall">];
//  let Subjects = SubjectList<[Function]>;
  let Documentation = [SwiftCallDocs];
}

def SwiftContext : ParameterABIAttr {
  let Spellings = [Clang<"swift_context">];
  let Documentation = [SwiftContextDocs];
}

def SwiftErrorResult : ParameterABIAttr {
  let Spellings = [Clang<"swift_error_result">];
  let Documentation = [SwiftErrorResultDocs];
}

def SwiftIndirectResult : ParameterABIAttr {
  let Spellings = [Clang<"swift_indirect_result">];
  let Documentation = [SwiftIndirectResultDocs];
}

def Suppress : StmtAttr {
  let Spellings = [CXX11<"gsl", "suppress">];
  let Args = [VariadicStringArgument<"DiagnosticIdentifiers">];
  let Documentation = [SuppressDocs];
}

def SysVABI : DeclOrTypeAttr {
  let Spellings = [GCC<"sysv_abi">];
//  let Subjects = [Function, ObjCMethod];
  let Documentation = [Undocumented];
}

def ThisCall : DeclOrTypeAttr {
  let Spellings = [GCC<"thiscall">, Keyword<"__thiscall">,
                   Keyword<"_thiscall">];
//  let Subjects = [Function, ObjCMethod];
  let Documentation = [ThisCallDocs];
}

def VectorCall : DeclOrTypeAttr {
  let Spellings = [Clang<"vectorcall">, Keyword<"__vectorcall">,
                   Keyword<"_vectorcall">];
//  let Subjects = [Function, ObjCMethod];
  let Documentation = [VectorCallDocs];
}

def Pascal : DeclOrTypeAttr {
  let Spellings = [Clang<"pascal">, Keyword<"__pascal">, Keyword<"_pascal">];
//  let Subjects = [Function, ObjCMethod];
  let Documentation = [Undocumented];
}

def PreserveMost : DeclOrTypeAttr {
  let Spellings = [Clang<"preserve_most">];
  let Documentation = [PreserveMostDocs];
}

def PreserveAll : DeclOrTypeAttr {
  let Spellings = [Clang<"preserve_all">];
  let Documentation = [PreserveAllDocs];
}

def Target : InheritableAttr {
  let Spellings = [GCC<"target">];
  let Args = [StringArgument<"featuresStr">];
  let Subjects = SubjectList<[Function], ErrorDiag>;
  let Documentation = [TargetDocs];
  let AdditionalMembers = [{
    struct ParsedTargetAttr {
      std::vector<std::string> Features;
      StringRef Architecture;
      bool DuplicateArchitecture = false;
      bool operator ==(const ParsedTargetAttr &Other) const {
        return DuplicateArchitecture == Other.DuplicateArchitecture &&
               Architecture == Other.Architecture && Features == Other.Features;
      }
    };
    ParsedTargetAttr parse() const {
      return parse(getFeaturesStr());
    }

    StringRef getArchitecture() const {
      StringRef Features = getFeaturesStr();
      if (Features == "default") return {};

      SmallVector<StringRef, 1> AttrFeatures;
      Features.split(AttrFeatures, ",");

      for (auto &Feature : AttrFeatures) {
        Feature = Feature.trim();
        if (Feature.startswith("arch="))
          return Feature.drop_front(sizeof("arch=") - 1);
      }
      return "";
    }

    // Gets the list of features as simple string-refs with no +/- or 'no-'.
    // Only adds the items to 'Out' that are additions.
    void getAddedFeatures(llvm::SmallVectorImpl<StringRef> &Out) const {
      StringRef Features = getFeaturesStr();
      if (Features == "default") return;

      SmallVector<StringRef, 1> AttrFeatures;
      Features.split(AttrFeatures, ",");

      for (auto &Feature : AttrFeatures) {
        Feature = Feature.trim();

        if (!Feature.startswith("no-") && !Feature.startswith("arch=") &&
            !Feature.startswith("fpmath=") && !Feature.startswith("tune="))
          Out.push_back(Feature);
      }
    }

    template<class Compare>
    ParsedTargetAttr parse(Compare cmp) const {
      ParsedTargetAttr Attrs = parse();
      llvm::sort(std::begin(Attrs.Features), std::end(Attrs.Features), cmp);
      return Attrs;
    }

    bool isDefaultVersion() const { return getFeaturesStr() == "default"; }

    static ParsedTargetAttr parse(StringRef Features) {
      ParsedTargetAttr Ret;
      if (Features == "default") return Ret;
      SmallVector<StringRef, 1> AttrFeatures;
      Features.split(AttrFeatures, ",");

      // Grab the various features and prepend a "+" to turn on the feature to
      // the backend and add them to our existing set of features.
      for (auto &Feature : AttrFeatures) {
        // Go ahead and trim whitespace rather than either erroring or
        // accepting it weirdly.
        Feature = Feature.trim();

        // We don't support cpu tuning this way currently.
        // TODO: Support the fpmath option. It will require checking
        // overall feature validity for the function with the rest of the
        // attributes on the function.
        if (Feature.startswith("fpmath=") || Feature.startswith("tune="))
          continue;

        // While we're here iterating check for a different target cpu.
        if (Feature.startswith("arch=")) {
          if (!Ret.Architecture.empty())
            Ret.DuplicateArchitecture = true;
          else
            Ret.Architecture = Feature.split("=").second.trim();
        } else if (Feature.startswith("no-"))
          Ret.Features.push_back("-" + Feature.split("-").second.str());
        else
          Ret.Features.push_back("+" + Feature.str());
      }
      return Ret;
    }
  }];
}

def MinVectorWidth : InheritableAttr {
  let Spellings = [Clang<"min_vector_width">];
  let Args = [UnsignedArgument<"VectorWidth">];
  let Subjects = SubjectList<[Function], ErrorDiag>;
  let Documentation = [MinVectorWidthDocs];
}

def TransparentUnion : InheritableAttr {
  let Spellings = [GCC<"transparent_union">];
//  let Subjects = SubjectList<[Record, TypedefName]>;
  let Documentation = [TransparentUnionDocs];
  let LangOpts = [COnly];
}

def Unavailable : InheritableAttr {
  let Spellings = [Clang<"unavailable">];
  let Args = [StringArgument<"Message", 1>,
              EnumArgument<"ImplicitReason", "ImplicitReason",
                ["", "", "", ""],
                ["IR_None",
                 "IR_ARCForbiddenType",
                 "IR_ForbiddenWeak",
                 "IR_ARCForbiddenConversion",
                 "IR_ARCInitReturnsUnrelated",
                 "IR_ARCFieldWithOwnership"], 1, /*fake*/ 1>];
  let Documentation = [Undocumented];
}

def DiagnoseIf : InheritableAttr {
  // Does not have a [[]] spelling because this attribute requires the ability
  // to parse function arguments but the attribute is not written in the type
  // position.
  let Spellings = [GNU<"diagnose_if">];
  let Subjects = SubjectList<[Function, ObjCMethod, ObjCProperty]>;
  let Args = [ExprArgument<"Cond">, StringArgument<"Message">,
              EnumArgument<"DiagnosticType",
                           "DiagnosticType",
                           ["error", "warning"],
                           ["DT_Error", "DT_Warning"]>,
              BoolArgument<"ArgDependent", 0, /*fake*/ 1>,
              NamedArgument<"Parent", 0, /*fake*/ 1>];
  let InheritEvenIfAlreadyPresent = 1;
  let LateParsed = 1;
  let AdditionalMembers = [{
    bool isError() const { return diagnosticType == DT_Error; }
    bool isWarning() const { return diagnosticType == DT_Warning; }
  }];
  let TemplateDependent = 1;
  let Documentation = [DiagnoseIfDocs];
}

def ArcWeakrefUnavailable : InheritableAttr {
  let Spellings = [Clang<"objc_arc_weak_reference_unavailable">];
  let Subjects = SubjectList<[ObjCInterface], ErrorDiag>;
  let Documentation = [Undocumented];
}

def ObjCGC : TypeAttr {
  let Spellings = [Clang<"objc_gc">];
  let Args = [IdentifierArgument<"Kind">];
  let Documentation = [Undocumented];
}

def ObjCOwnership : DeclOrTypeAttr {
  let Spellings = [Clang<"objc_ownership">];
  let Args = [IdentifierArgument<"Kind">];
  let Documentation = [Undocumented];
}

def ObjCRequiresPropertyDefs : InheritableAttr {
  let Spellings = [Clang<"objc_requires_property_definitions">];
  let Subjects = SubjectList<[ObjCInterface], ErrorDiag>;
  let Documentation = [Undocumented];
}

def Unused : InheritableAttr {
  let Spellings = [CXX11<"", "maybe_unused", 201603>, GCC<"unused">,
                   C2x<"", "maybe_unused">];
  let Subjects = SubjectList<[Var, ObjCIvar, Type, Enum, EnumConstant, Label,
                              Field, ObjCMethod, FunctionLike]>;
  let Documentation = [WarnMaybeUnusedDocs];
}

def Used : InheritableAttr {
  let Spellings = [GCC<"used">];
  let Subjects = SubjectList<[NonLocalVar, Function, ObjCMethod]>;
  let Documentation = [Undocumented];
}

def Uuid : InheritableAttr {
  let Spellings = [Declspec<"uuid">, Microsoft<"uuid">];
  let Args = [StringArgument<"Guid">];
  let Subjects = SubjectList<[Record, Enum]>;
  // FIXME: Allow expressing logical AND for LangOpts. Our condition should be:
  // CPlusPlus && (MicrosoftExt || Borland)
  let LangOpts = [MicrosoftExt, Borland];
  let Documentation = [Undocumented];
}

def VectorSize : TypeAttr {
  let Spellings = [GCC<"vector_size">];
  let Args = [ExprArgument<"NumBytes">];
  let Documentation = [Undocumented];
  // Represented as VectorType instead.
  let ASTNode = 0;
}

def VecTypeHint : InheritableAttr {
  // Does not have a [[]] spelling because it is an OpenCL-related attribute.
  let Spellings = [GNU<"vec_type_hint">];
  let Args = [TypeArgument<"TypeHint">];
  let Subjects = SubjectList<[Function], ErrorDiag>;
  let Documentation = [Undocumented];
}

def Visibility : InheritableAttr {
  let Clone = 0;
  let Spellings = [GCC<"visibility">];
  let Args = [EnumArgument<"Visibility", "VisibilityType",
                           ["default", "hidden", "internal", "protected"],
                           ["Default", "Hidden", "Hidden", "Protected"]>];
  let MeaningfulToClassTemplateDefinition = 1;
  let Documentation = [Undocumented];
}

def TypeVisibility : InheritableAttr {
  let Clone = 0;
  let Spellings = [Clang<"type_visibility">];
  let Args = [EnumArgument<"Visibility", "VisibilityType",
                           ["default", "hidden", "internal", "protected"],
                           ["Default", "Hidden", "Hidden", "Protected"]>];
//  let Subjects = [Tag, ObjCInterface, Namespace];
  let Documentation = [Undocumented];
}

def VecReturn : InheritableAttr {
  // This attribute does not have a C [[]] spelling because it only appertains
  // to C++ struct/class/union.
  // FIXME: should this attribute have a CPlusPlus language option?
  let Spellings = [Clang<"vecreturn", 0>];
  let Subjects = SubjectList<[CXXRecord], ErrorDiag>;
  let Documentation = [Undocumented];
}

def WarnUnused : InheritableAttr {
  let Spellings = [GCC<"warn_unused">];
  let Subjects = SubjectList<[Record]>;
  let Documentation = [Undocumented];
}

def WarnUnusedResult : InheritableAttr {
  let Spellings = [CXX11<"", "nodiscard", 201907>, C2x<"", "nodiscard">,
                   CXX11<"clang", "warn_unused_result">,
                   GCC<"warn_unused_result">];
  let Subjects = SubjectList<[ObjCMethod, Enum, Record, FunctionLike]>;
  let Args = [StringArgument<"Message", 1>];
  let Documentation = [WarnUnusedResultsDocs];
  let AdditionalMembers = [{
    // Check whether this the C++11 nodiscard version, even in non C++11
    // spellings.
    bool IsCXX11NoDiscard() const {
      return this->getSemanticSpelling() == CXX11_nodiscard;
    }
  }];
}

def Weak : InheritableAttr {
  let Spellings = [GCC<"weak">];
  let Subjects = SubjectList<[Var, Function, CXXRecord]>;
  let Documentation = [Undocumented];
}

def WeakImport : InheritableAttr {
  let Spellings = [Clang<"weak_import">];
  let Documentation = [Undocumented];
}

def WeakRef : InheritableAttr {
  let Spellings = [GCC<"weakref">];
  // A WeakRef that has an argument is treated as being an AliasAttr
  let Args = [StringArgument<"Aliasee", 1>];
  let Subjects = SubjectList<[Var, Function], ErrorDiag>;
  let Documentation = [Undocumented];
}

def LTOVisibilityPublic : InheritableAttr {
  let Spellings = [Clang<"lto_visibility_public">];
  let Subjects = SubjectList<[Record]>;
  let Documentation = [LTOVisibilityDocs];
}

def AnyX86Interrupt : InheritableAttr, TargetSpecificAttr<TargetAnyX86> {
  // NOTE: If you add any additional spellings, ARMInterrupt's,
  // MSP430Interrupt's and MipsInterrupt's spellings must match.
  let Spellings = [GCC<"interrupt">];
  let Subjects = SubjectList<[HasFunctionProto]>;
  let ParseKind = "Interrupt";
  let HasCustomParsing = 1;
  let Documentation = [Undocumented];
}

def AnyX86NoCallerSavedRegisters : InheritableAttr,
                                   TargetSpecificAttr<TargetAnyX86> {
  let Spellings = [GCC<"no_caller_saved_registers">];
  let Documentation = [AnyX86NoCallerSavedRegistersDocs];
}

def AnyX86NoCfCheck : DeclOrTypeAttr, TargetSpecificAttr<TargetAnyX86>{
  let Spellings = [GCC<"nocf_check">];
  let Subjects = SubjectList<[FunctionLike]>;
  let Documentation = [AnyX86NoCfCheckDocs];
}

def X86ForceAlignArgPointer : InheritableAttr, TargetSpecificAttr<TargetAnyX86> {
  let Spellings = [GCC<"force_align_arg_pointer">];
  // Technically, this appertains to a FunctionDecl, but the target-specific
  // code silently allows anything function-like (such as typedefs or function
  // pointers), but does not apply the attribute to them.
  let Documentation = [X86ForceAlignArgPointerDocs];
}

def NoSanitize : InheritableAttr {
  let Spellings = [Clang<"no_sanitize">];
  let Args = [VariadicStringArgument<"Sanitizers">];
  let Subjects = SubjectList<[Function, ObjCMethod, GlobalVar], ErrorDiag>;
  let Documentation = [NoSanitizeDocs];
  let AdditionalMembers = [{
    SanitizerMask getMask() const {
      SanitizerMask Mask;
      for (auto SanitizerName : sanitizers()) {
        SanitizerMask ParsedMask =
            parseSanitizerValue(SanitizerName, /*AllowGroups=*/true);
        Mask |= expandSanitizerGroups(ParsedMask);
      }
      return Mask;
    }
  }];
}

// Attributes to disable a specific sanitizer. No new sanitizers should be added
// to this list; the no_sanitize attribute should be extended instead.
def NoSanitizeSpecific : InheritableAttr {
  let Spellings = [GCC<"no_address_safety_analysis">,
                   GCC<"no_sanitize_address">,
                   GCC<"no_sanitize_thread">,
                   Clang<"no_sanitize_memory">];
  let Subjects = SubjectList<[Function, GlobalVar], ErrorDiag>;
  let Documentation = [NoSanitizeAddressDocs, NoSanitizeThreadDocs,
                       NoSanitizeMemoryDocs];
  let ASTNode = 0;
}

def CFICanonicalJumpTable : InheritableAttr {
  let Spellings = [Clang<"cfi_canonical_jump_table">];
  let Subjects = SubjectList<[Function], ErrorDiag>;
  let Documentation = [CFICanonicalJumpTableDocs];
}

// C/C++ Thread safety attributes (e.g. for deadlock, data race checking)
// Not all of these attributes will be given a [[]] spelling. The attributes
// which require access to function parameter names cannot use the [[]] spelling
// because they are not written in the type position. Some attributes are given
// an updated captability-based name and the older name will only be supported
// under the GNU-style spelling.
def GuardedVar : InheritableAttr {
  let Spellings = [Clang<"guarded_var", 0>];
  let Subjects = SubjectList<[Field, SharedVar]>;
  let Documentation = [Undocumented];
}

def PtGuardedVar : InheritableAttr {
  let Spellings = [Clang<"pt_guarded_var", 0>];
  let Subjects = SubjectList<[Field, SharedVar]>;
  let Documentation = [Undocumented];
}

def Lockable : InheritableAttr {
  let Spellings = [GNU<"lockable">];
  let Subjects = SubjectList<[Record]>;
  let Documentation = [Undocumented];
  let ASTNode = 0;  // Replaced by Capability
}

def ScopedLockable : InheritableAttr {
  let Spellings = [Clang<"scoped_lockable", 0>];
  let Subjects = SubjectList<[Record]>;
  let Documentation = [Undocumented];
}

def Capability : InheritableAttr {
  let Spellings = [Clang<"capability", 0>, Clang<"shared_capability", 0>];
  let Subjects = SubjectList<[Record, TypedefName], ErrorDiag>;
  let Args = [StringArgument<"Name">];
  let Accessors = [Accessor<"isShared",
                    [Clang<"shared_capability", 0>]>];
  let Documentation = [Undocumented];
  let AdditionalMembers = [{
    bool isMutex() const { return getName().equals_lower("mutex"); }
    bool isRole() const { return getName().equals_lower("role"); }
  }];
}

def AssertCapability : InheritableAttr {
  let Spellings = [Clang<"assert_capability", 0>,
                   Clang<"assert_shared_capability", 0>];
  let Subjects = SubjectList<[Function]>;
  let LateParsed = 1;
  let TemplateDependent = 1;
  let ParseArgumentsAsUnevaluated = 1;
  let InheritEvenIfAlreadyPresent = 1;
  let Args = [VariadicExprArgument<"Args">];
  let Accessors = [Accessor<"isShared",
                    [Clang<"assert_shared_capability", 0>]>];
  let Documentation = [AssertCapabilityDocs];
}

def AcquireCapability : InheritableAttr {
  let Spellings = [Clang<"acquire_capability", 0>,
                   Clang<"acquire_shared_capability", 0>,
                   GNU<"exclusive_lock_function">,
                   GNU<"shared_lock_function">];
  let Subjects = SubjectList<[Function]>;
  let LateParsed = 1;
  let TemplateDependent = 1;
  let ParseArgumentsAsUnevaluated = 1;
  let InheritEvenIfAlreadyPresent = 1;
  let Args = [VariadicExprArgument<"Args">];
  let Accessors = [Accessor<"isShared",
                    [Clang<"acquire_shared_capability", 0>,
                     GNU<"shared_lock_function">]>];
  let Documentation = [AcquireCapabilityDocs];
}

def TryAcquireCapability : InheritableAttr {
  let Spellings = [Clang<"try_acquire_capability", 0>,
                   Clang<"try_acquire_shared_capability", 0>];
  let Subjects = SubjectList<[Function],
                             ErrorDiag>;
  let LateParsed = 1;
  let TemplateDependent = 1;
  let ParseArgumentsAsUnevaluated = 1;
  let InheritEvenIfAlreadyPresent = 1;
  let Args = [ExprArgument<"SuccessValue">, VariadicExprArgument<"Args">];
  let Accessors = [Accessor<"isShared",
                    [Clang<"try_acquire_shared_capability", 0>]>];
  let Documentation = [TryAcquireCapabilityDocs];
}

def ReleaseCapability : InheritableAttr {
  let Spellings = [Clang<"release_capability", 0>,
                   Clang<"release_shared_capability", 0>,
                   Clang<"release_generic_capability", 0>,
                   Clang<"unlock_function", 0>];
  let Subjects = SubjectList<[Function]>;
  let LateParsed = 1;
  let TemplateDependent = 1;
  let ParseArgumentsAsUnevaluated = 1;
  let InheritEvenIfAlreadyPresent = 1;
  let Args = [VariadicExprArgument<"Args">];
  let Accessors = [Accessor<"isShared",
                    [Clang<"release_shared_capability", 0>]>,
                   Accessor<"isGeneric",
                     [Clang<"release_generic_capability", 0>,
                      Clang<"unlock_function", 0>]>];
  let Documentation = [ReleaseCapabilityDocs];
}

def RequiresCapability : InheritableAttr {
  let Spellings = [Clang<"requires_capability", 0>,
                   Clang<"exclusive_locks_required", 0>,
                   Clang<"requires_shared_capability", 0>,
                   Clang<"shared_locks_required", 0>];
  let Args = [VariadicExprArgument<"Args">];
  let LateParsed = 1;
  let TemplateDependent = 1;
  let ParseArgumentsAsUnevaluated = 1;
  let InheritEvenIfAlreadyPresent = 1;
  let Subjects = SubjectList<[Function]>;
  let Accessors = [Accessor<"isShared", [Clang<"requires_shared_capability", 0>,
                                         Clang<"shared_locks_required", 0>]>];
  let Documentation = [Undocumented];
}

def NoThreadSafetyAnalysis : InheritableAttr {
  let Spellings = [Clang<"no_thread_safety_analysis">];
  let Subjects = SubjectList<[Function]>;
  let Documentation = [Undocumented];
}

def GuardedBy : InheritableAttr {
  let Spellings = [GNU<"guarded_by">];
  let Args = [ExprArgument<"Arg">];
  let LateParsed = 1;
  let TemplateDependent = 1;
  let ParseArgumentsAsUnevaluated = 1;
  let InheritEvenIfAlreadyPresent = 1;
  let Subjects = SubjectList<[Field, SharedVar]>;
  let Documentation = [Undocumented];
}

def PtGuardedBy : InheritableAttr {
  let Spellings = [GNU<"pt_guarded_by">];
  let Args = [ExprArgument<"Arg">];
  let LateParsed = 1;
  let TemplateDependent = 1;
  let ParseArgumentsAsUnevaluated = 1;
  let InheritEvenIfAlreadyPresent = 1;
  let Subjects = SubjectList<[Field, SharedVar]>;
  let Documentation = [Undocumented];
}

def AcquiredAfter : InheritableAttr {
  let Spellings = [GNU<"acquired_after">];
  let Args = [VariadicExprArgument<"Args">];
  let LateParsed = 1;
  let TemplateDependent = 1;
  let ParseArgumentsAsUnevaluated = 1;
  let InheritEvenIfAlreadyPresent = 1;
  let Subjects = SubjectList<[Field, SharedVar]>;
  let Documentation = [Undocumented];
}

def AcquiredBefore : InheritableAttr {
  let Spellings = [GNU<"acquired_before">];
  let Args = [VariadicExprArgument<"Args">];
  let LateParsed = 1;
  let TemplateDependent = 1;
  let ParseArgumentsAsUnevaluated = 1;
  let InheritEvenIfAlreadyPresent = 1;
  let Subjects = SubjectList<[Field, SharedVar]>;
  let Documentation = [Undocumented];
}

def AssertExclusiveLock : InheritableAttr {
  let Spellings = [GNU<"assert_exclusive_lock">];
  let Args = [VariadicExprArgument<"Args">];
  let LateParsed = 1;
  let TemplateDependent = 1;
  let ParseArgumentsAsUnevaluated = 1;
  let InheritEvenIfAlreadyPresent = 1;
  let Subjects = SubjectList<[Function]>;
  let Documentation = [Undocumented];
}

def AssertSharedLock : InheritableAttr {
  let Spellings = [GNU<"assert_shared_lock">];
  let Args = [VariadicExprArgument<"Args">];
  let LateParsed = 1;
  let TemplateDependent = 1;
  let ParseArgumentsAsUnevaluated = 1;
  let InheritEvenIfAlreadyPresent = 1;
  let Subjects = SubjectList<[Function]>;
  let Documentation = [Undocumented];
}

// The first argument is an integer or boolean value specifying the return value
// of a successful lock acquisition.
def ExclusiveTrylockFunction : InheritableAttr {
  let Spellings = [GNU<"exclusive_trylock_function">];
  let Args = [ExprArgument<"SuccessValue">, VariadicExprArgument<"Args">];
  let LateParsed = 1;
  let TemplateDependent = 1;
  let ParseArgumentsAsUnevaluated = 1;
  let InheritEvenIfAlreadyPresent = 1;
  let Subjects = SubjectList<[Function]>;
  let Documentation = [Undocumented];
}

// The first argument is an integer or boolean value specifying the return value
// of a successful lock acquisition.
def SharedTrylockFunction : InheritableAttr {
  let Spellings = [GNU<"shared_trylock_function">];
  let Args = [ExprArgument<"SuccessValue">, VariadicExprArgument<"Args">];
  let LateParsed = 1;
  let TemplateDependent = 1;
  let ParseArgumentsAsUnevaluated = 1;
  let InheritEvenIfAlreadyPresent = 1;
  let Subjects = SubjectList<[Function]>;
  let Documentation = [Undocumented];
}

def LockReturned : InheritableAttr {
  let Spellings = [GNU<"lock_returned">];
  let Args = [ExprArgument<"Arg">];
  let LateParsed = 1;
  let TemplateDependent = 1;
  let ParseArgumentsAsUnevaluated = 1;
  let Subjects = SubjectList<[Function]>;
  let Documentation = [Undocumented];
}

def LocksExcluded : InheritableAttr {
  let Spellings = [GNU<"locks_excluded">];
  let Args = [VariadicExprArgument<"Args">];
  let LateParsed = 1;
  let TemplateDependent = 1;
  let ParseArgumentsAsUnevaluated = 1;
  let InheritEvenIfAlreadyPresent = 1;
  let Subjects = SubjectList<[Function]>;
  let Documentation = [Undocumented];
}

// C/C++ consumed attributes.

def Consumable : InheritableAttr {
  // This attribute does not have a C [[]] spelling because it only appertains
  // to C++ struct/class/union.
  // FIXME: should this attribute have a CPlusPlus language option?
  let Spellings = [Clang<"consumable", 0>];
  let Subjects = SubjectList<[CXXRecord]>;
  let Args = [EnumArgument<"DefaultState", "ConsumedState",
                           ["unknown", "consumed", "unconsumed"],
                           ["Unknown", "Consumed", "Unconsumed"]>];
  let Documentation = [ConsumableDocs];
}

def ConsumableAutoCast : InheritableAttr {
  // This attribute does not have a C [[]] spelling because it only appertains
  // to C++ struct/class/union.
  // FIXME: should this attribute have a CPlusPlus language option?
  let Spellings = [Clang<"consumable_auto_cast_state", 0>];
  let Subjects = SubjectList<[CXXRecord]>;
  let Documentation = [Undocumented];
}

def ConsumableSetOnRead : InheritableAttr {
  // This attribute does not have a C [[]] spelling because it only appertains
  // to C++ struct/class/union.
  // FIXME: should this attribute have a CPlusPlus language option?
  let Spellings = [Clang<"consumable_set_state_on_read", 0>];
  let Subjects = SubjectList<[CXXRecord]>;
  let Documentation = [Undocumented];
}

def CallableWhen : InheritableAttr {
  // This attribute does not have a C [[]] spelling because it only appertains
  // to C++ function (but doesn't require it to be a member function).
  // FIXME: should this attribute have a CPlusPlus language option?
  let Spellings = [Clang<"callable_when", 0>];
  let Subjects = SubjectList<[CXXMethod]>;
  let Args = [VariadicEnumArgument<"CallableStates", "ConsumedState",
                                   ["unknown", "consumed", "unconsumed"],
                                   ["Unknown", "Consumed", "Unconsumed"]>];
  let Documentation = [CallableWhenDocs];
}

def ParamTypestate : InheritableAttr {
  // This attribute does not have a C [[]] spelling because it only appertains
  // to a parameter whose type is a consumable C++ class.
  // FIXME: should this attribute have a CPlusPlus language option?
  let Spellings = [Clang<"param_typestate", 0>];
  let Subjects = SubjectList<[ParmVar]>;
  let Args = [EnumArgument<"ParamState", "ConsumedState",
                           ["unknown", "consumed", "unconsumed"],
                           ["Unknown", "Consumed", "Unconsumed"]>];
  let Documentation = [ParamTypestateDocs];
}

def ReturnTypestate : InheritableAttr {
  // This attribute does not have a C [[]] spelling because it only appertains
  // to a parameter or function return type that is a consumable C++ class.
  // FIXME: should this attribute have a CPlusPlus language option?
  let Spellings = [Clang<"return_typestate", 0>];
  let Subjects = SubjectList<[Function, ParmVar]>;
  let Args = [EnumArgument<"State", "ConsumedState",
                           ["unknown", "consumed", "unconsumed"],
                           ["Unknown", "Consumed", "Unconsumed"]>];
  let Documentation = [ReturnTypestateDocs];
}

def SetTypestate : InheritableAttr {
  // This attribute does not have a C [[]] spelling because it only appertains
  // to C++ function (but doesn't require it to be a member function).
  // FIXME: should this attribute have a CPlusPlus language option?
  let Spellings = [Clang<"set_typestate", 0>];
  let Subjects = SubjectList<[CXXMethod]>;
  let Args = [EnumArgument<"NewState", "ConsumedState",
                           ["unknown", "consumed", "unconsumed"],
                           ["Unknown", "Consumed", "Unconsumed"]>];
  let Documentation = [SetTypestateDocs];
}

def TestTypestate : InheritableAttr {
  // This attribute does not have a C [[]] spelling because it only appertains
  // to C++ function (but doesn't require it to be a member function).
  // FIXME: should this attribute have a CPlusPlus language option?
  let Spellings = [Clang<"test_typestate", 0>];
  let Subjects = SubjectList<[CXXMethod]>;
  let Args = [EnumArgument<"TestState", "ConsumedState",
                           ["consumed", "unconsumed"],
                           ["Consumed", "Unconsumed"]>];
  let Documentation = [TestTypestateDocs];
}

// Type safety attributes for `void *' pointers and type tags.

def ArgumentWithTypeTag : InheritableAttr {
  let Spellings = [Clang<"argument_with_type_tag">,
                   Clang<"pointer_with_type_tag">];
  let Subjects = SubjectList<[HasFunctionProto], ErrorDiag>;
  let Args = [IdentifierArgument<"ArgumentKind">,
              ParamIdxArgument<"ArgumentIdx">,
              ParamIdxArgument<"TypeTagIdx">,
              BoolArgument<"IsPointer", /*opt*/0, /*fake*/1>];
  let Documentation = [ArgumentWithTypeTagDocs, PointerWithTypeTagDocs];
}

def TypeTagForDatatype : InheritableAttr {
  let Spellings = [Clang<"type_tag_for_datatype">];
  let Args = [IdentifierArgument<"ArgumentKind">,
              TypeArgument<"MatchingCType">,
              BoolArgument<"LayoutCompatible">,
              BoolArgument<"MustBeNull">];
//  let Subjects = SubjectList<[Var], ErrorDiag>;
  let HasCustomParsing = 1;
  let Documentation = [TypeTagForDatatypeDocs];
}

def Owner : InheritableAttr {
  let Spellings = [CXX11<"gsl", "Owner">];
  let Subjects = SubjectList<[Struct]>;
  let Args = [TypeArgument<"DerefType", /*opt=*/1>];
  let Documentation = [LifetimeOwnerDocs];
}

def Pointer : InheritableAttr {
  let Spellings = [CXX11<"gsl", "Pointer">];
  let Subjects = SubjectList<[Struct]>;
  let Args = [TypeArgument<"DerefType", /*opt=*/1>];
  let Documentation = [LifetimePointerDocs];
}

// Microsoft-related attributes

def MSNoVTable : InheritableAttr, TargetSpecificAttr<TargetMicrosoftCXXABI> {
  let Spellings = [Declspec<"novtable">];
  let Subjects = SubjectList<[CXXRecord]>;
  let Documentation = [MSNoVTableDocs];
}

def : IgnoredAttr {
  let Spellings = [Declspec<"property">];
}

def MSAllocator : InheritableAttr {
  let Spellings = [Declspec<"allocator">];
  let Subjects = SubjectList<[Function]>;
  let Documentation = [MSAllocatorDocs];
}

def MSStruct : InheritableAttr {
  let Spellings = [GCC<"ms_struct">];
  let Subjects = SubjectList<[Record]>;
  let Documentation = [Undocumented];
}

def DLLExport : InheritableAttr, TargetSpecificAttr<TargetWindows> {
  let Spellings = [Declspec<"dllexport">, GCC<"dllexport">];
  let Subjects = SubjectList<[Function, Var, CXXRecord, ObjCInterface]>;
  let Documentation = [DLLExportDocs];
}

def DLLExportStaticLocal : InheritableAttr, TargetSpecificAttr<TargetWindows> {
  // This attribute is used internally only when -fno-dllexport-inlines is
  // passed. This attribute is added to inline function of class having
  // dllexport attribute. And if the function has static local variables, this
  // attribute is used to whether the variables are exported or not. Also if
  // function has local static variables, the function is dllexported too.
  let Spellings = [];
  let Subjects = SubjectList<[Function]>;
  let Documentation = [Undocumented];
}

def DLLImport : InheritableAttr, TargetSpecificAttr<TargetWindows> {
  let Spellings = [Declspec<"dllimport">, GCC<"dllimport">];
  let Subjects = SubjectList<[Function, Var, CXXRecord, ObjCInterface]>;
  let Documentation = [DLLImportDocs];


  let AdditionalMembers = [{
private:
  bool PropagatedToBaseTemplate = false;

public:
  void setPropagatedToBaseTemplate() { PropagatedToBaseTemplate = true; }
  bool wasPropagatedToBaseTemplate() { return PropagatedToBaseTemplate; }
  }];
}

def DLLImportStaticLocal : InheritableAttr, TargetSpecificAttr<TargetWindows> {
  // This attribute is used internally only when -fno-dllexport-inlines is
  // passed. This attribute is added to inline function of class having
  // dllimport attribute. And if the function has static local variables, this
  // attribute is used to whether the variables are imported or not.
  let Spellings = [];
  let Subjects = SubjectList<[Function]>;
  let Documentation = [Undocumented];
}

def SelectAny : InheritableAttr {
  let Spellings = [Declspec<"selectany">, GCC<"selectany">];
  let Documentation = [SelectAnyDocs];
}

def Thread : Attr {
  let Spellings = [Declspec<"thread">];
  let LangOpts = [MicrosoftExt];
  let Documentation = [ThreadDocs];
  let Subjects = SubjectList<[Var]>;
}

def Win64 : IgnoredAttr {
  let Spellings = [Keyword<"__w64">];
  let LangOpts = [MicrosoftExt];
}

def Ptr32 : TypeAttr {
  let Spellings = [Keyword<"__ptr32">];
  let Documentation = [Undocumented];
}

def Ptr64 : TypeAttr {
  let Spellings = [Keyword<"__ptr64">];
  let Documentation = [Undocumented];
}

def SPtr : TypeAttr {
  let Spellings = [Keyword<"__sptr">];
  let Documentation = [Undocumented];
}

def UPtr : TypeAttr {
  let Spellings = [Keyword<"__uptr">];
  let Documentation = [Undocumented];
}

def MSInheritance : InheritableAttr {
  let LangOpts = [MicrosoftExt];
  let Args = [DefaultBoolArgument<"BestCase", /*default*/1, /*fake*/1>];
  let Spellings = [Keyword<"__single_inheritance">,
                   Keyword<"__multiple_inheritance">,
                   Keyword<"__virtual_inheritance">,
                   Keyword<"__unspecified_inheritance">];
  let AdditionalMembers = [{
  static bool hasVBPtrOffsetField(Spelling Inheritance) {
    return Inheritance == Keyword_unspecified_inheritance;
  }

  // Only member pointers to functions need a this adjustment, since it can be
  // combined with the field offset for data pointers.
  static bool hasNVOffsetField(bool IsMemberFunction, Spelling Inheritance) {
    return IsMemberFunction && Inheritance >= Keyword_multiple_inheritance;
  }

  static bool hasVBTableOffsetField(Spelling Inheritance) {
    return Inheritance >= Keyword_virtual_inheritance;
  }

  static bool hasOnlyOneField(bool IsMemberFunction,
                              Spelling Inheritance) {
    if (IsMemberFunction)
      return Inheritance <= Keyword_single_inheritance;
    return Inheritance <= Keyword_multiple_inheritance;
  }
  }];
  let Documentation = [MSInheritanceDocs];
}

def MSVtorDisp : InheritableAttr {
  // This attribute has no spellings as it is only ever created implicitly.
  let Spellings = [];
  let Args = [UnsignedArgument<"vdm">];
  let SemaHandler = 0;

  let AdditionalMembers = [{
  enum Mode {
    Never,
    ForVBaseOverride,
    ForVFTable
  };

  Mode getVtorDispMode() const { return Mode(vdm); }
  }];
  let Documentation = [Undocumented];
}

def InitSeg : Attr {
  let Spellings = [Pragma<"", "init_seg">];
  let Args = [StringArgument<"Section">];
  let SemaHandler = 0;
  let Documentation = [InitSegDocs];
  let AdditionalMembers = [{
  void printPrettyPragma(raw_ostream &OS, const PrintingPolicy &Policy) const {
    OS << " (" << getSection() << ')';
  }
  }];
}

def LoopHint : Attr {
  /// #pragma clang loop <option> directive
  /// vectorize: vectorizes loop operations if State == Enable.
  /// vectorize_width: vectorize loop operations with width 'Value'.
  /// interleave: interleave multiple loop iterations if State == Enable.
  /// interleave_count: interleaves 'Value' loop iterations.
  /// unroll: fully unroll loop if State == Enable.
  /// unroll_count: unrolls loop 'Value' times.
  /// unroll_and_jam: attempt to unroll and jam loop if State == Enable.
  /// unroll_and_jam_count: unroll and jams loop 'Value' times.
  /// distribute: attempt to distribute loop if State == Enable.
  /// pipeline: disable pipelining loop if State == Disable.
  /// pipeline_initiation_interval: create loop schedule with initiation interval equal to 'Value'.

  /// #pragma unroll <argument> directive
  /// <no arg>: fully unrolls loop.
  /// boolean: fully unrolls loop if State == Enable.
  /// expression: unrolls loop 'Value' times.

  let Spellings = [Pragma<"clang", "loop">, Pragma<"", "unroll">,
                   Pragma<"", "nounroll">, Pragma<"", "unroll_and_jam">,
                   Pragma<"", "nounroll_and_jam">];

  /// State of the loop optimization specified by the spelling.
  let Args = [EnumArgument<"Option", "OptionType",
                          ["vectorize", "vectorize_width", "interleave", "interleave_count",
                           "unroll", "unroll_count", "unroll_and_jam", "unroll_and_jam_count",
                           "pipeline", "pipeline_initiation_interval", "distribute",
                           "vectorize_predicate"],
                          ["Vectorize", "VectorizeWidth", "Interleave", "InterleaveCount",
                           "Unroll", "UnrollCount", "UnrollAndJam", "UnrollAndJamCount",
                           "PipelineDisabled", "PipelineInitiationInterval", "Distribute",
                           "VectorizePredicate"]>,
              EnumArgument<"State", "LoopHintState",
                           ["enable", "disable", "numeric", "assume_safety", "full"],
                           ["Enable", "Disable", "Numeric", "AssumeSafety", "Full"]>,
              ExprArgument<"Value">];

  let AdditionalMembers = [{
  static const char *getOptionName(int Option) {
    switch(Option) {
    case Vectorize: return "vectorize";
    case VectorizeWidth: return "vectorize_width";
    case Interleave: return "interleave";
    case InterleaveCount: return "interleave_count";
    case Unroll: return "unroll";
    case UnrollCount: return "unroll_count";
    case UnrollAndJam: return "unroll_and_jam";
    case UnrollAndJamCount: return "unroll_and_jam_count";
    case PipelineDisabled: return "pipeline";
    case PipelineInitiationInterval: return "pipeline_initiation_interval";
    case Distribute: return "distribute";
    case VectorizePredicate: return "vectorize_predicate";
    }
    llvm_unreachable("Unhandled LoopHint option.");
  }

  void printPrettyPragma(raw_ostream &OS, const PrintingPolicy &Policy) const {
    unsigned SpellingIndex = getSpellingListIndex();
    // For "#pragma unroll" and "#pragma nounroll" the string "unroll" or
    // "nounroll" is already emitted as the pragma name.
    if (SpellingIndex == Pragma_nounroll || SpellingIndex == Pragma_nounroll_and_jam)
      return;
    else if (SpellingIndex == Pragma_unroll || SpellingIndex == Pragma_unroll_and_jam) {
      OS << ' ' << getValueString(Policy);
      return;
    }

    assert(SpellingIndex == Pragma_clang_loop && "Unexpected spelling");
    OS << ' ' << getOptionName(option) << getValueString(Policy);
  }

  // Return a string containing the loop hint argument including the
  // enclosing parentheses.
  std::string getValueString(const PrintingPolicy &Policy) const {
    std::string ValueName;
    llvm::raw_string_ostream OS(ValueName);
    OS << "(";
    if (state == Numeric)
      value->printPretty(OS, nullptr, Policy);
    else if (state == Enable)
      OS << "enable";
    else if (state == Full)
      OS << "full";
    else if (state == AssumeSafety)
      OS << "assume_safety";
    else
      OS << "disable";
    OS << ")";
    return OS.str();
  }

  // Return a string suitable for identifying this attribute in diagnostics.
  std::string getDiagnosticName(const PrintingPolicy &Policy) const {
    unsigned SpellingIndex = getSpellingListIndex();
    if (SpellingIndex == Pragma_nounroll)
      return "#pragma nounroll";
    else if (SpellingIndex == Pragma_unroll)
      return "#pragma unroll" + (option == UnrollCount ? getValueString(Policy) : "");
    else if (SpellingIndex == Pragma_nounroll_and_jam)
      return "#pragma nounroll_and_jam";
    else if (SpellingIndex == Pragma_unroll_and_jam)
      return "#pragma unroll_and_jam" +
        (option == UnrollAndJamCount ? getValueString(Policy) : "");

    assert(SpellingIndex == Pragma_clang_loop && "Unexpected spelling");
    return getOptionName(option) + getValueString(Policy);
  }
  }];

  let Documentation = [LoopHintDocs, UnrollHintDocs];
}

def CapturedRecord : InheritableAttr {
  // This attribute has no spellings as it is only ever created implicitly.
  let Spellings = [];
  let SemaHandler = 0;
  let Documentation = [Undocumented];
}

def OMPThreadPrivateDecl : InheritableAttr {
  // This attribute has no spellings as it is only ever created implicitly.
  let Spellings = [];
  let SemaHandler = 0;
  let Documentation = [Undocumented];
}

def OMPCaptureNoInit : InheritableAttr {
  // This attribute has no spellings as it is only ever created implicitly.
  let Spellings = [];
  let SemaHandler = 0;
  let Documentation = [Undocumented];
}

def OMPCaptureKind : Attr {
  // This attribute has no spellings as it is only ever created implicitly.
  let Spellings = [];
  let SemaHandler = 0;
  let Args = [UnsignedArgument<"CaptureKind">];
  let Documentation = [Undocumented];
}

def OMPReferencedVar : Attr {
  // This attribute has no spellings as it is only ever created implicitly.
  let Spellings = [];
  let SemaHandler = 0;
  let Args = [ExprArgument<"Ref">];
  let Documentation = [Undocumented];
}

def OMPDeclareSimdDecl : Attr {
  let Spellings = [Pragma<"omp", "declare simd">];
  let Subjects = SubjectList<[Function]>;
  let SemaHandler = 0;
  let HasCustomParsing = 1;
  let Documentation = [OMPDeclareSimdDocs];
  let Args = [
    EnumArgument<"BranchState", "BranchStateTy",
                 [ "", "inbranch", "notinbranch" ],
                 [ "BS_Undefined", "BS_Inbranch", "BS_Notinbranch" ]>,
    ExprArgument<"Simdlen">, VariadicExprArgument<"Uniforms">,
    VariadicExprArgument<"Aligneds">, VariadicExprArgument<"Alignments">,
    VariadicExprArgument<"Linears">, VariadicUnsignedArgument<"Modifiers">,
    VariadicExprArgument<"Steps">
  ];
  let AdditionalMembers = [{
    void printPrettyPragma(raw_ostream & OS, const PrintingPolicy &Policy)
        const {
      if (getBranchState() != BS_Undefined)
        OS << ' ' << ConvertBranchStateTyToStr(getBranchState());
      if (auto *E = getSimdlen()) {
        OS << " simdlen(";
        E->printPretty(OS, nullptr, Policy);
        OS << ")";
      }
      if (uniforms_size() > 0) {
        OS << " uniform";
        StringRef Sep = "(";
        for (auto *E : uniforms()) {
          OS << Sep;
          E->printPretty(OS, nullptr, Policy);
          Sep = ", ";
        }
        OS << ")";
      }
      alignments_iterator NI = alignments_begin();
      for (auto *E : aligneds()) {
        OS << " aligned(";
        E->printPretty(OS, nullptr, Policy);
        if (*NI) {
          OS << ": ";
          (*NI)->printPretty(OS, nullptr, Policy);
        }
        OS << ")";
        ++NI;
      }
      steps_iterator I = steps_begin();
      modifiers_iterator MI = modifiers_begin();
      for (auto *E : linears()) {
        OS << " linear(";
        if (*MI != OMPC_LINEAR_unknown)
          OS << getOpenMPSimpleClauseTypeName(OMPC_linear, *MI) << "(";
        E->printPretty(OS, nullptr, Policy);
        if (*MI != OMPC_LINEAR_unknown)
          OS << ")";
        if (*I) {
          OS << ": ";
          (*I)->printPretty(OS, nullptr, Policy);
        }
        OS << ")";
        ++I;
        ++MI;
      }
    }
  }];
}

def OMPDeclareTargetDecl : InheritableAttr {
  let Spellings = [Pragma<"omp", "declare target">];
  let SemaHandler = 0;
  let Subjects = SubjectList<[Function, SharedVar]>;
  let Documentation = [OMPDeclareTargetDocs];
  let Args = [
    EnumArgument<"MapType", "MapTypeTy",
                 [ "to", "link" ],
                 [ "MT_To", "MT_Link" ]>,
    EnumArgument<"DevType", "DevTypeTy",
                 [ "host", "nohost", "any" ],
                 [ "DT_Host", "DT_NoHost", "DT_Any" ]>
  ];
  let AdditionalMembers = [{
    void printPrettyPragma(raw_ostream &OS, const PrintingPolicy &Policy) const {
      // Use fake syntax because it is for testing and debugging purpose only.
      if (getDevType() != DT_Any)
        OS << " device_type(" << ConvertDevTypeTyToStr(getDevType()) << ")";
      if (getMapType() != MT_To)
        OS << ' ' << ConvertMapTypeTyToStr(getMapType());
    }
    static llvm::Optional<MapTypeTy>
    isDeclareTargetDeclaration(const ValueDecl *VD) {
      if (!VD->hasAttrs())
        return llvm::None;
      if (const auto *Attr = VD->getAttr<OMPDeclareTargetDeclAttr>())
        return Attr->getMapType();

      return llvm::None;
    }
    static llvm::Optional<DevTypeTy> getDeviceType(const ValueDecl *VD) {
      if (!VD->hasAttrs())
        return llvm::None;
      if (const auto *Attr = VD->getAttr<OMPDeclareTargetDeclAttr>())
        return Attr->getDevType();

      return llvm::None;
    }
  }];
}

def OMPAllocateDecl : InheritableAttr {
  // This attribute has no spellings as it is only ever created implicitly.
  let Spellings = [];
  let SemaHandler = 0;
  let Args = [
    EnumArgument<"AllocatorType", "AllocatorTypeTy",
                 [
                   "omp_default_mem_alloc", "omp_large_cap_mem_alloc",
                   "omp_const_mem_alloc", "omp_high_bw_mem_alloc",
                   "omp_low_lat_mem_alloc", "omp_cgroup_mem_alloc",
                   "omp_pteam_mem_alloc", "omp_thread_mem_alloc", ""
                 ],
                 [
                   "OMPDefaultMemAlloc", "OMPLargeCapMemAlloc",
                   "OMPConstMemAlloc", "OMPHighBWMemAlloc", "OMPLowLatMemAlloc",
                   "OMPCGroupMemAlloc", "OMPPTeamMemAlloc", "OMPThreadMemAlloc",
                   "OMPUserDefinedMemAlloc"
                 ]>,
    ExprArgument<"Allocator">
  ];
  let Documentation = [Undocumented];
}

def InternalLinkage : InheritableAttr {
  let Spellings = [Clang<"internal_linkage">];
  let Subjects = SubjectList<[Var, Function, CXXRecord]>;
  let Documentation = [InternalLinkageDocs];
}

// C++AMP attributes

def CXXAMPRestrictAMP : InheritableAttr {
  let Spellings = [GNU<"amp">, GNU<"hc">];
  let Documentation = [Undocumented];
}

def CXXAMPRestrictAUTO : InheritableAttr {
  let Spellings = [GNU<"auto">];
  let Documentation = [Undocumented];
}

def CXXAMPRestrictCPU : InheritableAttr {
  let Spellings = [GNU<"cpu">];
  let Documentation = [Undocumented];
}

def HCCTileStatic : InheritableAttr {
  let Spellings = [GNU<"tile_static">];
  let Subjects = SubjectList<[Var]>;
  let LangOpts = [CPlusPlusAMP];
  let Documentation = [Undocumented];
}

def ExcludeFromExplicitInstantiation : InheritableAttr {
  let Spellings = [Clang<"exclude_from_explicit_instantiation">];
  let Subjects = SubjectList<[Var, Function, CXXRecord]>;
  let Documentation = [ExcludeFromExplicitInstantiationDocs];
  let MeaningfulToClassTemplateDefinition = 1;
}

def Reinitializes : InheritableAttr {
  let Spellings = [Clang<"reinitializes", 0>];
  let Subjects = SubjectList<[NonStaticNonConstCXXMethod], ErrorDiag>;
  let Documentation = [ReinitializesDocs];
}

def NoDestroy : InheritableAttr {
  let Spellings = [Clang<"no_destroy", 0>];
  let Subjects = SubjectList<[Var]>;
  let Documentation = [NoDestroyDocs];
}

def AlwaysDestroy : InheritableAttr {
  let Spellings = [Clang<"always_destroy", 0>];
  let Subjects = SubjectList<[Var]>;
  let Documentation = [AlwaysDestroyDocs];
}

def SpeculativeLoadHardening : InheritableAttr {
  let Spellings = [Clang<"speculative_load_hardening">];
  let Subjects = SubjectList<[Function, ObjCMethod], ErrorDiag>;
  let Documentation = [SpeculativeLoadHardeningDocs];
}

def NoSpeculativeLoadHardening : InheritableAttr {
  let Spellings = [Clang<"no_speculative_load_hardening">];
  let Subjects = SubjectList<[Function, ObjCMethod], ErrorDiag>;
  let Documentation = [NoSpeculativeLoadHardeningDocs];
}

def Uninitialized : InheritableAttr {
  let Spellings = [Clang<"uninitialized", 0>];
  let Subjects = SubjectList<[LocalVar]>;
  let Documentation = [UninitializedDocs];
}

def ObjCExternallyRetained : InheritableAttr {
  let LangOpts = [ObjCAutoRefCount];
  let Spellings = [Clang<"objc_externally_retained">];
  let Subjects = SubjectList<[NonParmVar, Function, Block, ObjCMethod]>;
  let Documentation = [ObjCExternallyRetainedDocs];
}<|MERGE_RESOLUTION|>--- conflicted
+++ resolved
@@ -912,7 +912,6 @@
   let Documentation = [Undocumented];
 }
 
-<<<<<<< HEAD
 def HC_HC : InheritableAttr {
   let Spellings = [CXX11<"","hc", 201511>];
   let Subjects = SubjectList<[Var, Function], ErrorDiag>;
@@ -923,7 +922,8 @@
   let Spellings = [CXX11<"","cpu", 201511>];
   let Subjects = SubjectList<[Function], ErrorDiag>;
   let Documentation = [Undocumented];
-=======
+}
+
 def ConstInit : InheritableAttr {
   // This attribute does not have a C [[]] spelling because it requires the
   // CPlusPlus language option.
@@ -933,7 +933,6 @@
   let Accessors = [Accessor<"isConstinit", [Keyword<"constinit">]>];
   let Documentation = [ConstInitDocs];
   let LangOpts = [CPlusPlus];
->>>>>>> bec5ff6b
 }
 
 def Constructor : InheritableAttr {
