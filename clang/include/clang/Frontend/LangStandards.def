//===-- LangStandards.def - Language Standard Data --------------*- C++ -*-===//
//
//                     The LLVM Compiler Infrastructure
//
// This file is distributed under the University of Illinois Open Source
// License. See LICENSE.TXT for details.
//
//===----------------------------------------------------------------------===//

#ifndef LANGSTANDARD
#error "LANGSTANDARD must be defined before including this file"
#endif

/// LANGSTANDARD(IDENT, NAME, DESC, FEATURES)
///
/// \param IDENT - The name of the standard as a C++ identifier.
/// \param NAME - The name of the standard.
/// \param DESC - A short description of the standard.
/// \param FEATURES - The standard features as flags, these are enums from the
/// clang::frontend namespace, which is assumed to be be available.

/// LANGSTANDARD_ALIAS(IDENT, ALIAS)
/// \param IDENT - The name of the standard as a C++ identifier.
/// \param ALIAS - The alias of the standard.

#ifndef LANGSTANDARD_ALIAS
#define LANGSTANDARD_ALIAS(IDENT, ALIAS)
#endif

// C89-ish modes.
LANGSTANDARD(c89, "c89",
             "ISO C 1990",
             C89 | ImplicitInt)
LANGSTANDARD(c90, "c90",
             "ISO C 1990",
             C89 | ImplicitInt)
LANGSTANDARD(iso9899_1990, "iso9899:1990",
             "ISO C 1990",
             C89 | ImplicitInt)

LANGSTANDARD(c94, "iso9899:199409",
             "ISO C 1990 with amendment 1",
             C89 | Digraphs | ImplicitInt)

LANGSTANDARD(gnu89, "gnu89",
             "ISO C 1990 with GNU extensions",
             LineComment | C89 | Digraphs | GNUMode | ImplicitInt)
LANGSTANDARD(gnu90, "gnu90",
             "ISO C 1990 with GNU extensions",
             LineComment | C89 | Digraphs | GNUMode | ImplicitInt)

// C99-ish modes
LANGSTANDARD(c99, "c99",
             "ISO C 1999",
             LineComment | C99 | Digraphs | HexFloat)
LANGSTANDARD(c9x, "c9x",
             "ISO C 1999",
             LineComment | C99 | Digraphs | HexFloat)
LANGSTANDARD(iso9899_1999,
             "iso9899:1999", "ISO C 1999",
             LineComment | C99 | Digraphs | HexFloat)
LANGSTANDARD(iso9899_199x,
             "iso9899:199x", "ISO C 1999",
             LineComment | C99 | Digraphs | HexFloat)

LANGSTANDARD(gnu99, "gnu99",
             "ISO C 1999 with GNU extensions",
             LineComment | C99 | Digraphs | GNUMode | HexFloat)
LANGSTANDARD(gnu9x, "gnu9x",
             "ISO C 1999 with GNU extensions",
             LineComment | C99 | Digraphs | GNUMode | HexFloat)

// C11 modes
LANGSTANDARD(c11, "c11",
             "ISO C 2011",
             LineComment | C99 | C11 | Digraphs | HexFloat)
LANGSTANDARD(c1x, "c1x",
             "ISO C 2011",
             LineComment | C99 | C11 | Digraphs | HexFloat)
LANGSTANDARD(iso9899_2011,
             "iso9899:2011", "ISO C 2011",
             LineComment | C99 | C11 | Digraphs | HexFloat)
LANGSTANDARD(iso9899_201x,
             "iso9899:2011", "ISO C 2011",
             LineComment | C99 | C11 | Digraphs | HexFloat)

LANGSTANDARD(gnu11, "gnu11",
             "ISO C 2011 with GNU extensions",
             LineComment | C99 | C11 | Digraphs | GNUMode | HexFloat)
LANGSTANDARD(gnu1x, "gnu1x",
             "ISO C 2011 with GNU extensions",
             LineComment | C99 | C11 | Digraphs | GNUMode | HexFloat)

// C++ modes
LANGSTANDARD(cxx98, "c++98",
             "ISO C++ 1998 with amendments",
             LineComment | CPlusPlus | Digraphs)
LANGSTANDARD(cxx03, "c++03",
             "ISO C++ 1998 with amendments",
             LineComment | CPlusPlus | Digraphs)
LANGSTANDARD(gnucxx98, "gnu++98",
             "ISO C++ 1998 with amendments and GNU extensions",
             LineComment | CPlusPlus | Digraphs | GNUMode)

LANGSTANDARD(cxx0x, "c++0x",
             "ISO C++ 2011 with amendments",
             LineComment | CPlusPlus | CPlusPlus11 | Digraphs)
LANGSTANDARD(cxx11, "c++11",
             "ISO C++ 2011 with amendments",
             LineComment | CPlusPlus | CPlusPlus11 | Digraphs)
LANGSTANDARD(gnucxx0x, "gnu++0x",
             "ISO C++ 2011 with amendments and GNU extensions",
             LineComment | CPlusPlus | CPlusPlus11 | Digraphs | GNUMode)
LANGSTANDARD(gnucxx11, "gnu++11",
             "ISO C++ 2011 with amendments and GNU extensions",
             LineComment | CPlusPlus | CPlusPlus11 | Digraphs | GNUMode)

LANGSTANDARD(cxx1y, "c++1y",
             "ISO C++ 2014 with amendments",
             LineComment | CPlusPlus | CPlusPlus11 | CPlusPlus14 | Digraphs)
LANGSTANDARD(cxx14, "c++14",
             "ISO C++ 2014 with amendments",
             LineComment | CPlusPlus | CPlusPlus11 | CPlusPlus14 | Digraphs)
LANGSTANDARD(gnucxx1y, "gnu++1y",
             "ISO C++ 2014 with amendments and GNU extensions",
             LineComment | CPlusPlus | CPlusPlus11 | CPlusPlus14 | Digraphs |
             GNUMode)
LANGSTANDARD(gnucxx14, "gnu++14",
             "ISO C++ 2014 with amendments and GNU extensions",
             LineComment | CPlusPlus | CPlusPlus11 | CPlusPlus14 | Digraphs |
             GNUMode)

LANGSTANDARD(cxx1z, "c++1z",
             "Working draft for ISO C++ 2017",
             LineComment | CPlusPlus | CPlusPlus11 | CPlusPlus14 | CPlusPlus1z |
             Digraphs | HexFloat)
LANGSTANDARD(gnucxx1z, "gnu++1z",
             "Working draft for ISO C++ 2017 with GNU extensions",
             LineComment | CPlusPlus | CPlusPlus11 | CPlusPlus14 | CPlusPlus1z |
             Digraphs | HexFloat | GNUMode)

// OpenCL
LANGSTANDARD(opencl, "cl",
             "OpenCL 1.0",
             LineComment | C99 | Digraphs | HexFloat)
LANGSTANDARD(opencl11, "cl1.1",
             "OpenCL 1.1",
             LineComment | C99 | Digraphs | HexFloat)
LANGSTANDARD(opencl12, "cl1.2",
             "OpenCL 1.2",
             LineComment | C99 | Digraphs | HexFloat)
LANGSTANDARD(opencl20, "cl2.0",
             "OpenCL 2.0",
             LineComment | C99 | Digraphs | HexFloat)

LANGSTANDARD_ALIAS(opencl, "CL")
LANGSTANDARD_ALIAS(opencl11, "CL1.1")
LANGSTANDARD_ALIAS(opencl12, "CL1.2")
LANGSTANDARD_ALIAS(opencl20, "CL2.0")

// CUDA
LANGSTANDARD(cuda, "cuda",
             "NVIDIA CUDA(tm)",
             LineComment | CPlusPlus | Digraphs)

<<<<<<< HEAD
// C++AMP
LANGSTANDARD(cxxamp, "c++amp",
             "ECMA C++AMP Standard",
             LineComment | CPlusPlus | CPlusPlus11 | CPlusPlusAMP | Digraphs)

#undef LANGSTANDARD
=======
#undef LANGSTANDARD
#undef LANGSTANDARD_ALIAS
>>>>>>> b779c5ed
<|MERGE_RESOLUTION|>--- conflicted
+++ resolved
@@ -163,14 +163,10 @@
              "NVIDIA CUDA(tm)",
              LineComment | CPlusPlus | Digraphs)
 
-<<<<<<< HEAD
 // C++AMP
 LANGSTANDARD(cxxamp, "c++amp",
              "ECMA C++AMP Standard",
              LineComment | CPlusPlus | CPlusPlus11 | CPlusPlusAMP | Digraphs)
 
 #undef LANGSTANDARD
-=======
-#undef LANGSTANDARD
 #undef LANGSTANDARD_ALIAS
->>>>>>> b779c5ed
