//===--- LangStandard.h -----------------------------------------*- C++ -*-===//
//
//                     The LLVM Compiler Infrastructure
//
// This file is distributed under the University of Illinois Open Source
// License. See LICENSE.TXT for details.
//
//===----------------------------------------------------------------------===//

#ifndef LLVM_CLANG_FRONTEND_LANGSTANDARD_H
#define LLVM_CLANG_FRONTEND_LANGSTANDARD_H

#include "clang/Basic/LLVM.h"
#include "llvm/ADT/StringRef.h"

namespace clang {

namespace frontend {

enum LangFeatures {
  LineComment = (1 << 0),
  C89 = (1 << 1),
  C99 = (1 << 2),
  C11 = (1 << 3),
  CPlusPlus = (1 << 4),
  CPlusPlus11 = (1 << 5),
  CPlusPlus14 = (1 << 6),
  CPlusPlus1z = (1 << 7),
  Digraphs = (1 << 8),
  GNUMode = (1 << 9),
  HexFloat = (1 << 10),
  ImplicitInt = (1 << 11),
<<<<<<< HEAD
  CPlusPlusAMP = (1 << 12)
=======
  OpenCL = (1 << 12)
>>>>>>> be11a2ae
};

}

/// LangStandard - Information about the properties of a particular language
/// standard.
struct LangStandard {
  enum Kind {
#define LANGSTANDARD(id, name, desc, features) \
    lang_##id,
#include "clang/Frontend/LangStandards.def"
    lang_unspecified
  };

  const char *ShortName;
  const char *Description;
  unsigned Flags;

public:
  /// getName - Get the name of this standard.
  const char *getName() const { return ShortName; }

  /// getDescription - Get the description of this standard.
  const char *getDescription() const { return Description; }

  /// Language supports '//' comments.
  bool hasLineComments() const { return Flags & frontend::LineComment; }

  /// isC89 - Language is a superset of C89.
  bool isC89() const { return Flags & frontend::C89; }

  /// isC99 - Language is a superset of C99.
  bool isC99() const { return Flags & frontend::C99; }

  /// isC11 - Language is a superset of C11.
  bool isC11() const { return Flags & frontend::C11; }

  /// isCPlusPlus - Language is a C++ variant.
  bool isCPlusPlus() const { return Flags & frontend::CPlusPlus; }

  /// isCPlusPlus11 - Language is a C++11 variant (or later).
  bool isCPlusPlus11() const { return Flags & frontend::CPlusPlus11; }

  /// isCPlusPlus14 - Language is a C++14 variant (or later).
  bool isCPlusPlus14() const { return Flags & frontend::CPlusPlus14; }

  /// isCPlusPlus1z - Language is a C++17 variant (or later).
  bool isCPlusPlus1z() const { return Flags & frontend::CPlusPlus1z; }

  /// hasDigraphs - Language supports digraphs.
  bool hasDigraphs() const { return Flags & frontend::Digraphs; }

  /// isGNUMode - Language includes GNU extensions.
  bool isGNUMode() const { return Flags & frontend::GNUMode; }

  /// hasHexFloats - Language supports hexadecimal float constants.
  bool hasHexFloats() const { return Flags & frontend::HexFloat; }

  /// hasImplicitInt - Language allows variables to be typed as int implicitly.
  bool hasImplicitInt() const { return Flags & frontend::ImplicitInt; }

<<<<<<< HEAD
  /// isCPlusPlusAMP - Language is a C++AMP standard.
  bool isCPlusPlusAMP() const { return Flags & frontend::CPlusPlusAMP; }
=======
  /// isOpenCL - Language is a OpenCL variant.
  bool isOpenCL() const { return Flags & frontend::OpenCL; }
>>>>>>> be11a2ae

  static const LangStandard &getLangStandardForKind(Kind K);
  static const LangStandard *getLangStandardForName(StringRef Name);
};

}  // end namespace clang

#endif<|MERGE_RESOLUTION|>--- conflicted
+++ resolved
@@ -30,11 +30,8 @@
   GNUMode = (1 << 9),
   HexFloat = (1 << 10),
   ImplicitInt = (1 << 11),
-<<<<<<< HEAD
-  CPlusPlusAMP = (1 << 12)
-=======
-  OpenCL = (1 << 12)
->>>>>>> be11a2ae
+  OpenCL = (1 << 12),
+  CPlusPlusAMP = (1 << 13)
 };
 
 }
@@ -96,13 +93,11 @@
   /// hasImplicitInt - Language allows variables to be typed as int implicitly.
   bool hasImplicitInt() const { return Flags & frontend::ImplicitInt; }
 
-<<<<<<< HEAD
+  /// isOpenCL - Language is a OpenCL variant.
+  bool isOpenCL() const { return Flags & frontend::OpenCL; }
+
   /// isCPlusPlusAMP - Language is a C++AMP standard.
   bool isCPlusPlusAMP() const { return Flags & frontend::CPlusPlusAMP; }
-=======
-  /// isOpenCL - Language is a OpenCL variant.
-  bool isOpenCL() const { return Flags & frontend::OpenCL; }
->>>>>>> be11a2ae
 
   static const LangStandard &getLangStandardForKind(Kind K);
   static const LangStandard *getLangStandardForName(StringRef Name);
