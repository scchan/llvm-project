--- conflicted
+++ resolved
@@ -22,19 +22,6 @@
   C99 = (1 << 1),
   C11 = (1 << 2),
   C17 = (1 << 3),
-<<<<<<< HEAD
-  CPlusPlus = (1 << 4),
-  CPlusPlus11 = (1 << 5),
-  CPlusPlus14 = (1 << 6),
-  CPlusPlus17 = (1 << 7),
-  CPlusPlus2a = (1 << 8),
-  Digraphs = (1 << 9),
-  GNUMode = (1 << 10),
-  HexFloat = (1 << 11),
-  ImplicitInt = (1 << 12),
-  OpenCL = (1 << 13),
-  CPlusPlusAMP = (1 << 14)
-=======
   C2x = (1 << 4),
   CPlusPlus = (1 << 5),
   CPlusPlus11 = (1 << 6),
@@ -45,8 +32,8 @@
   GNUMode = (1 << 11),
   HexFloat = (1 << 12),
   ImplicitInt = (1 << 13),
-  OpenCL = (1 << 14)
->>>>>>> 498211b8
+  OpenCL = (1 << 14),
+  CPlusPlusAMP = (1 << 15)
 };
 
 }
