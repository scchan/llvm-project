//===- FrontendOptions.h ----------------------------------------*- C++ -*-===//
//
// Part of the LLVM Project, under the Apache License v2.0 with LLVM Exceptions.
// See https://llvm.org/LICENSE.txt for license information.
// SPDX-License-Identifier: Apache-2.0 WITH LLVM-exception
//
//===----------------------------------------------------------------------===//

#ifndef LLVM_CLANG_FRONTEND_FRONTENDOPTIONS_H
#define LLVM_CLANG_FRONTEND_FRONTENDOPTIONS_H

#include "clang/AST/ASTDumperUtils.h"
#include "clang/Basic/LangStandard.h"
#include "clang/Frontend/CommandLineSourceLoc.h"
#include "clang/Sema/CodeCompleteOptions.h"
#include "clang/Serialization/ModuleFileExtension.h"
#include "llvm/ADT/StringRef.h"
#include <cassert>
#include <memory>
#include <string>
#include <unordered_map>
#include <vector>

namespace llvm {

class MemoryBuffer;

} // namespace llvm

namespace clang {

namespace frontend {

enum ActionKind {
  /// Parse ASTs and list Decl nodes.
  ASTDeclList,

  /// Parse ASTs and dump them.
  ASTDump,

  /// Parse ASTs and print them.
  ASTPrint,

  /// Parse ASTs and view them in Graphviz.
  ASTView,

  /// Dump the compiler configuration.
  DumpCompilerOptions,

  /// Dump out raw tokens.
  DumpRawTokens,

  /// Dump out preprocessed tokens.
  DumpTokens,

  /// Emit a .s file.
  EmitAssembly,

  /// Emit a .bc file.
  EmitBC,

  /// Translate input source into HTML.
  EmitHTML,

  /// Emit a .ll file.
  EmitLLVM,

  /// Generate LLVM IR, but do not emit anything.
  EmitLLVMOnly,

  /// Generate machine code, but don't emit anything.
  EmitCodeGenOnly,

  /// Emit a .o file.
  EmitObj,

  /// Parse and apply any fixits to the source.
  FixIt,

  /// Generate pre-compiled module from a module map.
  GenerateModule,

  /// Generate pre-compiled module from a C++ module interface file.
  GenerateModuleInterface,

  /// Generate pre-compiled module from a set of header files.
  GenerateHeaderModule,

  /// Generate pre-compiled header.
  GeneratePCH,

  /// Generate Interface Stub Files.
  GenerateInterfaceYAMLExpV1,
  GenerateInterfaceTBEExpV1,

  /// Only execute frontend initialization.
  InitOnly,

  /// Dump information about a module file.
  ModuleFileInfo,

  /// Load and verify that a PCH file is usable.
  VerifyPCH,

  /// Parse and perform semantic analysis.
  ParseSyntaxOnly,

  /// Run a plugin action, \see ActionName.
  PluginAction,

  /// Print the "preamble" of the input file
  PrintPreamble,

  /// -E mode.
  PrintPreprocessedInput,

  /// Expand macros but not \#includes.
  RewriteMacros,

  /// ObjC->C Rewriter.
  RewriteObjC,

  /// Rewriter playground
  RewriteTest,

  /// Run one or more source code analyses.
  RunAnalysis,

  /// Dump template instantiations
  TemplightDump,

  /// Run migrator.
  MigrateSource,

  /// Just lex, no output.
  RunPreprocessorOnly,

  /// Print the output of the dependency directives source minimizer.
  PrintDependencyDirectivesSourceMinimizerOutput
};

} // namespace frontend

/// The kind of a file that we've been handed as an input.
class InputKind {
private:
  Language Lang;
  unsigned Fmt : 3;
  unsigned Preprocessed : 1;

public:
<<<<<<< HEAD
  /// The language for the input, used to select and validate the language
  /// standard and possible actions.
  enum Language {
    Unknown,

    /// Assembly: we accept this only so that we can preprocess it.
    Asm,

    /// LLVM IR: we accept this so that we can run the optimizer on it,
    /// and compile it to assembly or object code.
    LLVM_IR,

    ///@{ Languages that the frontend can parse and compile.
    C,
    CXX,
	CXXAMP,

    ObjC,
    ObjCXX,
    OpenCL,
    CUDA,
    RenderScript,
    HIP,
    ///@}
  };

=======
>>>>>>> 66c0e697
  /// The input file format.
  enum Format {
    Source,
    ModuleMap,
    Precompiled
  };

  constexpr InputKind(Language L = Language::Unknown, Format F = Source,
                      bool PP = false)
      : Lang(L), Fmt(F), Preprocessed(PP) {}

  Language getLanguage() const { return static_cast<Language>(Lang); }
  Format getFormat() const { return static_cast<Format>(Fmt); }
  bool isPreprocessed() const { return Preprocessed; }

  /// Is the input kind fully-unknown?
  bool isUnknown() const { return Lang == Language::Unknown && Fmt == Source; }

  /// Is the language of the input some dialect of Objective-C?
  bool isObjectiveC() const {
    return Lang == Language::ObjC || Lang == Language::ObjCXX;
  }

  InputKind getPreprocessed() const {
    return InputKind(getLanguage(), getFormat(), true);
  }

  InputKind withFormat(Format F) const {
    return InputKind(getLanguage(), F, isPreprocessed());
  }
};

/// An input file for the front end.
class FrontendInputFile {
  /// The file name, or "-" to read from standard input.
  std::string File;

  /// The input, if it comes from a buffer rather than a file. This object
  /// does not own the buffer, and the caller is responsible for ensuring
  /// that it outlives any users.
  const llvm::MemoryBuffer *Buffer = nullptr;

  /// The kind of input, e.g., C source, AST file, LLVM IR.
  InputKind Kind;

  /// Whether we're dealing with a 'system' input (vs. a 'user' input).
  bool IsSystem = false;

public:
  FrontendInputFile() = default;
  FrontendInputFile(StringRef File, InputKind Kind, bool IsSystem = false)
      : File(File.str()), Kind(Kind), IsSystem(IsSystem) {}
  FrontendInputFile(const llvm::MemoryBuffer *Buffer, InputKind Kind,
                    bool IsSystem = false)
      : Buffer(Buffer), Kind(Kind), IsSystem(IsSystem) {}

  InputKind getKind() const { return Kind; }
  bool isSystem() const { return IsSystem; }

  bool isEmpty() const { return File.empty() && Buffer == nullptr; }
  bool isFile() const { return !isBuffer(); }
  bool isBuffer() const { return Buffer != nullptr; }
  bool isPreprocessed() const { return Kind.isPreprocessed(); }

  StringRef getFile() const {
    assert(isFile());
    return File;
  }

  const llvm::MemoryBuffer *getBuffer() const {
    assert(isBuffer());
    return Buffer;
  }
};

/// FrontendOptions - Options for controlling the behavior of the frontend.
class FrontendOptions {
public:
  /// Disable memory freeing on exit.
  unsigned DisableFree : 1;

  /// When generating PCH files, instruct the AST writer to create relocatable
  /// PCH files.
  unsigned RelocatablePCH : 1;

  /// Show the -help text.
  unsigned ShowHelp : 1;

  /// Show frontend performance metrics and statistics.
  unsigned ShowStats : 1;

  /// Show timers for individual actions.
  unsigned ShowTimers : 1;

  /// print the supported cpus for the current target
  unsigned PrintSupportedCPUs : 1;

  /// Output time trace profile.
  unsigned TimeTrace : 1;

  /// Show the -version text.
  unsigned ShowVersion : 1;

  /// Apply fixes even if there are unfixable errors.
  unsigned FixWhatYouCan : 1;

  /// Apply fixes only for warnings.
  unsigned FixOnlyWarnings : 1;

  /// Apply fixes and recompile.
  unsigned FixAndRecompile : 1;

  /// Apply fixes to temporary files.
  unsigned FixToTemporaries : 1;

  /// Emit ARC errors even if the migrator can fix them.
  unsigned ARCMTMigrateEmitARCErrors : 1;

  /// Skip over function bodies to speed up parsing in cases you do not need
  /// them (e.g. with code completion).
  unsigned SkipFunctionBodies : 1;

  /// Whether we can use the global module index if available.
  unsigned UseGlobalModuleIndex : 1;

  /// Whether we can generate the global module index if needed.
  unsigned GenerateGlobalModuleIndex : 1;

  /// Whether we include declaration dumps in AST dumps.
  unsigned ASTDumpDecls : 1;

  /// Whether we deserialize all decls when forming AST dumps.
  unsigned ASTDumpAll : 1;

  /// Whether we include lookup table dumps in AST dumps.
  unsigned ASTDumpLookups : 1;

  /// Whether we are performing an implicit module build.
  unsigned BuildingImplicitModule : 1;

  /// Whether we should embed all used files into the PCM file.
  unsigned ModulesEmbedAllFiles : 1;

  /// Whether timestamps should be written to the produced PCH file.
  unsigned IncludeTimestamps : 1;

  CodeCompleteOptions CodeCompleteOpts;

  /// Specifies the output format of the AST.
  ASTDumpOutputFormat ASTDumpFormat = ADOF_Default;

  enum {
    ARCMT_None,
    ARCMT_Check,
    ARCMT_Modify,
    ARCMT_Migrate
  } ARCMTAction = ARCMT_None;

  enum {
    ObjCMT_None = 0,

    /// Enable migration to modern ObjC literals.
    ObjCMT_Literals = 0x1,

    /// Enable migration to modern ObjC subscripting.
    ObjCMT_Subscripting = 0x2,

    /// Enable migration to modern ObjC readonly property.
    ObjCMT_ReadonlyProperty = 0x4,

    /// Enable migration to modern ObjC readwrite property.
    ObjCMT_ReadwriteProperty = 0x8,

    /// Enable migration to modern ObjC property.
    ObjCMT_Property = (ObjCMT_ReadonlyProperty | ObjCMT_ReadwriteProperty),

    /// Enable annotation of ObjCMethods of all kinds.
    ObjCMT_Annotation = 0x10,

    /// Enable migration of ObjC methods to 'instancetype'.
    ObjCMT_Instancetype = 0x20,

    /// Enable migration to NS_ENUM/NS_OPTIONS macros.
    ObjCMT_NsMacros = 0x40,

    /// Enable migration to add conforming protocols.
    ObjCMT_ProtocolConformance = 0x80,

    /// prefer 'atomic' property over 'nonatomic'.
    ObjCMT_AtomicProperty = 0x100,

    /// annotate property with NS_RETURNS_INNER_POINTER
    ObjCMT_ReturnsInnerPointerProperty = 0x200,

    /// use NS_NONATOMIC_IOSONLY for property 'atomic' attribute
    ObjCMT_NsAtomicIOSOnlyProperty = 0x400,

    /// Enable inferring NS_DESIGNATED_INITIALIZER for ObjC methods.
    ObjCMT_DesignatedInitializer = 0x800,

    /// Enable converting setter/getter expressions to property-dot syntx.
    ObjCMT_PropertyDotSyntax = 0x1000,

    ObjCMT_MigrateDecls = (ObjCMT_ReadonlyProperty | ObjCMT_ReadwriteProperty |
                           ObjCMT_Annotation | ObjCMT_Instancetype |
                           ObjCMT_NsMacros | ObjCMT_ProtocolConformance |
                           ObjCMT_NsAtomicIOSOnlyProperty |
                           ObjCMT_DesignatedInitializer),
    ObjCMT_MigrateAll = (ObjCMT_Literals | ObjCMT_Subscripting |
                         ObjCMT_MigrateDecls | ObjCMT_PropertyDotSyntax)
  };
  unsigned ObjCMTAction = ObjCMT_None;
  std::string ObjCMTWhiteListPath;

  std::string MTMigrateDir;
  std::string ARCMTMigrateReportOut;

  /// The input files and their types.
  std::vector<FrontendInputFile> Inputs;

  /// When the input is a module map, the original module map file from which
  /// that map was inferred, if any (for umbrella modules).
  std::string OriginalModuleMap;

  /// The output file, if any.
  std::string OutputFile;

  /// If given, the new suffix for fix-it rewritten files.
  std::string FixItSuffix;

  /// If given, filter dumped AST Decl nodes by this substring.
  std::string ASTDumpFilter;

  /// If given, enable code completion at the provided location.
  ParsedSourceLocation CodeCompletionAt;

  /// The frontend action to perform.
  frontend::ActionKind ProgramAction = frontend::ParseSyntaxOnly;

  /// The name of the action to run when using a plugin action.
  std::string ActionName;

  /// Args to pass to the plugins
  std::unordered_map<std::string,std::vector<std::string>> PluginArgs;

  /// The list of plugin actions to run in addition to the normal action.
  std::vector<std::string> AddPluginActions;

  /// The list of plugins to load.
  std::vector<std::string> Plugins;

  /// The list of module file extensions.
  std::vector<std::shared_ptr<ModuleFileExtension>> ModuleFileExtensions;

  /// The list of module map files to load before processing the input.
  std::vector<std::string> ModuleMapFiles;

  /// The list of additional prebuilt module files to load before
  /// processing the input.
  std::vector<std::string> ModuleFiles;

  /// The list of files to embed into the compiled module file.
  std::vector<std::string> ModulesEmbedFiles;

  /// The list of AST files to merge.
  std::vector<std::string> ASTMergeFiles;

  /// A list of arguments to forward to LLVM's option processing; this
  /// should only be used for debugging and experimental features.
  std::vector<std::string> LLVMArgs;

  /// File name of the file that will provide record layouts
  /// (in the format produced by -fdump-record-layouts).
  std::string OverrideRecordLayoutsFile;

  /// Auxiliary triple for CUDA compilation.
  std::string AuxTriple;

  /// Filename to write statistics to.
  std::string StatsFile;

  /// Minimum time granularity (in microseconds) traced by time profiler.
  unsigned TimeTraceGranularity;

public:
  FrontendOptions()
      : DisableFree(false), RelocatablePCH(false), ShowHelp(false),
        ShowStats(false), ShowTimers(false), TimeTrace(false),
        ShowVersion(false), FixWhatYouCan(false), FixOnlyWarnings(false),
        FixAndRecompile(false), FixToTemporaries(false),
        ARCMTMigrateEmitARCErrors(false), SkipFunctionBodies(false),
        UseGlobalModuleIndex(true), GenerateGlobalModuleIndex(true),
        ASTDumpDecls(false), ASTDumpLookups(false),
        BuildingImplicitModule(false), ModulesEmbedAllFiles(false),
        IncludeTimestamps(true), TimeTraceGranularity(500) {}

  /// getInputKindForExtension - Return the appropriate input kind for a file
  /// extension. For example, "c" would return Language::C.
  ///
  /// \return The input kind for the extension, or Language::Unknown if the
  /// extension is not recognized.
  static InputKind getInputKindForExtension(StringRef Extension);
};

} // namespace clang

#endif // LLVM_CLANG_FRONTEND_FRONTENDOPTIONS_H<|MERGE_RESOLUTION|>--- conflicted
+++ resolved
@@ -149,35 +149,6 @@
   unsigned Preprocessed : 1;
 
 public:
-<<<<<<< HEAD
-  /// The language for the input, used to select and validate the language
-  /// standard and possible actions.
-  enum Language {
-    Unknown,
-
-    /// Assembly: we accept this only so that we can preprocess it.
-    Asm,
-
-    /// LLVM IR: we accept this so that we can run the optimizer on it,
-    /// and compile it to assembly or object code.
-    LLVM_IR,
-
-    ///@{ Languages that the frontend can parse and compile.
-    C,
-    CXX,
-	CXXAMP,
-
-    ObjC,
-    ObjCXX,
-    OpenCL,
-    CUDA,
-    RenderScript,
-    HIP,
-    ///@}
-  };
-
-=======
->>>>>>> 66c0e697
   /// The input file format.
   enum Format {
     Source,
