--- conflicted
+++ resolved
@@ -88,11 +88,8 @@
     // The device offloading tool chains - one bit for each programming model.
     OFK_Cuda = 0x02,
     OFK_OpenMP = 0x04,
-<<<<<<< HEAD
     OFK_HCC  = 0x05,
-=======
     OFK_HIP = 0x08,
->>>>>>> 418a82e9
   };
 
   static const char *getClassName(ActionClass AC);
