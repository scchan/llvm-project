; RUN: llc -march=amdgcn -mcpu=bonaire -verify-machineinstrs < %s | FileCheck -check-prefix=GCN %s
; RUN: llc -march=amdgcn -mcpu=tonga -verify-machineinstrs < %s | FileCheck -check-prefix=GCN %s

; GCN-LABEL: {{^}}atomic_add_i64_offset:
; GCN: flat_atomic_add_x2 v[{{[0-9]+:[0-9]+}}], v{{\[[0-9]+:[0-9]+\]}}{{$}}
define amdgpu_kernel void @atomic_add_i64_offset(i64 addrspace(4)* %out, i64 %in) {
entry:
  %gep = getelementptr i64, i64 addrspace(4)* %out, i64 4
  %tmp0 = atomicrmw volatile add i64 addrspace(4)* %gep, i64 %in seq_cst
  ret void
}

; GCN-LABEL: {{^}}atomic_add_i64_ret_offset:
; GCN: flat_atomic_add_x2 [[RET:v\[[0-9]+:[0-9]+\]]], v[{{[0-9]+:[0-9]+}}], v{{\[[0-9]+:[0-9]+\]}} glc{{$}}
; GCN: flat_store_dwordx2 v{{\[[0-9]+:[0-9]+\]}}, [[RET]]
define amdgpu_kernel void @atomic_add_i64_ret_offset(i64 addrspace(4)* %out, i64 addrspace(4)* %out2, i64 %in) {
entry:
  %gep = getelementptr i64, i64 addrspace(4)* %out, i64 4
  %tmp0 = atomicrmw volatile add i64 addrspace(4)* %gep, i64 %in seq_cst
  store i64 %tmp0, i64 addrspace(4)* %out2
  ret void
}

; GCN-LABEL: {{^}}atomic_add_i64_addr64_offset:
; GCN: flat_atomic_add_x2 v[{{[0-9]+:[0-9]+}}], v{{\[[0-9]+:[0-9]+\]}}{{$}}
define amdgpu_kernel void @atomic_add_i64_addr64_offset(i64 addrspace(4)* %out, i64 %in, i64 %index) {
entry:
  %ptr = getelementptr i64, i64 addrspace(4)* %out, i64 %index
  %gep = getelementptr i64, i64 addrspace(4)* %ptr, i64 4
  %tmp0 = atomicrmw volatile add i64 addrspace(4)* %gep, i64 %in seq_cst
  ret void
}

; GCN-LABEL: {{^}}atomic_add_i64_ret_addr64_offset:
; GCN: flat_atomic_add_x2 [[RET:v\[[0-9]+:[0-9]+\]]], v[{{[0-9]+:[0-9]+}}], v{{\[[0-9]+:[0-9]+\]}} glc{{$}}
; GCN: flat_store_dwordx2 v{{\[[0-9]+:[0-9]+\]}}, [[RET]]
define amdgpu_kernel void @atomic_add_i64_ret_addr64_offset(i64 addrspace(4)* %out, i64 addrspace(4)* %out2, i64 %in, i64 %index) {
entry:
  %ptr = getelementptr i64, i64 addrspace(4)* %out, i64 %index
  %gep = getelementptr i64, i64 addrspace(4)* %ptr, i64 4
  %tmp0 = atomicrmw volatile add i64 addrspace(4)* %gep, i64 %in seq_cst
  store i64 %tmp0, i64 addrspace(4)* %out2
  ret void
}

; GCN-LABEL: {{^}}atomic_add_i64:
; GCN: flat_atomic_add_x2 v[{{[0-9]+:[0-9]+}}], v{{\[[0-9]+:[0-9]+\]$}}
define amdgpu_kernel void @atomic_add_i64(i64 addrspace(4)* %out, i64 %in) {
entry:
  %tmp0 = atomicrmw volatile add i64 addrspace(4)* %out, i64 %in seq_cst
  ret void
}

; GCN-LABEL: {{^}}atomic_add_i64_ret:
; GCN: flat_atomic_add_x2 [[RET:v\[[0-9]+:[0-9]+\]]], v[{{[0-9]+:[0-9]+}}], v{{\[[0-9]+:[0-9]+\]}} glc{{$}}
; GCN: flat_store_dwordx2 v{{\[[0-9]+:[0-9]+\]}}, [[RET]]
define amdgpu_kernel void @atomic_add_i64_ret(i64 addrspace(4)* %out, i64 addrspace(4)* %out2, i64 %in) {
entry:
  %tmp0 = atomicrmw volatile add i64 addrspace(4)* %out, i64 %in seq_cst
  store i64 %tmp0, i64 addrspace(4)* %out2
  ret void
}

; GCN-LABEL: {{^}}atomic_add_i64_addr64:
; GCN: flat_atomic_add_x2 v[{{[0-9]+:[0-9]+}}], v{{\[[0-9]+:[0-9]+\]$}}
define amdgpu_kernel void @atomic_add_i64_addr64(i64 addrspace(4)* %out, i64 %in, i64 %index) {
entry:
  %ptr = getelementptr i64, i64 addrspace(4)* %out, i64 %index
  %tmp0 = atomicrmw volatile add i64 addrspace(4)* %ptr, i64 %in seq_cst
  ret void
}

; GCN-LABEL: {{^}}atomic_add_i64_ret_addr64:
; GCN: flat_atomic_add_x2 [[RET:v\[[0-9]+:[0-9]+\]]], v[{{[0-9]+:[0-9]+}}], v{{\[[0-9]+:[0-9]+\]}} glc{{$}}
; GCN: flat_store_dwordx2 v{{\[[0-9]+:[0-9]+\]}}, [[RET]]
define amdgpu_kernel void @atomic_add_i64_ret_addr64(i64 addrspace(4)* %out, i64 addrspace(4)* %out2, i64 %in, i64 %index) {
entry:
  %ptr = getelementptr i64, i64 addrspace(4)* %out, i64 %index
  %tmp0 = atomicrmw volatile add i64 addrspace(4)* %ptr, i64 %in seq_cst
  store i64 %tmp0, i64 addrspace(4)* %out2
  ret void
}

; GCN-LABEL: {{^}}atomic_and_i64_offset:
; GCN: flat_atomic_and_x2 v[{{[0-9]+:[0-9]+}}], v{{\[[0-9]+:[0-9]+\]$}}
define amdgpu_kernel void @atomic_and_i64_offset(i64 addrspace(4)* %out, i64 %in) {
entry:
  %gep = getelementptr i64, i64 addrspace(4)* %out, i64 4
  %tmp0 = atomicrmw volatile and i64 addrspace(4)* %gep, i64 %in seq_cst
  ret void
}

; GCN-LABEL: {{^}}atomic_and_i64_ret_offset:
; GCN: flat_atomic_and_x2 [[RET:v\[[0-9]+:[0-9]+\]]], v[{{[0-9]+:[0-9]+}}], v{{\[[0-9]+:[0-9]+\]}} glc{{$}}
; GCN: flat_store_dwordx2 v{{\[[0-9]+:[0-9]+\]}}, [[RET]]
define amdgpu_kernel void @atomic_and_i64_ret_offset(i64 addrspace(4)* %out, i64 addrspace(4)* %out2, i64 %in) {
entry:
  %gep = getelementptr i64, i64 addrspace(4)* %out, i64 4
  %tmp0 = atomicrmw volatile and i64 addrspace(4)* %gep, i64 %in seq_cst
  store i64 %tmp0, i64 addrspace(4)* %out2
  ret void
}

; GCN-LABEL: {{^}}atomic_and_i64_addr64_offset:
; GCN: flat_atomic_and_x2 v[{{[0-9]+:[0-9]+}}], v{{\[[0-9]+:[0-9]+\]$}}
define amdgpu_kernel void @atomic_and_i64_addr64_offset(i64 addrspace(4)* %out, i64 %in, i64 %index) {
entry:
  %ptr = getelementptr i64, i64 addrspace(4)* %out, i64 %index
  %gep = getelementptr i64, i64 addrspace(4)* %ptr, i64 4
  %tmp0 = atomicrmw volatile and i64 addrspace(4)* %gep, i64 %in seq_cst
  ret void
}

; GCN-LABEL: {{^}}atomic_and_i64_ret_addr64_offset:
; GCN: flat_atomic_and_x2 [[RET:v\[[0-9]+:[0-9]+\]]], v[{{[0-9]+:[0-9]+}}], v{{\[[0-9]+:[0-9]+\]}} glc{{$}}
; GCN: flat_store_dwordx2 v{{\[[0-9]+:[0-9]+\]}}, [[RET]]
define amdgpu_kernel void @atomic_and_i64_ret_addr64_offset(i64 addrspace(4)* %out, i64 addrspace(4)* %out2, i64 %in, i64 %index) {
entry:
  %ptr = getelementptr i64, i64 addrspace(4)* %out, i64 %index
  %gep = getelementptr i64, i64 addrspace(4)* %ptr, i64 4
  %tmp0 = atomicrmw volatile and i64 addrspace(4)* %gep, i64 %in seq_cst
  store i64 %tmp0, i64 addrspace(4)* %out2
  ret void
}

; GCN-LABEL: {{^}}atomic_and_i64:
; GCN: flat_atomic_and_x2 v[{{[0-9]+:[0-9]+}}], v{{\[[0-9]+:[0-9]+\]$}}
define amdgpu_kernel void @atomic_and_i64(i64 addrspace(4)* %out, i64 %in) {
entry:
  %tmp0 = atomicrmw volatile and i64 addrspace(4)* %out, i64 %in seq_cst
  ret void
}

; GCN-LABEL: {{^}}atomic_and_i64_ret:
; GCN: flat_atomic_and_x2 [[RET:v\[[0-9]+:[0-9]+\]]], v[{{[0-9]+:[0-9]+}}], v{{\[[0-9]+:[0-9]+\]}} glc{{$}}
; GCN: flat_store_dwordx2 v{{\[[0-9]+:[0-9]+\]}}, [[RET]]
define amdgpu_kernel void @atomic_and_i64_ret(i64 addrspace(4)* %out, i64 addrspace(4)* %out2, i64 %in) {
entry:
  %tmp0 = atomicrmw volatile and i64 addrspace(4)* %out, i64 %in seq_cst
  store i64 %tmp0, i64 addrspace(4)* %out2
  ret void
}

; GCN-LABEL: {{^}}atomic_and_i64_addr64:
; GCN: flat_atomic_and_x2 v[{{[0-9]+:[0-9]+}}], v{{\[[0-9]+:[0-9]+\]$}}
define amdgpu_kernel void @atomic_and_i64_addr64(i64 addrspace(4)* %out, i64 %in, i64 %index) {
entry:
  %ptr = getelementptr i64, i64 addrspace(4)* %out, i64 %index
  %tmp0 = atomicrmw volatile and i64 addrspace(4)* %ptr, i64 %in seq_cst
  ret void
}

; GCN-LABEL: {{^}}atomic_and_i64_ret_addr64:
; GCN: flat_atomic_and_x2 [[RET:v\[[0-9]+:[0-9]+\]]], v[{{[0-9]+:[0-9]+}}], v{{\[[0-9]+:[0-9]+\]}} glc{{$}}
; GCN: flat_store_dwordx2 v{{\[[0-9]+:[0-9]+\]}}, [[RET]]
define amdgpu_kernel void @atomic_and_i64_ret_addr64(i64 addrspace(4)* %out, i64 addrspace(4)* %out2, i64 %in, i64 %index) {
entry:
  %ptr = getelementptr i64, i64 addrspace(4)* %out, i64 %index
  %tmp0 = atomicrmw volatile and i64 addrspace(4)* %ptr, i64 %in seq_cst
  store i64 %tmp0, i64 addrspace(4)* %out2
  ret void
}

; GCN-LABEL: {{^}}atomic_sub_i64_offset:
; GCN: flat_atomic_sub_x2 v[{{[0-9]+:[0-9]+}}], v{{\[[0-9]+:[0-9]+\]$}}
define amdgpu_kernel void @atomic_sub_i64_offset(i64 addrspace(4)* %out, i64 %in) {
entry:
  %gep = getelementptr i64, i64 addrspace(4)* %out, i64 4
  %tmp0 = atomicrmw volatile sub i64 addrspace(4)* %gep, i64 %in seq_cst
  ret void
}

; GCN-LABEL: {{^}}atomic_sub_i64_ret_offset:
; GCN: flat_atomic_sub_x2 [[RET:v\[[0-9]+:[0-9]+\]]], v[{{[0-9]+:[0-9]+}}], v{{\[[0-9]+:[0-9]+\]}} glc{{$}}
; GCN: flat_store_dwordx2 v{{\[[0-9]+:[0-9]+\]}}, [[RET]]
define amdgpu_kernel void @atomic_sub_i64_ret_offset(i64 addrspace(4)* %out, i64 addrspace(4)* %out2, i64 %in) {
entry:
  %gep = getelementptr i64, i64 addrspace(4)* %out, i64 4
  %tmp0 = atomicrmw volatile sub i64 addrspace(4)* %gep, i64 %in seq_cst
  store i64 %tmp0, i64 addrspace(4)* %out2
  ret void
}

; GCN-LABEL: {{^}}atomic_sub_i64_addr64_offset:
; GCN: flat_atomic_sub_x2 v[{{[0-9]+:[0-9]+}}], v{{\[[0-9]+:[0-9]+\]$}}
define amdgpu_kernel void @atomic_sub_i64_addr64_offset(i64 addrspace(4)* %out, i64 %in, i64 %index) {
entry:
  %ptr = getelementptr i64, i64 addrspace(4)* %out, i64 %index
  %gep = getelementptr i64, i64 addrspace(4)* %ptr, i64 4
  %tmp0 = atomicrmw volatile sub i64 addrspace(4)* %gep, i64 %in seq_cst
  ret void
}

; GCN-LABEL: {{^}}atomic_sub_i64_ret_addr64_offset:
; GCN: flat_atomic_sub_x2 [[RET:v\[[0-9]+:[0-9]+\]]], v[{{[0-9]+:[0-9]+}}], v{{\[[0-9]+:[0-9]+\]}} glc{{$}}
; GCN: flat_store_dwordx2 v{{\[[0-9]+:[0-9]+\]}}, [[RET]]
define amdgpu_kernel void @atomic_sub_i64_ret_addr64_offset(i64 addrspace(4)* %out, i64 addrspace(4)* %out2, i64 %in, i64 %index) {
entry:
  %ptr = getelementptr i64, i64 addrspace(4)* %out, i64 %index
  %gep = getelementptr i64, i64 addrspace(4)* %ptr, i64 4
  %tmp0 = atomicrmw volatile sub i64 addrspace(4)* %gep, i64 %in seq_cst
  store i64 %tmp0, i64 addrspace(4)* %out2
  ret void
}

; GCN-LABEL: {{^}}atomic_sub_i64:
; GCN: flat_atomic_sub_x2 v[{{[0-9]+:[0-9]+}}], v{{\[[0-9]+:[0-9]+\]$}}
define amdgpu_kernel void @atomic_sub_i64(i64 addrspace(4)* %out, i64 %in) {
entry:
  %tmp0 = atomicrmw volatile sub i64 addrspace(4)* %out, i64 %in seq_cst
  ret void
}

; GCN-LABEL: {{^}}atomic_sub_i64_ret:
; GCN: flat_atomic_sub_x2 [[RET:v\[[0-9]+:[0-9]+\]]], v[{{[0-9]+:[0-9]+}}], v{{\[[0-9]+:[0-9]+\]}} glc{{$}}
; GCN: flat_store_dwordx2 v{{\[[0-9]+:[0-9]+\]}}, [[RET]]
define amdgpu_kernel void @atomic_sub_i64_ret(i64 addrspace(4)* %out, i64 addrspace(4)* %out2, i64 %in) {
entry:
  %tmp0 = atomicrmw volatile sub i64 addrspace(4)* %out, i64 %in seq_cst
  store i64 %tmp0, i64 addrspace(4)* %out2
  ret void
}

; GCN-LABEL: {{^}}atomic_sub_i64_addr64:
; GCN: flat_atomic_sub_x2 v[{{[0-9]+:[0-9]+}}], v{{\[[0-9]+:[0-9]+\]$}}
define amdgpu_kernel void @atomic_sub_i64_addr64(i64 addrspace(4)* %out, i64 %in, i64 %index) {
entry:
  %ptr = getelementptr i64, i64 addrspace(4)* %out, i64 %index
  %tmp0 = atomicrmw volatile sub i64 addrspace(4)* %ptr, i64 %in seq_cst
  ret void
}

; GCN-LABEL: {{^}}atomic_sub_i64_ret_addr64:
; GCN: flat_atomic_sub_x2 [[RET:v\[[0-9]+:[0-9]+\]]], v[{{[0-9]+:[0-9]+}}], v{{\[[0-9]+:[0-9]+\]}} glc{{$}}
; GCN: flat_store_dwordx2 v{{\[[0-9]+:[0-9]+\]}}, [[RET]]
define amdgpu_kernel void @atomic_sub_i64_ret_addr64(i64 addrspace(4)* %out, i64 addrspace(4)* %out2, i64 %in, i64 %index) {
entry:
  %ptr = getelementptr i64, i64 addrspace(4)* %out, i64 %index
  %tmp0 = atomicrmw volatile sub i64 addrspace(4)* %ptr, i64 %in seq_cst
  store i64 %tmp0, i64 addrspace(4)* %out2
  ret void
}

; GCN-LABEL: {{^}}atomic_max_i64_offset:
; GCN: flat_atomic_smax_x2 v[{{[0-9]+:[0-9]+}}], v{{\[[0-9]+:[0-9]+\]$}}
define amdgpu_kernel void @atomic_max_i64_offset(i64 addrspace(4)* %out, i64 %in) {
entry:
  %gep = getelementptr i64, i64 addrspace(4)* %out, i64 4
  %tmp0 = atomicrmw volatile max i64 addrspace(4)* %gep, i64 %in seq_cst
  ret void
}

; GCN-LABEL: {{^}}atomic_max_i64_ret_offset:
; GCN: flat_atomic_smax_x2 [[RET:v\[[0-9]+:[0-9]+\]]], v[{{[0-9]+:[0-9]+}}], v{{\[[0-9]+:[0-9]+\]}} glc{{$}}
; GCN: flat_store_dwordx2 v{{\[[0-9]+:[0-9]+\]}}, [[RET]]
define amdgpu_kernel void @atomic_max_i64_ret_offset(i64 addrspace(4)* %out, i64 addrspace(4)* %out2, i64 %in) {
entry:
  %gep = getelementptr i64, i64 addrspace(4)* %out, i64 4
  %tmp0 = atomicrmw volatile max i64 addrspace(4)* %gep, i64 %in seq_cst
  store i64 %tmp0, i64 addrspace(4)* %out2
  ret void
}

; GCN-LABEL: {{^}}atomic_max_i64_addr64_offset:
; GCN: flat_atomic_smax_x2 v[{{[0-9]+:[0-9]+}}], v{{\[[0-9]+:[0-9]+\]$}}
define amdgpu_kernel void @atomic_max_i64_addr64_offset(i64 addrspace(4)* %out, i64 %in, i64 %index) {
entry:
  %ptr = getelementptr i64, i64 addrspace(4)* %out, i64 %index
  %gep = getelementptr i64, i64 addrspace(4)* %ptr, i64 4
  %tmp0 = atomicrmw volatile max i64 addrspace(4)* %gep, i64 %in seq_cst
  ret void
}

; GCN-LABEL: {{^}}atomic_max_i64_ret_addr64_offset:
; GCN: flat_atomic_smax_x2 [[RET:v\[[0-9]+:[0-9]+\]]], v[{{[0-9]+:[0-9]+}}], v{{\[[0-9]+:[0-9]+\]}} glc{{$}}
; GCN: flat_store_dwordx2 v{{\[[0-9]+:[0-9]+\]}}, [[RET]]
define amdgpu_kernel void @atomic_max_i64_ret_addr64_offset(i64 addrspace(4)* %out, i64 addrspace(4)* %out2, i64 %in, i64 %index) {
entry:
  %ptr = getelementptr i64, i64 addrspace(4)* %out, i64 %index
  %gep = getelementptr i64, i64 addrspace(4)* %ptr, i64 4
  %tmp0 = atomicrmw volatile max i64 addrspace(4)* %gep, i64 %in seq_cst
  store i64 %tmp0, i64 addrspace(4)* %out2
  ret void
}

; GCN-LABEL: {{^}}atomic_max_i64:
; GCN: flat_atomic_smax_x2 v[{{[0-9]+:[0-9]+}}], v{{\[[0-9]+:[0-9]+\]$}}
define amdgpu_kernel void @atomic_max_i64(i64 addrspace(4)* %out, i64 %in) {
entry:
  %tmp0 = atomicrmw volatile max i64 addrspace(4)* %out, i64 %in seq_cst
  ret void
}

; GCN-LABEL: {{^}}atomic_max_i64_ret:
; GCN: flat_atomic_smax_x2 [[RET:v\[[0-9]+:[0-9]+\]]], v[{{[0-9]+:[0-9]+}}], v{{\[[0-9]+:[0-9]+\]}} glc{{$}}
; GCN: flat_store_dwordx2 v{{\[[0-9]+:[0-9]+\]}}, [[RET]]
define amdgpu_kernel void @atomic_max_i64_ret(i64 addrspace(4)* %out, i64 addrspace(4)* %out2, i64 %in) {
entry:
  %tmp0 = atomicrmw volatile max i64 addrspace(4)* %out, i64 %in seq_cst
  store i64 %tmp0, i64 addrspace(4)* %out2
  ret void
}

; GCN-LABEL: {{^}}atomic_max_i64_addr64:
; GCN: flat_atomic_smax_x2 v[{{[0-9]+:[0-9]+}}], v{{\[[0-9]+:[0-9]+\]$}}
define amdgpu_kernel void @atomic_max_i64_addr64(i64 addrspace(4)* %out, i64 %in, i64 %index) {
entry:
  %ptr = getelementptr i64, i64 addrspace(4)* %out, i64 %index
  %tmp0 = atomicrmw volatile max i64 addrspace(4)* %ptr, i64 %in seq_cst
  ret void
}

; GCN-LABEL: {{^}}atomic_max_i64_ret_addr64:
; GCN: flat_atomic_smax_x2 [[RET:v\[[0-9]+:[0-9]+\]]], v[{{[0-9]+:[0-9]+}}], v{{\[[0-9]+:[0-9]+\]}} glc{{$}}
; GCN: flat_store_dwordx2 v{{\[[0-9]+:[0-9]+\]}}, [[RET]]
define amdgpu_kernel void @atomic_max_i64_ret_addr64(i64 addrspace(4)* %out, i64 addrspace(4)* %out2, i64 %in, i64 %index) {
entry:
  %ptr = getelementptr i64, i64 addrspace(4)* %out, i64 %index
  %tmp0 = atomicrmw volatile max i64 addrspace(4)* %ptr, i64 %in seq_cst
  store i64 %tmp0, i64 addrspace(4)* %out2
  ret void
}

; GCN-LABEL: {{^}}atomic_umax_i64_offset:
; GCN: flat_atomic_umax_x2 v[{{[0-9]+:[0-9]+}}], v{{\[[0-9]+:[0-9]+\]$}}
define amdgpu_kernel void @atomic_umax_i64_offset(i64 addrspace(4)* %out, i64 %in) {
entry:
  %gep = getelementptr i64, i64 addrspace(4)* %out, i64 4
  %tmp0 = atomicrmw volatile umax i64 addrspace(4)* %gep, i64 %in seq_cst
  ret void
}

; GCN-LABEL: {{^}}atomic_umax_i64_ret_offset:
; GCN: flat_atomic_umax_x2 [[RET:v\[[0-9]+:[0-9]+\]]], v[{{[0-9]+:[0-9]+}}], v{{\[[0-9]+:[0-9]+\]}} glc{{$}}
; GCN: flat_store_dwordx2 v{{\[[0-9]+:[0-9]+\]}}, [[RET]]
define amdgpu_kernel void @atomic_umax_i64_ret_offset(i64 addrspace(4)* %out, i64 addrspace(4)* %out2, i64 %in) {
entry:
  %gep = getelementptr i64, i64 addrspace(4)* %out, i64 4
  %tmp0 = atomicrmw volatile umax i64 addrspace(4)* %gep, i64 %in seq_cst
  store i64 %tmp0, i64 addrspace(4)* %out2
  ret void
}

; GCN-LABEL: {{^}}atomic_umax_i64_addr64_offset:
; GCN: flat_atomic_umax_x2 v[{{[0-9]+:[0-9]+}}], v{{\[[0-9]+:[0-9]+\]$}}
define amdgpu_kernel void @atomic_umax_i64_addr64_offset(i64 addrspace(4)* %out, i64 %in, i64 %index) {
entry:
  %ptr = getelementptr i64, i64 addrspace(4)* %out, i64 %index
  %gep = getelementptr i64, i64 addrspace(4)* %ptr, i64 4
  %tmp0 = atomicrmw volatile umax i64 addrspace(4)* %gep, i64 %in seq_cst
  ret void
}

; GCN-LABEL: {{^}}atomic_umax_i64_ret_addr64_offset:
; GCN: flat_atomic_umax_x2 [[RET:v\[[0-9]+:[0-9]+\]]], v[{{[0-9]+:[0-9]+}}], v{{\[[0-9]+:[0-9]+\]}} glc{{$}}
; GCN: flat_store_dwordx2 v{{\[[0-9]+:[0-9]+\]}}, [[RET]]
define amdgpu_kernel void @atomic_umax_i64_ret_addr64_offset(i64 addrspace(4)* %out, i64 addrspace(4)* %out2, i64 %in, i64 %index) {
entry:
  %ptr = getelementptr i64, i64 addrspace(4)* %out, i64 %index
  %gep = getelementptr i64, i64 addrspace(4)* %ptr, i64 4
  %tmp0 = atomicrmw volatile umax i64 addrspace(4)* %gep, i64 %in seq_cst
  store i64 %tmp0, i64 addrspace(4)* %out2
  ret void
}

; GCN-LABEL: {{^}}atomic_umax_i64:
; GCN: flat_atomic_umax_x2 v[{{[0-9]+:[0-9]+}}], v{{\[[0-9]+:[0-9]+\]$}}
define amdgpu_kernel void @atomic_umax_i64(i64 addrspace(4)* %out, i64 %in) {
entry:
  %tmp0 = atomicrmw volatile umax i64 addrspace(4)* %out, i64 %in seq_cst
  ret void
}

; GCN-LABEL: {{^}}atomic_umax_i64_ret:
; GCN: flat_atomic_umax_x2 [[RET:v\[[0-9]+:[0-9]+\]]], v[{{[0-9]+:[0-9]+}}], v{{\[[0-9]+:[0-9]+\]}} glc{{$}}
; GCN: flat_store_dwordx2 v{{\[[0-9]+:[0-9]+\]}}, [[RET]]
define amdgpu_kernel void @atomic_umax_i64_ret(i64 addrspace(4)* %out, i64 addrspace(4)* %out2, i64 %in) {
entry:
  %tmp0 = atomicrmw volatile umax i64 addrspace(4)* %out, i64 %in seq_cst
  store i64 %tmp0, i64 addrspace(4)* %out2
  ret void
}

; GCN-LABEL: {{^}}atomic_umax_i64_addr64:
; GCN: flat_atomic_umax_x2 v[{{[0-9]+:[0-9]+}}], v{{\[[0-9]+:[0-9]+\]$}}
define amdgpu_kernel void @atomic_umax_i64_addr64(i64 addrspace(4)* %out, i64 %in, i64 %index) {
entry:
  %ptr = getelementptr i64, i64 addrspace(4)* %out, i64 %index
  %tmp0 = atomicrmw volatile umax i64 addrspace(4)* %ptr, i64 %in seq_cst
  ret void
}

; GCN-LABEL: {{^}}atomic_umax_i64_ret_addr64:
; GCN: flat_atomic_umax_x2 [[RET:v\[[0-9]+:[0-9]+\]]], v[{{[0-9]+:[0-9]+}}], v{{\[[0-9]+:[0-9]+\]}} glc{{$}}
; GCN: flat_store_dwordx2 v{{\[[0-9]+:[0-9]+\]}}, [[RET]]
define amdgpu_kernel void @atomic_umax_i64_ret_addr64(i64 addrspace(4)* %out, i64 addrspace(4)* %out2, i64 %in, i64 %index) {
entry:
  %ptr = getelementptr i64, i64 addrspace(4)* %out, i64 %index
  %tmp0 = atomicrmw volatile umax i64 addrspace(4)* %ptr, i64 %in seq_cst
  store i64 %tmp0, i64 addrspace(4)* %out2
  ret void
}

; GCN-LABEL: {{^}}atomic_min_i64_offset:
; GCN: flat_atomic_smin_x2 v[{{[0-9]+:[0-9]+}}], v{{\[[0-9]+:[0-9]+\]$}}
define amdgpu_kernel void @atomic_min_i64_offset(i64 addrspace(4)* %out, i64 %in) {
entry:
  %gep = getelementptr i64, i64 addrspace(4)* %out, i64 4
  %tmp0 = atomicrmw volatile min i64 addrspace(4)* %gep, i64 %in seq_cst
  ret void
}

; GCN-LABEL: {{^}}atomic_min_i64_ret_offset:
; GCN: flat_atomic_smin_x2 [[RET:v\[[0-9]+:[0-9]+\]]], v[{{[0-9]+:[0-9]+}}], v{{\[[0-9]+:[0-9]+\]}} glc{{$}}
; GCN: flat_store_dwordx2 v{{\[[0-9]+:[0-9]+\]}}, [[RET]]
define amdgpu_kernel void @atomic_min_i64_ret_offset(i64 addrspace(4)* %out, i64 addrspace(4)* %out2, i64 %in) {
entry:
  %gep = getelementptr i64, i64 addrspace(4)* %out, i64 4
  %tmp0 = atomicrmw volatile min i64 addrspace(4)* %gep, i64 %in seq_cst
  store i64 %tmp0, i64 addrspace(4)* %out2
  ret void
}

; GCN-LABEL: {{^}}atomic_min_i64_addr64_offset:
; GCN: flat_atomic_smin_x2 v[{{[0-9]+:[0-9]+}}], v{{\[[0-9]+:[0-9]+\]$}}
define amdgpu_kernel void @atomic_min_i64_addr64_offset(i64 addrspace(4)* %out, i64 %in, i64 %index) {
entry:
  %ptr = getelementptr i64, i64 addrspace(4)* %out, i64 %index
  %gep = getelementptr i64, i64 addrspace(4)* %ptr, i64 4
  %tmp0 = atomicrmw volatile min i64 addrspace(4)* %gep, i64 %in seq_cst
  ret void
}

; GCN-LABEL: {{^}}atomic_min_i64_ret_addr64_offset:
; GCN: flat_atomic_smin_x2 [[RET:v\[[0-9]+:[0-9]+\]]], v[{{[0-9]+:[0-9]+}}], v{{\[[0-9]+:[0-9]+\]}} glc{{$}}
; GCN: flat_store_dwordx2 v{{\[[0-9]+:[0-9]+\]}}, [[RET]]
define amdgpu_kernel void @atomic_min_i64_ret_addr64_offset(i64 addrspace(4)* %out, i64 addrspace(4)* %out2, i64 %in, i64 %index) {
entry:
  %ptr = getelementptr i64, i64 addrspace(4)* %out, i64 %index
  %gep = getelementptr i64, i64 addrspace(4)* %ptr, i64 4
  %tmp0 = atomicrmw volatile min i64 addrspace(4)* %gep, i64 %in seq_cst
  store i64 %tmp0, i64 addrspace(4)* %out2
  ret void
}

; GCN-LABEL: {{^}}atomic_min_i64:
; GCN: flat_atomic_smin_x2 v[{{[0-9]+:[0-9]+}}], v{{\[[0-9]+:[0-9]+\]$}}
define amdgpu_kernel void @atomic_min_i64(i64 addrspace(4)* %out, i64 %in) {
entry:
  %tmp0 = atomicrmw volatile min i64 addrspace(4)* %out, i64 %in seq_cst
  ret void
}

; GCN-LABEL: {{^}}atomic_min_i64_ret:
; GCN: flat_atomic_smin_x2 [[RET:v\[[0-9]+:[0-9]+\]]], v[{{[0-9]+:[0-9]+}}], v{{\[[0-9]+:[0-9]+\]}} glc{{$}}
; GCN: flat_store_dwordx2 v{{\[[0-9]+:[0-9]+\]}}, [[RET]]
define amdgpu_kernel void @atomic_min_i64_ret(i64 addrspace(4)* %out, i64 addrspace(4)* %out2, i64 %in) {
entry:
  %tmp0 = atomicrmw volatile min i64 addrspace(4)* %out, i64 %in seq_cst
  store i64 %tmp0, i64 addrspace(4)* %out2
  ret void
}

; GCN-LABEL: {{^}}atomic_min_i64_addr64:
; GCN: flat_atomic_smin_x2 v[{{[0-9]+:[0-9]+}}], v{{\[[0-9]+:[0-9]+\]$}}
define amdgpu_kernel void @atomic_min_i64_addr64(i64 addrspace(4)* %out, i64 %in, i64 %index) {
entry:
  %ptr = getelementptr i64, i64 addrspace(4)* %out, i64 %index
  %tmp0 = atomicrmw volatile min i64 addrspace(4)* %ptr, i64 %in seq_cst
  ret void
}

; GCN-LABEL: {{^}}atomic_min_i64_ret_addr64:
; GCN: flat_atomic_smin_x2 [[RET:v\[[0-9]+:[0-9]+\]]], v[{{[0-9]+:[0-9]+}}], v{{\[[0-9]+:[0-9]+\]}} glc{{$}}
; GCN: flat_store_dwordx2 v{{\[[0-9]+:[0-9]+\]}}, [[RET]]
define amdgpu_kernel void @atomic_min_i64_ret_addr64(i64 addrspace(4)* %out, i64 addrspace(4)* %out2, i64 %in, i64 %index) {
entry:
  %ptr = getelementptr i64, i64 addrspace(4)* %out, i64 %index
  %tmp0 = atomicrmw volatile min i64 addrspace(4)* %ptr, i64 %in seq_cst
  store i64 %tmp0, i64 addrspace(4)* %out2
  ret void
}

; GCN-LABEL: {{^}}atomic_umin_i64_offset:
; GCN: flat_atomic_umin_x2 v[{{[0-9]+:[0-9]+}}], v{{\[[0-9]+:[0-9]+\]$}}
define amdgpu_kernel void @atomic_umin_i64_offset(i64 addrspace(4)* %out, i64 %in) {
entry:
  %gep = getelementptr i64, i64 addrspace(4)* %out, i64 4
  %tmp0 = atomicrmw volatile umin i64 addrspace(4)* %gep, i64 %in seq_cst
  ret void
}

; GCN-LABEL: {{^}}atomic_umin_i64_ret_offset:
; GCN: flat_atomic_umin_x2 [[RET:v\[[0-9]+:[0-9]+\]]], v[{{[0-9]+:[0-9]+}}], v{{\[[0-9]+:[0-9]+\]}} glc{{$}}
; GCN: flat_store_dwordx2 v{{\[[0-9]+:[0-9]+\]}}, [[RET]]
define amdgpu_kernel void @atomic_umin_i64_ret_offset(i64 addrspace(4)* %out, i64 addrspace(4)* %out2, i64 %in) {
entry:
  %gep = getelementptr i64, i64 addrspace(4)* %out, i64 4
  %tmp0 = atomicrmw volatile umin i64 addrspace(4)* %gep, i64 %in seq_cst
  store i64 %tmp0, i64 addrspace(4)* %out2
  ret void
}

; GCN-LABEL: {{^}}atomic_umin_i64_addr64_offset:
; GCN: flat_atomic_umin_x2 v[{{[0-9]+:[0-9]+}}], v{{\[[0-9]+:[0-9]+\]$}}
define amdgpu_kernel void @atomic_umin_i64_addr64_offset(i64 addrspace(4)* %out, i64 %in, i64 %index) {
entry:
  %ptr = getelementptr i64, i64 addrspace(4)* %out, i64 %index
  %gep = getelementptr i64, i64 addrspace(4)* %ptr, i64 4
  %tmp0 = atomicrmw volatile umin i64 addrspace(4)* %gep, i64 %in seq_cst
  ret void
}

; GCN-LABEL: {{^}}atomic_umin_i64_ret_addr64_offset:
; GCN: flat_atomic_umin_x2 [[RET:v\[[0-9]+:[0-9]+\]]], v[{{[0-9]+:[0-9]+}}], v{{\[[0-9]+:[0-9]+\]}} glc{{$}}
; GCN: flat_store_dwordx2 v{{\[[0-9]+:[0-9]+\]}}, [[RET]]
define amdgpu_kernel void @atomic_umin_i64_ret_addr64_offset(i64 addrspace(4)* %out, i64 addrspace(4)* %out2, i64 %in, i64 %index) {
entry:
  %ptr = getelementptr i64, i64 addrspace(4)* %out, i64 %index
  %gep = getelementptr i64, i64 addrspace(4)* %ptr, i64 4
  %tmp0 = atomicrmw volatile umin i64 addrspace(4)* %gep, i64 %in seq_cst
  store i64 %tmp0, i64 addrspace(4)* %out2
  ret void
}

; GCN-LABEL: {{^}}atomic_umin_i64:
; GCN: flat_atomic_umin_x2 v[{{[0-9]+:[0-9]+}}], v{{\[[0-9]+:[0-9]+\]$}}
define amdgpu_kernel void @atomic_umin_i64(i64 addrspace(4)* %out, i64 %in) {
entry:
  %tmp0 = atomicrmw volatile umin i64 addrspace(4)* %out, i64 %in seq_cst
  ret void
}

; GCN-LABEL: {{^}}atomic_umin_i64_ret:
; GCN: flat_atomic_umin_x2 [[RET:v\[[0-9]+:[0-9]+\]]], v[{{[0-9]+:[0-9]+}}], v{{\[[0-9]+:[0-9]+\]}} glc{{$}}
; GCN: flat_store_dwordx2 v{{\[[0-9]+:[0-9]+\]}}, [[RET]]
define amdgpu_kernel void @atomic_umin_i64_ret(i64 addrspace(4)* %out, i64 addrspace(4)* %out2, i64 %in) {
entry:
  %tmp0 = atomicrmw volatile umin i64 addrspace(4)* %out, i64 %in seq_cst
  store i64 %tmp0, i64 addrspace(4)* %out2
  ret void
}

; GCN-LABEL: {{^}}atomic_umin_i64_addr64:
; GCN: flat_atomic_umin_x2 v[{{[0-9]+:[0-9]+}}], v{{\[[0-9]+:[0-9]+\]$}}
define amdgpu_kernel void @atomic_umin_i64_addr64(i64 addrspace(4)* %out, i64 %in, i64 %index) {
entry:
  %ptr = getelementptr i64, i64 addrspace(4)* %out, i64 %index
  %tmp0 = atomicrmw volatile umin i64 addrspace(4)* %ptr, i64 %in seq_cst
  ret void
}

; GCN-LABEL: {{^}}atomic_umin_i64_ret_addr64:
; GCN: flat_atomic_umin_x2 [[RET:v\[[0-9]+:[0-9]+\]]], v[{{[0-9]+:[0-9]+}}], v{{\[[0-9]+:[0-9]+\]}} glc{{$}}
; GCN: flat_store_dwordx2 v{{\[[0-9]+:[0-9]+\]}}, [[RET]]
define amdgpu_kernel void @atomic_umin_i64_ret_addr64(i64 addrspace(4)* %out, i64 addrspace(4)* %out2, i64 %in, i64 %index) {
entry:
  %ptr = getelementptr i64, i64 addrspace(4)* %out, i64 %index
  %tmp0 = atomicrmw volatile umin i64 addrspace(4)* %ptr, i64 %in seq_cst
  store i64 %tmp0, i64 addrspace(4)* %out2
  ret void
}

; GCN-LABEL: {{^}}atomic_or_i64_offset:
; GCN: flat_atomic_or_x2 v[{{[0-9]+:[0-9]+}}], v{{\[[0-9]+:[0-9]+\]$}}
define amdgpu_kernel void @atomic_or_i64_offset(i64 addrspace(4)* %out, i64 %in) {
entry:
  %gep = getelementptr i64, i64 addrspace(4)* %out, i64 4
  %tmp0 = atomicrmw volatile or i64 addrspace(4)* %gep, i64 %in seq_cst
  ret void
}

; GCN-LABEL: {{^}}atomic_or_i64_ret_offset:
; GCN: flat_atomic_or_x2 [[RET:v\[[0-9]+:[0-9]+\]]], v[{{[0-9]+:[0-9]+}}], v{{\[[0-9]+:[0-9]+\]}} glc{{$}}
; GCN: flat_store_dwordx2 v{{\[[0-9]+:[0-9]+\]}}, [[RET]]
define amdgpu_kernel void @atomic_or_i64_ret_offset(i64 addrspace(4)* %out, i64 addrspace(4)* %out2, i64 %in) {
entry:
  %gep = getelementptr i64, i64 addrspace(4)* %out, i64 4
  %tmp0 = atomicrmw volatile or i64 addrspace(4)* %gep, i64 %in seq_cst
  store i64 %tmp0, i64 addrspace(4)* %out2
  ret void
}

; GCN-LABEL: {{^}}atomic_or_i64_addr64_offset:
; GCN: flat_atomic_or_x2 v[{{[0-9]+:[0-9]+}}], v{{\[[0-9]+:[0-9]+\]$}}
define amdgpu_kernel void @atomic_or_i64_addr64_offset(i64 addrspace(4)* %out, i64 %in, i64 %index) {
entry:
  %ptr = getelementptr i64, i64 addrspace(4)* %out, i64 %index
  %gep = getelementptr i64, i64 addrspace(4)* %ptr, i64 4
  %tmp0 = atomicrmw volatile or i64 addrspace(4)* %gep, i64 %in seq_cst
  ret void
}

; GCN-LABEL: {{^}}atomic_or_i64_ret_addr64_offset:
; GCN: flat_atomic_or_x2 [[RET:v\[[0-9]+:[0-9]+\]]], v[{{[0-9]+:[0-9]+}}], v{{\[[0-9]+:[0-9]+\]}} glc{{$}}
; GCN: flat_store_dwordx2 v{{\[[0-9]+:[0-9]+\]}}, [[RET]]
define amdgpu_kernel void @atomic_or_i64_ret_addr64_offset(i64 addrspace(4)* %out, i64 addrspace(4)* %out2, i64 %in, i64 %index) {
entry:
  %ptr = getelementptr i64, i64 addrspace(4)* %out, i64 %index
  %gep = getelementptr i64, i64 addrspace(4)* %ptr, i64 4
  %tmp0 = atomicrmw volatile or i64 addrspace(4)* %gep, i64 %in seq_cst
  store i64 %tmp0, i64 addrspace(4)* %out2
  ret void
}

; GCN-LABEL: {{^}}atomic_or_i64:
; GCN: flat_atomic_or_x2 v[{{[0-9]+:[0-9]+}}], v{{\[[0-9]+:[0-9]+\]$}}
define amdgpu_kernel void @atomic_or_i64(i64 addrspace(4)* %out, i64 %in) {
entry:
  %tmp0 = atomicrmw volatile or i64 addrspace(4)* %out, i64 %in seq_cst
  ret void
}

; GCN-LABEL: {{^}}atomic_or_i64_ret:
; GCN: flat_atomic_or_x2 [[RET:v\[[0-9]+:[0-9]+\]]], v[{{[0-9]+:[0-9]+}}], v{{\[[0-9]+:[0-9]+\]}} glc{{$}}
; GCN: flat_store_dwordx2 v{{\[[0-9]+:[0-9]+\]}}, [[RET]]
define amdgpu_kernel void @atomic_or_i64_ret(i64 addrspace(4)* %out, i64 addrspace(4)* %out2, i64 %in) {
entry:
  %tmp0 = atomicrmw volatile or i64 addrspace(4)* %out, i64 %in seq_cst
  store i64 %tmp0, i64 addrspace(4)* %out2
  ret void
}

; GCN-LABEL: {{^}}atomic_or_i64_addr64:
; GCN: flat_atomic_or_x2 v[{{[0-9]+:[0-9]+}}], v{{\[[0-9]+:[0-9]+\]$}}
define amdgpu_kernel void @atomic_or_i64_addr64(i64 addrspace(4)* %out, i64 %in, i64 %index) {
entry:
  %ptr = getelementptr i64, i64 addrspace(4)* %out, i64 %index
  %tmp0 = atomicrmw volatile or i64 addrspace(4)* %ptr, i64 %in seq_cst
  ret void
}

; GCN-LABEL: {{^}}atomic_or_i64_ret_addr64:
; GCN: flat_atomic_or_x2 [[RET:v\[[0-9]+:[0-9]+\]]], v[{{[0-9]+:[0-9]+}}], v{{\[[0-9]+:[0-9]+\]}} glc{{$}}
; GCN: flat_store_dwordx2 v{{\[[0-9]+:[0-9]+\]}}, [[RET]]
define amdgpu_kernel void @atomic_or_i64_ret_addr64(i64 addrspace(4)* %out, i64 addrspace(4)* %out2, i64 %in, i64 %index) {
entry:
  %ptr = getelementptr i64, i64 addrspace(4)* %out, i64 %index
  %tmp0 = atomicrmw volatile or i64 addrspace(4)* %ptr, i64 %in seq_cst
  store i64 %tmp0, i64 addrspace(4)* %out2
  ret void
}

; GCN-LABEL: {{^}}atomic_xchg_i64_offset:
; GCN: flat_atomic_swap_x2 v[{{[0-9]+:[0-9]+}}], v{{\[[0-9]+:[0-9]+\]$}}
define amdgpu_kernel void @atomic_xchg_i64_offset(i64 addrspace(4)* %out, i64 %in) {
entry:
  %gep = getelementptr i64, i64 addrspace(4)* %out, i64 4
  %tmp0 = atomicrmw volatile xchg i64 addrspace(4)* %gep, i64 %in seq_cst
  ret void
}

; GCN-LABEL: {{^}}atomic_xchg_i64_ret_offset:
; GCN: flat_atomic_swap_x2 [[RET:v\[[0-9]+:[0-9]+\]]], v[{{[0-9]+:[0-9]+}}], v{{\[[0-9]+:[0-9]+\]}} glc{{$}}
; GCN: flat_store_dwordx2 v{{\[[0-9]+:[0-9]+\]}}, [[RET]]
define amdgpu_kernel void @atomic_xchg_i64_ret_offset(i64 addrspace(4)* %out, i64 addrspace(4)* %out2, i64 %in) {
entry:
  %gep = getelementptr i64, i64 addrspace(4)* %out, i64 4
  %tmp0 = atomicrmw volatile xchg i64 addrspace(4)* %gep, i64 %in seq_cst
  store i64 %tmp0, i64 addrspace(4)* %out2
  ret void
}

; GCN-LABEL: {{^}}atomic_xchg_i64_addr64_offset:
; GCN: flat_atomic_swap_x2 v[{{[0-9]+:[0-9]+}}], v{{\[[0-9]+:[0-9]+\]$}}
define amdgpu_kernel void @atomic_xchg_i64_addr64_offset(i64 addrspace(4)* %out, i64 %in, i64 %index) {
entry:
  %ptr = getelementptr i64, i64 addrspace(4)* %out, i64 %index
  %gep = getelementptr i64, i64 addrspace(4)* %ptr, i64 4
  %tmp0 = atomicrmw volatile xchg i64 addrspace(4)* %gep, i64 %in seq_cst
  ret void
}

; GCN-LABEL: {{^}}atomic_xchg_i64_ret_addr64_offset:
; GCN: flat_atomic_swap_x2 [[RET:v\[[0-9]+:[0-9]+\]]], v[{{[0-9]+:[0-9]+}}], v{{\[[0-9]+:[0-9]+\]}} glc{{$}}
; GCN: flat_store_dwordx2 v{{\[[0-9]+:[0-9]+\]}}, [[RET]]
define amdgpu_kernel void @atomic_xchg_i64_ret_addr64_offset(i64 addrspace(4)* %out, i64 addrspace(4)* %out2, i64 %in, i64 %index) {
entry:
  %ptr = getelementptr i64, i64 addrspace(4)* %out, i64 %index
  %gep = getelementptr i64, i64 addrspace(4)* %ptr, i64 4
  %tmp0 = atomicrmw volatile xchg i64 addrspace(4)* %gep, i64 %in seq_cst
  store i64 %tmp0, i64 addrspace(4)* %out2
  ret void
}

; GCN-LABEL: {{^}}atomic_xchg_i64:
; GCN: flat_atomic_swap_x2 v[{{[0-9]+:[0-9]+}}], v{{\[[0-9]+:[0-9]+\]$}}
define amdgpu_kernel void @atomic_xchg_i64(i64 addrspace(4)* %out, i64 %in) {
entry:
  %tmp0 = atomicrmw volatile xchg i64 addrspace(4)* %out, i64 %in seq_cst
  ret void
}

; GCN-LABEL: {{^}}atomic_xchg_i64_ret:
; GCN: flat_atomic_swap_x2 [[RET:v\[[0-9]+:[0-9]+\]]], v[{{[0-9]+:[0-9]+}}], v{{\[[0-9]+:[0-9]+\]}} glc{{$}}
; GCN: flat_store_dwordx2 v{{\[[0-9]+:[0-9]+\]}}, [[RET]]
define amdgpu_kernel void @atomic_xchg_i64_ret(i64 addrspace(4)* %out, i64 addrspace(4)* %out2, i64 %in) {
entry:
  %tmp0 = atomicrmw volatile xchg i64 addrspace(4)* %out, i64 %in seq_cst
  store i64 %tmp0, i64 addrspace(4)* %out2
  ret void
}

; GCN-LABEL: {{^}}atomic_xchg_i64_addr64:
; GCN: flat_atomic_swap_x2 v[{{[0-9]+:[0-9]+}}], v{{\[[0-9]+:[0-9]+\]$}}
define amdgpu_kernel void @atomic_xchg_i64_addr64(i64 addrspace(4)* %out, i64 %in, i64 %index) {
entry:
  %ptr = getelementptr i64, i64 addrspace(4)* %out, i64 %index
  %tmp0 = atomicrmw volatile xchg i64 addrspace(4)* %ptr, i64 %in seq_cst
  ret void
}

; GCN-LABEL: {{^}}atomic_xchg_i64_ret_addr64:
; GCN: flat_atomic_swap_x2 [[RET:v\[[0-9]+:[0-9]+\]]],  v[{{[0-9]+:[0-9]+}}], v{{\[[0-9]+:[0-9]+\]}} glc{{$}}
; GCN: flat_store_dwordx2 v{{\[[0-9]+:[0-9]+\]}}, [[RET]]
define amdgpu_kernel void @atomic_xchg_i64_ret_addr64(i64 addrspace(4)* %out, i64 addrspace(4)* %out2, i64 %in, i64 %index) {
entry:
  %ptr = getelementptr i64, i64 addrspace(4)* %out, i64 %index
  %tmp0 = atomicrmw volatile xchg i64 addrspace(4)* %ptr, i64 %in seq_cst
  store i64 %tmp0, i64 addrspace(4)* %out2
  ret void
}

; GCN-LABEL: {{^}}atomic_xor_i64_offset:
; GCN: flat_atomic_xor_x2 v[{{[0-9]+:[0-9]+}}], v{{\[[0-9]+:[0-9]+\]$}}
define amdgpu_kernel void @atomic_xor_i64_offset(i64 addrspace(4)* %out, i64 %in) {
entry:
  %gep = getelementptr i64, i64 addrspace(4)* %out, i64 4
  %tmp0 = atomicrmw volatile xor i64 addrspace(4)* %gep, i64 %in seq_cst
  ret void
}

; GCN-LABEL: {{^}}atomic_xor_i64_ret_offset:
; GCN: flat_atomic_xor_x2 [[RET:v\[[0-9]+:[0-9]+\]]], v[{{[0-9]+:[0-9]+}}], v{{\[[0-9]+:[0-9]+\]}} glc{{$}}
; GCN: flat_store_dwordx2 v{{\[[0-9]+:[0-9]+\]}}, [[RET]]
define amdgpu_kernel void @atomic_xor_i64_ret_offset(i64 addrspace(4)* %out, i64 addrspace(4)* %out2, i64 %in) {
entry:
  %gep = getelementptr i64, i64 addrspace(4)* %out, i64 4
  %tmp0 = atomicrmw volatile xor i64 addrspace(4)* %gep, i64 %in seq_cst
  store i64 %tmp0, i64 addrspace(4)* %out2
  ret void
}

; GCN-LABEL: {{^}}atomic_xor_i64_addr64_offset:
; GCN: flat_atomic_xor_x2 v[{{[0-9]+:[0-9]+}}], v{{\[[0-9]+:[0-9]+\]$}}
define amdgpu_kernel void @atomic_xor_i64_addr64_offset(i64 addrspace(4)* %out, i64 %in, i64 %index) {
entry:
  %ptr = getelementptr i64, i64 addrspace(4)* %out, i64 %index
  %gep = getelementptr i64, i64 addrspace(4)* %ptr, i64 4
  %tmp0 = atomicrmw volatile xor i64 addrspace(4)* %gep, i64 %in seq_cst
  ret void
}

; GCN-LABEL: {{^}}atomic_xor_i64_ret_addr64_offset:
; GCN: flat_atomic_xor_x2 [[RET:v\[[0-9]+:[0-9]+\]]], v[{{[0-9]+:[0-9]+}}], v{{\[[0-9]+:[0-9]+\]}} glc{{$}}
; GCN: flat_store_dwordx2 v{{\[[0-9]+:[0-9]+\]}}, [[RET]]
define amdgpu_kernel void @atomic_xor_i64_ret_addr64_offset(i64 addrspace(4)* %out, i64 addrspace(4)* %out2, i64 %in, i64 %index) {
entry:
  %ptr = getelementptr i64, i64 addrspace(4)* %out, i64 %index
  %gep = getelementptr i64, i64 addrspace(4)* %ptr, i64 4
  %tmp0 = atomicrmw volatile xor i64 addrspace(4)* %gep, i64 %in seq_cst
  store i64 %tmp0, i64 addrspace(4)* %out2
  ret void
}

; GCN-LABEL: {{^}}atomic_xor_i64:
; GCN: flat_atomic_xor_x2 v[{{[0-9]+:[0-9]+}}], v{{\[[0-9]+:[0-9]+\]$}}
define amdgpu_kernel void @atomic_xor_i64(i64 addrspace(4)* %out, i64 %in) {
entry:
  %tmp0 = atomicrmw volatile xor i64 addrspace(4)* %out, i64 %in seq_cst
  ret void
}

; GCN-LABEL: {{^}}atomic_xor_i64_ret:
; GCN: flat_atomic_xor_x2 [[RET:v\[[0-9]+:[0-9]+\]]], v[{{[0-9]+:[0-9]+}}], v{{\[[0-9]+:[0-9]+\]}} glc{{$}}
; GCN: flat_store_dwordx2 v{{\[[0-9]+:[0-9]+\]}}, [[RET]]
define amdgpu_kernel void @atomic_xor_i64_ret(i64 addrspace(4)* %out, i64 addrspace(4)* %out2, i64 %in) {
entry:
  %tmp0 = atomicrmw volatile xor i64 addrspace(4)* %out, i64 %in seq_cst
  store i64 %tmp0, i64 addrspace(4)* %out2
  ret void
}

; GCN-LABEL: {{^}}atomic_xor_i64_addr64:
; GCN: flat_atomic_xor_x2 v[{{[0-9]+:[0-9]+}}], v{{\[[0-9]+:[0-9]+\]$}}
define amdgpu_kernel void @atomic_xor_i64_addr64(i64 addrspace(4)* %out, i64 %in, i64 %index) {
entry:
  %ptr = getelementptr i64, i64 addrspace(4)* %out, i64 %index
  %tmp0 = atomicrmw volatile xor i64 addrspace(4)* %ptr, i64 %in seq_cst
  ret void
}

; GCN-LABEL: {{^}}atomic_xor_i64_ret_addr64:
; GCN: flat_atomic_xor_x2 [[RET:v\[[0-9]+:[0-9]+\]]], v[{{[0-9]+:[0-9]+}}], v{{\[[0-9]+:[0-9]+\]}} glc{{$}}
; GCN: flat_store_dwordx2 v{{\[[0-9]+:[0-9]+\]}}, [[RET]]
define amdgpu_kernel void @atomic_xor_i64_ret_addr64(i64 addrspace(4)* %out, i64 addrspace(4)* %out2, i64 %in, i64 %index) {
entry:
  %ptr = getelementptr i64, i64 addrspace(4)* %out, i64 %index
  %tmp0 = atomicrmw volatile xor i64 addrspace(4)* %ptr, i64 %in seq_cst
  store i64 %tmp0, i64 addrspace(4)* %out2
  ret void
}

; GCN-LABEL: {{^}}atomic_load_i64_offset:
; GCN: flat_load_dwordx2 [[RET:v\[[0-9]+:[0-9]\]]], v[{{[0-9]+}}:{{[0-9]+}}] glc{{$}}
; GCN: flat_store_dwordx2 v{{\[[0-9]+:[0-9]+\]}}, [[RET]]
define amdgpu_kernel void @atomic_load_i64_offset(i64 addrspace(4)* %in, i64 addrspace(4)* %out) {
entry:
  %gep = getelementptr i64, i64 addrspace(4)* %in, i64 4
  %val = load atomic i64, i64 addrspace(4)* %gep  seq_cst, align 8
  store i64 %val, i64 addrspace(4)* %out
  ret void
}

; GCN-LABEL: {{^}}atomic_load_i64:
; GCN: flat_load_dwordx2 [[RET:v\[[0-9]+:[0-9]\]]], v[{{[0-9]+}}:{{[0-9]+}}] glc{{$}}
; GCN: flat_store_dwordx2 v{{\[[0-9]+:[0-9]+\]}}, [[RET]]
define amdgpu_kernel void @atomic_load_i64(i64 addrspace(4)* %in, i64 addrspace(4)* %out) {
entry:
  %val = load atomic i64, i64 addrspace(4)* %in seq_cst, align 8
  store i64 %val, i64 addrspace(4)* %out
  ret void
}

; GCN-LABEL: {{^}}atomic_load_i64_addr64_offset:
; GCN: flat_load_dwordx2 [[RET:v\[[0-9]+:[0-9]+\]]], v[{{[0-9]+:[0-9]+}}] glc{{$}}
; GCN: flat_store_dwordx2 v{{\[[0-9]+:[0-9]+\]}}, [[RET]]
define amdgpu_kernel void @atomic_load_i64_addr64_offset(i64 addrspace(4)* %in, i64 addrspace(4)* %out, i64 %index) {
entry:
  %ptr = getelementptr i64, i64 addrspace(4)* %in, i64 %index
  %gep = getelementptr i64, i64 addrspace(4)* %ptr, i64 4
  %val = load atomic i64, i64 addrspace(4)* %gep seq_cst, align 8
  store i64 %val, i64 addrspace(4)* %out
  ret void
}

; GCN-LABEL: {{^}}atomic_load_i64_addr64:
; GCN: flat_load_dwordx2 [[RET:v\[[0-9]+:[0-9]+\]]], v[{{[0-9]+:[0-9]+}}] glc{{$}}
; GCN: flat_store_dwordx2 v{{\[[0-9]+:[0-9]+\]}}, [[RET]]
define amdgpu_kernel void @atomic_load_i64_addr64(i64 addrspace(4)* %in, i64 addrspace(4)* %out, i64 %index) {
entry:
  %ptr = getelementptr i64, i64 addrspace(4)* %in, i64 %index
  %val = load atomic i64, i64 addrspace(4)* %ptr seq_cst, align 8
  store i64 %val, i64 addrspace(4)* %out
  ret void
}

; GCN-LABEL: {{^}}atomic_store_i64_offset:
<<<<<<< HEAD
; GCN: flat_store_dwordx2 [[RET:v\[[0-9]+:[0-9]\]]], v[{{[0-9]+}}:{{[0-9]+}}]{{$}}
define void @atomic_store_i64_offset(i64 %in, i64 addrspace(4)* %out) {
=======
; GCN: flat_store_dwordx2 [[RET:v\[[0-9]+:[0-9]\]]], v[{{[0-9]+}}:{{[0-9]+}}] glc{{$}}
define amdgpu_kernel void @atomic_store_i64_offset(i64 %in, i64 addrspace(4)* %out) {
>>>>>>> 0145e751
entry:
  %gep = getelementptr i64, i64 addrspace(4)* %out, i64 4
  store atomic i64 %in, i64 addrspace(4)* %gep  seq_cst, align 8
  ret void
}

; GCN-LABEL: {{^}}atomic_store_i64:
<<<<<<< HEAD
; GCN: flat_store_dwordx2 {{v\[[0-9]+:[0-9]\]}}, v[{{[0-9]+}}:{{[0-9]+}}]{{$}}
define void @atomic_store_i64(i64 %in, i64 addrspace(4)* %out) {
=======
; GCN: flat_store_dwordx2 {{v\[[0-9]+:[0-9]\]}}, v[{{[0-9]+}}:{{[0-9]+}}] glc
define amdgpu_kernel void @atomic_store_i64(i64 %in, i64 addrspace(4)* %out) {
>>>>>>> 0145e751
entry:
  store atomic i64 %in, i64 addrspace(4)* %out seq_cst, align 8
  ret void
}

; GCN-LABEL: {{^}}atomic_store_i64_addr64_offset:
<<<<<<< HEAD
; GCN: flat_store_dwordx2 {{v\[[0-9]+:[0-9]+\]}}, v[{{[0-9]+:[0-9]+}}]{{$}}
define void @atomic_store_i64_addr64_offset(i64 %in, i64 addrspace(4)* %out, i64 %index) {
=======
; GCN: flat_store_dwordx2 {{v\[[0-9]+:[0-9]+\]}}, v[{{[0-9]+:[0-9]+}}] glc{{$}}
define amdgpu_kernel void @atomic_store_i64_addr64_offset(i64 %in, i64 addrspace(4)* %out, i64 %index) {
>>>>>>> 0145e751
entry:
  %ptr = getelementptr i64, i64 addrspace(4)* %out, i64 %index
  %gep = getelementptr i64, i64 addrspace(4)* %ptr, i64 4
  store atomic i64 %in, i64 addrspace(4)* %gep seq_cst, align 8
  ret void
}

; GCN-LABEL: {{^}}atomic_store_i64_addr64:
<<<<<<< HEAD
; GCN: flat_store_dwordx2 {{v\[[0-9]+:[0-9]+\]}}, v[{{[0-9]+:[0-9]+}}]{{$}}
define void @atomic_store_i64_addr64(i64 %in, i64 addrspace(4)* %out, i64 %index) {
=======
; GCN: flat_store_dwordx2 {{v\[[0-9]+:[0-9]+\]}}, v[{{[0-9]+:[0-9]+}}] glc{{$}}
define amdgpu_kernel void @atomic_store_i64_addr64(i64 %in, i64 addrspace(4)* %out, i64 %index) {
>>>>>>> 0145e751
entry:
  %ptr = getelementptr i64, i64 addrspace(4)* %out, i64 %index
  store atomic i64 %in, i64 addrspace(4)* %ptr seq_cst, align 8
  ret void
}

; GCN-LABEL: {{^}}atomic_cmpxchg_i64_offset:
; GCN: flat_atomic_cmpswap_x2 v[{{[0-9]+\:[0-9]+}}], v[{{[0-9]+}}:{{[0-9]+}}]{{$}}
define amdgpu_kernel void @atomic_cmpxchg_i64_offset(i64 addrspace(4)* %out, i64 %in, i64 %old) {
entry:
  %gep = getelementptr i64, i64 addrspace(4)* %out, i64 4
  %val = cmpxchg volatile i64 addrspace(4)* %gep, i64 %old, i64 %in seq_cst seq_cst
  ret void
}

; GCN-LABEL: {{^}}atomic_cmpxchg_i64_soffset:
; GCN: flat_atomic_cmpswap_x2 v[{{[0-9]+}}:{{[0-9]+}}], v[{{[0-9]+}}:{{[0-9]+}}]{{$}}
define amdgpu_kernel void @atomic_cmpxchg_i64_soffset(i64 addrspace(4)* %out, i64 %in, i64 %old) {
entry:
  %gep = getelementptr i64, i64 addrspace(4)* %out, i64 9000
  %val = cmpxchg volatile i64 addrspace(4)* %gep, i64 %old, i64 %in seq_cst seq_cst
  ret void
}

; GCN-LABEL: {{^}}atomic_cmpxchg_i64_ret_offset:
; GCN: flat_atomic_cmpswap_x2 v{{\[}}[[RET:[0-9]+]]{{:[0-9]+}}], v[{{[0-9]+:[0-9]+}}], v[{{[0-9]+:[0-9]+}}] glc{{$}}
; GCN: flat_store_dwordx2 v{{\[[0-9]+:[0-9]+\]}}, v{{\[}}[[RET]]:
define amdgpu_kernel void @atomic_cmpxchg_i64_ret_offset(i64 addrspace(4)* %out, i64 addrspace(4)* %out2, i64 %in, i64 %old) {
entry:
  %gep = getelementptr i64, i64 addrspace(4)* %out, i64 4
  %val = cmpxchg volatile i64 addrspace(4)* %gep, i64 %old, i64 %in seq_cst seq_cst
  %extract0 = extractvalue { i64, i1 } %val, 0
  store i64 %extract0, i64 addrspace(4)* %out2
  ret void
}

; GCN-LABEL: {{^}}atomic_cmpxchg_i64_addr64_offset:
; GCN: flat_atomic_cmpswap_x2 v[{{[0-9]+\:[0-9]+}}], v[{{[0-9]+}}:{{[0-9]+}}]{{$}}
define amdgpu_kernel void @atomic_cmpxchg_i64_addr64_offset(i64 addrspace(4)* %out, i64 %in, i64 %index, i64 %old) {
entry:
  %ptr = getelementptr i64, i64 addrspace(4)* %out, i64 %index
  %gep = getelementptr i64, i64 addrspace(4)* %ptr, i64 4
  %val = cmpxchg volatile i64 addrspace(4)* %gep, i64 %old, i64 %in seq_cst seq_cst
  ret void
}

; GCN-LABEL: {{^}}atomic_cmpxchg_i64_ret_addr64_offset:
; GCN: flat_atomic_cmpswap_x2 v{{\[}}[[RET:[0-9]+]]:{{[0-9]+\]}}, v[{{[0-9]+:[0-9]+}}], v[{{[0-9]+:[0-9]+}}] glc{{$}}
; GCN: flat_store_dwordx2 v{{\[[0-9]+:[0-9]+\]}}, v{{\[}}[[RET]]:
define amdgpu_kernel void @atomic_cmpxchg_i64_ret_addr64_offset(i64 addrspace(4)* %out, i64 addrspace(4)* %out2, i64 %in, i64 %index, i64 %old) {
entry:
  %ptr = getelementptr i64, i64 addrspace(4)* %out, i64 %index
  %gep = getelementptr i64, i64 addrspace(4)* %ptr, i64 4
  %val = cmpxchg volatile i64 addrspace(4)* %gep, i64 %old, i64 %in seq_cst seq_cst
  %extract0 = extractvalue { i64, i1 } %val, 0
  store i64 %extract0, i64 addrspace(4)* %out2
  ret void
}

; GCN-LABEL: {{^}}atomic_cmpxchg_i64:
; GCN: flat_atomic_cmpswap_x2 v[{{[0-9]+:[0-9]+}}], v[{{[0-9]+:[0-9]+}}]{{$}}
define amdgpu_kernel void @atomic_cmpxchg_i64(i64 addrspace(4)* %out, i64 %in, i64 %old) {
entry:
  %val = cmpxchg volatile i64 addrspace(4)* %out, i64 %old, i64 %in seq_cst seq_cst
  ret void
}

; GCN-LABEL: {{^}}atomic_cmpxchg_i64_ret:
; GCN: flat_atomic_cmpswap_x2 v{{\[}}[[RET:[0-9]+]]:{{[0-9]+\]}}, v[{{[0-9]+:[0-9]+}}], v[{{[0-9]+:[0-9]+}}] glc{{$}}
; GCN: flat_store_dwordx2 {{v\[[0-9]+:[0-9]+\]}}, v{{\[}}[[RET]]:
define amdgpu_kernel void @atomic_cmpxchg_i64_ret(i64 addrspace(4)* %out, i64 addrspace(4)* %out2, i64 %in, i64 %old) {
entry:
  %val = cmpxchg volatile i64 addrspace(4)* %out, i64 %old, i64 %in seq_cst seq_cst
  %extract0 = extractvalue { i64, i1 } %val, 0
  store i64 %extract0, i64 addrspace(4)* %out2
  ret void
}

; GCN-LABEL: {{^}}atomic_cmpxchg_i64_addr64:
; GCN: flat_atomic_cmpswap_x2 v[{{[0-9]+:[0-9]+}}], v[{{[0-9]+:[0-9]+}}]{{$}}
define amdgpu_kernel void @atomic_cmpxchg_i64_addr64(i64 addrspace(4)* %out, i64 %in, i64 %index, i64 %old) {
entry:
  %ptr = getelementptr i64, i64 addrspace(4)* %out, i64 %index
  %val = cmpxchg volatile i64 addrspace(4)* %ptr, i64 %old, i64 %in seq_cst seq_cst
  ret void
}

; GCN-LABEL: {{^}}atomic_cmpxchg_i64_ret_addr64:
; GCN: flat_atomic_cmpswap_x2 v{{\[}}[[RET:[0-9]+]]:{{[0-9]+\]}}, v[{{[0-9]+:[0-9]+}}], v[{{[0-9]+:[0-9]+}}] glc{{$}}
; GCN: flat_store_dwordx2 {{v\[[0-9]+:[0-9]+\]}}, v{{\[}}[[RET]]:
define amdgpu_kernel void @atomic_cmpxchg_i64_ret_addr64(i64 addrspace(4)* %out, i64 addrspace(4)* %out2, i64 %in, i64 %index, i64 %old) {
entry:
  %ptr = getelementptr i64, i64 addrspace(4)* %out, i64 %index
  %val = cmpxchg volatile i64 addrspace(4)* %ptr, i64 %old, i64 %in seq_cst seq_cst
  %extract0 = extractvalue { i64, i1 } %val, 0
  store i64 %extract0, i64 addrspace(4)* %out2
  ret void
}<|MERGE_RESOLUTION|>--- conflicted
+++ resolved
@@ -846,13 +846,8 @@
 }
 
 ; GCN-LABEL: {{^}}atomic_store_i64_offset:
-<<<<<<< HEAD
 ; GCN: flat_store_dwordx2 [[RET:v\[[0-9]+:[0-9]\]]], v[{{[0-9]+}}:{{[0-9]+}}]{{$}}
-define void @atomic_store_i64_offset(i64 %in, i64 addrspace(4)* %out) {
-=======
-; GCN: flat_store_dwordx2 [[RET:v\[[0-9]+:[0-9]\]]], v[{{[0-9]+}}:{{[0-9]+}}] glc{{$}}
 define amdgpu_kernel void @atomic_store_i64_offset(i64 %in, i64 addrspace(4)* %out) {
->>>>>>> 0145e751
 entry:
   %gep = getelementptr i64, i64 addrspace(4)* %out, i64 4
   store atomic i64 %in, i64 addrspace(4)* %gep  seq_cst, align 8
@@ -860,26 +855,16 @@
 }
 
 ; GCN-LABEL: {{^}}atomic_store_i64:
-<<<<<<< HEAD
 ; GCN: flat_store_dwordx2 {{v\[[0-9]+:[0-9]\]}}, v[{{[0-9]+}}:{{[0-9]+}}]{{$}}
-define void @atomic_store_i64(i64 %in, i64 addrspace(4)* %out) {
-=======
-; GCN: flat_store_dwordx2 {{v\[[0-9]+:[0-9]\]}}, v[{{[0-9]+}}:{{[0-9]+}}] glc
 define amdgpu_kernel void @atomic_store_i64(i64 %in, i64 addrspace(4)* %out) {
->>>>>>> 0145e751
 entry:
   store atomic i64 %in, i64 addrspace(4)* %out seq_cst, align 8
   ret void
 }
 
 ; GCN-LABEL: {{^}}atomic_store_i64_addr64_offset:
-<<<<<<< HEAD
 ; GCN: flat_store_dwordx2 {{v\[[0-9]+:[0-9]+\]}}, v[{{[0-9]+:[0-9]+}}]{{$}}
-define void @atomic_store_i64_addr64_offset(i64 %in, i64 addrspace(4)* %out, i64 %index) {
-=======
-; GCN: flat_store_dwordx2 {{v\[[0-9]+:[0-9]+\]}}, v[{{[0-9]+:[0-9]+}}] glc{{$}}
 define amdgpu_kernel void @atomic_store_i64_addr64_offset(i64 %in, i64 addrspace(4)* %out, i64 %index) {
->>>>>>> 0145e751
 entry:
   %ptr = getelementptr i64, i64 addrspace(4)* %out, i64 %index
   %gep = getelementptr i64, i64 addrspace(4)* %ptr, i64 4
@@ -888,13 +873,8 @@
 }
 
 ; GCN-LABEL: {{^}}atomic_store_i64_addr64:
-<<<<<<< HEAD
 ; GCN: flat_store_dwordx2 {{v\[[0-9]+:[0-9]+\]}}, v[{{[0-9]+:[0-9]+}}]{{$}}
-define void @atomic_store_i64_addr64(i64 %in, i64 addrspace(4)* %out, i64 %index) {
-=======
-; GCN: flat_store_dwordx2 {{v\[[0-9]+:[0-9]+\]}}, v[{{[0-9]+:[0-9]+}}] glc{{$}}
 define amdgpu_kernel void @atomic_store_i64_addr64(i64 %in, i64 addrspace(4)* %out, i64 %index) {
->>>>>>> 0145e751
 entry:
   %ptr = getelementptr i64, i64 addrspace(4)* %out, i64 %index
   store atomic i64 %in, i64 addrspace(4)* %ptr seq_cst, align 8
