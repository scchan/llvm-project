; RUN: llc -march=amdgcn -verify-machineinstrs < %s | FileCheck -check-prefix=GCN -check-prefix=SI -check-prefix=FUNC %s
; RUN: llc -march=amdgcn -mcpu=tonga -mattr=-flat-for-global -verify-machineinstrs < %s | FileCheck -check-prefix=GCN -check-prefix=VI -check-prefix=FUNC %s

; FUNC-LABEL: {{^}}atomic_add_i32_offset:
; GCN: buffer_atomic_add v{{[0-9]+}}, off, s[{{[0-9]+}}:{{[0-9]+}}], 0 offset:16{{$}}
define amdgpu_kernel void @atomic_add_i32_offset(i32 addrspace(1)* %out, i32 %in) {
entry:
  %gep = getelementptr i32, i32 addrspace(1)* %out, i64 4
  %val = atomicrmw volatile add i32 addrspace(1)* %gep, i32 %in seq_cst
  ret void
}

; FUNC-LABEL: {{^}}atomic_add_i32_soffset:
; GCN: s_mov_b32 [[SREG:s[0-9]+]], 0x8ca0
; GCN: buffer_atomic_add v{{[0-9]+}}, off, s[{{[0-9]+}}:{{[0-9]+}}], [[SREG]]{{$}}
define amdgpu_kernel void @atomic_add_i32_soffset(i32 addrspace(1)* %out, i32 %in) {
entry:
  %gep = getelementptr i32, i32 addrspace(1)* %out, i64 9000
  %val = atomicrmw volatile add i32 addrspace(1)* %gep, i32 %in seq_cst
  ret void
}

; FUNC-LABEL: {{^}}atomic_add_i32_huge_offset:
; SI-DAG: v_mov_b32_e32 v[[PTRLO:[0-9]+]], 0xdeac
; SI-DAG: v_mov_b32_e32 v[[PTRHI:[0-9]+]], 0xabcd
; SI: buffer_atomic_add v{{[0-9]+}}, v{{\[}}[[PTRLO]]:[[PTRHI]]{{\]}}, s[{{[0-9]+}}:{{[0-9]+}}], 0 addr64{{$}}
; VI: flat_atomic_add
define amdgpu_kernel void @atomic_add_i32_huge_offset(i32 addrspace(1)* %out, i32 %in) {
entry:
  %gep = getelementptr i32, i32 addrspace(1)* %out, i64 47224239175595

  %val = atomicrmw volatile add i32 addrspace(1)* %gep, i32 %in seq_cst
  ret void
}

; FUNC-LABEL: {{^}}atomic_add_i32_ret_offset:
; GCN: buffer_atomic_add [[RET:v[0-9]+]], off, s[{{[0-9]+}}:{{[0-9]+}}], 0 offset:16 glc{{$}}
; GCN: buffer_store_dword [[RET]]
define amdgpu_kernel void @atomic_add_i32_ret_offset(i32 addrspace(1)* %out, i32 addrspace(1)* %out2, i32 %in) {
entry:
  %gep = getelementptr i32, i32 addrspace(1)* %out, i64 4
  %val = atomicrmw volatile add i32 addrspace(1)* %gep, i32 %in seq_cst
  store i32 %val, i32 addrspace(1)* %out2
  ret void
}

; FUNC-LABEL: {{^}}atomic_add_i32_addr64_offset:
; SI: buffer_atomic_add v{{[0-9]+}}, v[{{[0-9]+}}:{{[0-9]+}}], s[{{[0-9]+}}:{{[0-9]+}}], 0 addr64 offset:16{{$}}
; VI: flat_atomic_add v[{{[0-9]+:[0-9]+}}], v{{[0-9]+$}}
define amdgpu_kernel void @atomic_add_i32_addr64_offset(i32 addrspace(1)* %out, i32 %in, i64 %index) {
entry:
  %ptr = getelementptr i32, i32 addrspace(1)* %out, i64 %index
  %gep = getelementptr i32, i32 addrspace(1)* %ptr, i64 4
  %val = atomicrmw volatile add i32 addrspace(1)* %gep, i32 %in seq_cst
  ret void
}

; FUNC-LABEL: {{^}}atomic_add_i32_ret_addr64_offset:
; SI: buffer_atomic_add [[RET:v[0-9]+]], v[{{[0-9]+}}:{{[0-9]+}}], s[{{[0-9]+}}:{{[0-9]+}}], 0 addr64 offset:16 glc{{$}}
; VI: flat_atomic_add [[RET:v[0-9]+]], v[{{[0-9]+:[0-9]+}}], v{{[0-9]+}} glc{{$}}
; GCN: buffer_store_dword [[RET]]
define amdgpu_kernel void @atomic_add_i32_ret_addr64_offset(i32 addrspace(1)* %out, i32 addrspace(1)* %out2, i32 %in, i64 %index) {
entry:
  %ptr = getelementptr i32, i32 addrspace(1)* %out, i64 %index
  %gep = getelementptr i32, i32 addrspace(1)* %ptr, i64 4
  %val = atomicrmw volatile add i32 addrspace(1)* %gep, i32 %in seq_cst
  store i32 %val, i32 addrspace(1)* %out2
  ret void
}

; FUNC-LABEL: {{^}}atomic_add_i32:
; GCN: buffer_atomic_add v{{[0-9]+}}, off, s[{{[0-9]+}}:{{[0-9]+}}], 0{{$}}
define amdgpu_kernel void @atomic_add_i32(i32 addrspace(1)* %out, i32 %in) {
entry:
  %val = atomicrmw volatile add i32 addrspace(1)* %out, i32 %in seq_cst
  ret void
}

; FUNC-LABEL: {{^}}atomic_add_i32_ret:
; GCN: buffer_atomic_add [[RET:v[0-9]+]], off, s[{{[0-9]+}}:{{[0-9]+}}], 0 glc
; GCN: buffer_store_dword [[RET]]
define amdgpu_kernel void @atomic_add_i32_ret(i32 addrspace(1)* %out, i32 addrspace(1)* %out2, i32 %in) {
entry:
  %val = atomicrmw volatile add i32 addrspace(1)* %out, i32 %in seq_cst
  store i32 %val, i32 addrspace(1)* %out2
  ret void
}

; FUNC-LABEL: {{^}}atomic_add_i32_addr64:
; SI: buffer_atomic_add v{{[0-9]+}}, v[{{[0-9]+}}:{{[0-9]+}}], s[{{[0-9]+}}:{{[0-9]+}}], 0 addr64{{$}}
; VI: flat_atomic_add v[{{[0-9]+:[0-9]+}}], v{{[0-9]+$}}
define amdgpu_kernel void @atomic_add_i32_addr64(i32 addrspace(1)* %out, i32 %in, i64 %index) {
entry:
  %ptr = getelementptr i32, i32 addrspace(1)* %out, i64 %index
  %val = atomicrmw volatile add i32 addrspace(1)* %ptr, i32 %in seq_cst
  ret void
}

; FUNC-LABEL: {{^}}atomic_add_i32_ret_addr64:
; SI: buffer_atomic_add [[RET:v[0-9]+]], v[{{[0-9]+}}:{{[0-9]+}}], s[{{[0-9]+}}:{{[0-9]+}}], 0 addr64 glc{{$}}
; VI: flat_atomic_add [[RET:v[0-9]+]], v[{{[0-9]+:[0-9]+}}], v{{[0-9]+}} glc{{$}}
; GCN: buffer_store_dword [[RET]]
define amdgpu_kernel void @atomic_add_i32_ret_addr64(i32 addrspace(1)* %out, i32 addrspace(1)* %out2, i32 %in, i64 %index) {
entry:
  %ptr = getelementptr i32, i32 addrspace(1)* %out, i64 %index
  %val = atomicrmw volatile add i32 addrspace(1)* %ptr, i32 %in seq_cst
  store i32 %val, i32 addrspace(1)* %out2
  ret void
}

; FUNC-LABEL: {{^}}atomic_and_i32_offset:
; GCN: buffer_atomic_and v{{[0-9]+}}, off, s[{{[0-9]+}}:{{[0-9]+}}], 0 offset:16{{$}}
define amdgpu_kernel void @atomic_and_i32_offset(i32 addrspace(1)* %out, i32 %in) {
entry:
  %gep = getelementptr i32, i32 addrspace(1)* %out, i64 4
  %val = atomicrmw volatile and i32 addrspace(1)* %gep, i32 %in seq_cst
  ret void
}

; FUNC-LABEL: {{^}}atomic_and_i32_ret_offset:
; GCN: buffer_atomic_and [[RET:v[0-9]+]], off, s[{{[0-9]+}}:{{[0-9]+}}], 0 offset:16 glc{{$}}
; GCN: buffer_store_dword [[RET]]
define amdgpu_kernel void @atomic_and_i32_ret_offset(i32 addrspace(1)* %out, i32 addrspace(1)* %out2, i32 %in) {
entry:
  %gep = getelementptr i32, i32 addrspace(1)* %out, i64 4
  %val = atomicrmw volatile and i32 addrspace(1)* %gep, i32 %in seq_cst
  store i32 %val, i32 addrspace(1)* %out2
  ret void
}

; FUNC-LABEL: {{^}}atomic_and_i32_addr64_offset:
; SI: buffer_atomic_and v{{[0-9]+}}, v[{{[0-9]+}}:{{[0-9]+}}], s[{{[0-9]+}}:{{[0-9]+}}], 0 addr64 offset:16{{$}}
; VI: flat_atomic_and v[{{[0-9]+:[0-9]+}}], v{{[0-9]+$}}
define amdgpu_kernel void @atomic_and_i32_addr64_offset(i32 addrspace(1)* %out, i32 %in, i64 %index) {
entry:
  %ptr = getelementptr i32, i32 addrspace(1)* %out, i64 %index
  %gep = getelementptr i32, i32 addrspace(1)* %ptr, i64 4
  %val = atomicrmw volatile and i32 addrspace(1)* %gep, i32 %in seq_cst
  ret void
}

; FUNC-LABEL: {{^}}atomic_and_i32_ret_addr64_offset:
; SI: buffer_atomic_and [[RET:v[0-9]+]], v[{{[0-9]+}}:{{[0-9]+}}], s[{{[0-9]+}}:{{[0-9]+}}], 0 addr64 offset:16 glc{{$}}
; VI: flat_atomic_and [[RET:v[0-9]]], v[{{[0-9]+:[0-9]+}}], v{{[0-9]+}} glc{{$}}
; GCN: buffer_store_dword [[RET]]
define amdgpu_kernel void @atomic_and_i32_ret_addr64_offset(i32 addrspace(1)* %out, i32 addrspace(1)* %out2, i32 %in, i64 %index) {
entry:
  %ptr = getelementptr i32, i32 addrspace(1)* %out, i64 %index
  %gep = getelementptr i32, i32 addrspace(1)* %ptr, i64 4
  %val = atomicrmw volatile and i32 addrspace(1)* %gep, i32 %in seq_cst
  store i32 %val, i32 addrspace(1)* %out2
  ret void
}

; FUNC-LABEL: {{^}}atomic_and_i32:
; GCN: buffer_atomic_and v{{[0-9]+}}, off, s[{{[0-9]+}}:{{[0-9]+}}], 0{{$}}
define amdgpu_kernel void @atomic_and_i32(i32 addrspace(1)* %out, i32 %in) {
entry:
  %val = atomicrmw volatile and i32 addrspace(1)* %out, i32 %in seq_cst
  ret void
}

; FUNC-LABEL: {{^}}atomic_and_i32_ret:
; GCN: buffer_atomic_and [[RET:v[0-9]+]], off, s[{{[0-9]+}}:{{[0-9]+}}], 0 glc
; GCN: buffer_store_dword [[RET]]
define amdgpu_kernel void @atomic_and_i32_ret(i32 addrspace(1)* %out, i32 addrspace(1)* %out2, i32 %in) {
entry:
  %val = atomicrmw volatile and i32 addrspace(1)* %out, i32 %in seq_cst
  store i32 %val, i32 addrspace(1)* %out2
  ret void
}

; FUNC-LABEL: {{^}}atomic_and_i32_addr64:
; SI: buffer_atomic_and v{{[0-9]+}}, v[{{[0-9]+}}:{{[0-9]+}}], s[{{[0-9]+}}:{{[0-9]+}}], 0 addr64{{$}}
; VI: flat_atomic_and v[{{[0-9]+:[0-9]+}}], v{{[0-9]+$}}
define amdgpu_kernel void @atomic_and_i32_addr64(i32 addrspace(1)* %out, i32 %in, i64 %index) {
entry:
  %ptr = getelementptr i32, i32 addrspace(1)* %out, i64 %index
  %val = atomicrmw volatile and i32 addrspace(1)* %ptr, i32 %in seq_cst
  ret void
}

; FUNC-LABEL: {{^}}atomic_and_i32_ret_addr64:
; SI: buffer_atomic_and [[RET:v[0-9]+]], v[{{[0-9]+}}:{{[0-9]+}}], s[{{[0-9]+}}:{{[0-9]+}}], 0 addr64 glc{{$}}
; VI: flat_atomic_and [[RET:v[0-9]+]], v[{{[0-9]+:[0-9]+}}], v{{[0-9]+}} glc{{$}}
; GCN: buffer_store_dword [[RET]]
define amdgpu_kernel void @atomic_and_i32_ret_addr64(i32 addrspace(1)* %out, i32 addrspace(1)* %out2, i32 %in, i64 %index) {
entry:
  %ptr = getelementptr i32, i32 addrspace(1)* %out, i64 %index
  %val = atomicrmw volatile and i32 addrspace(1)* %ptr, i32 %in seq_cst
  store i32 %val, i32 addrspace(1)* %out2
  ret void
}

; FUNC-LABEL: {{^}}atomic_sub_i32_offset:
; GCN: buffer_atomic_sub v{{[0-9]+}}, off, s[{{[0-9]+}}:{{[0-9]+}}], 0 offset:16{{$}}
define amdgpu_kernel void @atomic_sub_i32_offset(i32 addrspace(1)* %out, i32 %in) {
entry:
  %gep = getelementptr i32, i32 addrspace(1)* %out, i64 4
  %val = atomicrmw volatile sub i32 addrspace(1)* %gep, i32 %in seq_cst
  ret void
}

; FUNC-LABEL: {{^}}atomic_sub_i32_ret_offset:
; GCN: buffer_atomic_sub [[RET:v[0-9]+]], off, s[{{[0-9]+}}:{{[0-9]+}}], 0 offset:16 glc{{$}}
; GCN: buffer_store_dword [[RET]]
define amdgpu_kernel void @atomic_sub_i32_ret_offset(i32 addrspace(1)* %out, i32 addrspace(1)* %out2, i32 %in) {
entry:
  %gep = getelementptr i32, i32 addrspace(1)* %out, i64 4
  %val = atomicrmw volatile sub i32 addrspace(1)* %gep, i32 %in seq_cst
  store i32 %val, i32 addrspace(1)* %out2
  ret void
}

; FUNC-LABEL: {{^}}atomic_sub_i32_addr64_offset:
; SI: buffer_atomic_sub v{{[0-9]+}}, v[{{[0-9]+}}:{{[0-9]+}}], s[{{[0-9]+}}:{{[0-9]+}}], 0 addr64 offset:16{{$}}
; VI: flat_atomic_sub v[{{[0-9]+:[0-9]+}}], v{{[0-9]+$}}
define amdgpu_kernel void @atomic_sub_i32_addr64_offset(i32 addrspace(1)* %out, i32 %in, i64 %index) {
entry:
  %ptr = getelementptr i32, i32 addrspace(1)* %out, i64 %index
  %gep = getelementptr i32, i32 addrspace(1)* %ptr, i64 4
  %val = atomicrmw volatile sub i32 addrspace(1)* %gep, i32 %in seq_cst
  ret void
}

; FUNC-LABEL: {{^}}atomic_sub_i32_ret_addr64_offset:
; SI: buffer_atomic_sub [[RET:v[0-9]+]], v[{{[0-9]+}}:{{[0-9]+}}], s[{{[0-9]+}}:{{[0-9]+}}], 0 addr64 offset:16 glc{{$}}
; VI: flat_atomic_sub [[RET:v[0-9]+]], v[{{[0-9]+:[0-9]+}}], v{{[0-9]+}} glc{{$}}
; GCN: buffer_store_dword [[RET]]
define amdgpu_kernel void @atomic_sub_i32_ret_addr64_offset(i32 addrspace(1)* %out, i32 addrspace(1)* %out2, i32 %in, i64 %index) {
entry:
  %ptr = getelementptr i32, i32 addrspace(1)* %out, i64 %index
  %gep = getelementptr i32, i32 addrspace(1)* %ptr, i64 4
  %val = atomicrmw volatile sub i32 addrspace(1)* %gep, i32 %in seq_cst
  store i32 %val, i32 addrspace(1)* %out2
  ret void
}

; FUNC-LABEL: {{^}}atomic_sub_i32:
; GCN: buffer_atomic_sub v{{[0-9]+}}, off, s[{{[0-9]+}}:{{[0-9]+}}], 0{{$}}
define amdgpu_kernel void @atomic_sub_i32(i32 addrspace(1)* %out, i32 %in) {
entry:
  %val = atomicrmw volatile sub i32 addrspace(1)* %out, i32 %in seq_cst
  ret void
}

; FUNC-LABEL: {{^}}atomic_sub_i32_ret:
; GCN: buffer_atomic_sub [[RET:v[0-9]+]], off, s[{{[0-9]+}}:{{[0-9]+}}], 0 glc
; GCN: buffer_store_dword [[RET]]
define amdgpu_kernel void @atomic_sub_i32_ret(i32 addrspace(1)* %out, i32 addrspace(1)* %out2, i32 %in) {
entry:
  %val = atomicrmw volatile sub i32 addrspace(1)* %out, i32 %in seq_cst
  store i32 %val, i32 addrspace(1)* %out2
  ret void
}

; FUNC-LABEL: {{^}}atomic_sub_i32_addr64:
; SI: buffer_atomic_sub v{{[0-9]+}}, v[{{[0-9]+}}:{{[0-9]+}}], s[{{[0-9]+}}:{{[0-9]+}}], 0 addr64{{$}}
; VI: flat_atomic_sub v[{{[0-9]+:[0-9]+}}], v{{[0-9]+$}}
define amdgpu_kernel void @atomic_sub_i32_addr64(i32 addrspace(1)* %out, i32 %in, i64 %index) {
entry:
  %ptr = getelementptr i32, i32 addrspace(1)* %out, i64 %index
  %val = atomicrmw volatile sub i32 addrspace(1)* %ptr, i32 %in seq_cst
  ret void
}

; FUNC-LABEL: {{^}}atomic_sub_i32_ret_addr64:
; SI: buffer_atomic_sub [[RET:v[0-9]+]], v[{{[0-9]+}}:{{[0-9]+}}], s[{{[0-9]+}}:{{[0-9]+}}], 0 addr64 glc{{$}}
; VI: flat_atomic_sub [[RET:v[0-9]+]], v[{{[0-9]+:[0-9]+}}], v{{[0-9]+}} glc{{$}}
; GCN: buffer_store_dword [[RET]]
define amdgpu_kernel void @atomic_sub_i32_ret_addr64(i32 addrspace(1)* %out, i32 addrspace(1)* %out2, i32 %in, i64 %index) {
entry:
  %ptr = getelementptr i32, i32 addrspace(1)* %out, i64 %index
  %val = atomicrmw volatile sub i32 addrspace(1)* %ptr, i32 %in seq_cst
  store i32 %val, i32 addrspace(1)* %out2
  ret void
}

; FUNC-LABEL: {{^}}atomic_max_i32_offset:
; GCN: buffer_atomic_smax v{{[0-9]+}}, off, s[{{[0-9]+}}:{{[0-9]+}}], 0 offset:16{{$}}
define amdgpu_kernel void @atomic_max_i32_offset(i32 addrspace(1)* %out, i32 %in) {
entry:
  %gep = getelementptr i32, i32 addrspace(1)* %out, i64 4
  %val = atomicrmw volatile max i32 addrspace(1)* %gep, i32 %in seq_cst
  ret void
}

; FUNC-LABEL: {{^}}atomic_max_i32_ret_offset:
; GCN: buffer_atomic_smax [[RET:v[0-9]+]], off, s[{{[0-9]+}}:{{[0-9]+}}], 0 offset:16 glc{{$}}
; GCN: buffer_store_dword [[RET]]
define amdgpu_kernel void @atomic_max_i32_ret_offset(i32 addrspace(1)* %out, i32 addrspace(1)* %out2, i32 %in) {
entry:
  %gep = getelementptr i32, i32 addrspace(1)* %out, i64 4
  %val = atomicrmw volatile max i32 addrspace(1)* %gep, i32 %in seq_cst
  store i32 %val, i32 addrspace(1)* %out2
  ret void
}

; FUNC-LABEL: {{^}}atomic_max_i32_addr64_offset:
; SI: buffer_atomic_smax v{{[0-9]+}}, v[{{[0-9]+}}:{{[0-9]+}}], s[{{[0-9]+}}:{{[0-9]+}}], 0 addr64 offset:16{{$}}
; VI: flat_atomic_smax v[{{[0-9]+:[0-9]+}}], v{{[0-9]+$}}
define amdgpu_kernel void @atomic_max_i32_addr64_offset(i32 addrspace(1)* %out, i32 %in, i64 %index) {
entry:
  %ptr = getelementptr i32, i32 addrspace(1)* %out, i64 %index
  %gep = getelementptr i32, i32 addrspace(1)* %ptr, i64 4
  %val = atomicrmw volatile max i32 addrspace(1)* %gep, i32 %in seq_cst
  ret void
}

; FUNC-LABEL: {{^}}atomic_max_i32_ret_addr64_offset:
; SI: buffer_atomic_smax [[RET:v[0-9]+]], v[{{[0-9]+}}:{{[0-9]+}}], s[{{[0-9]+}}:{{[0-9]+}}], 0 addr64 offset:16 glc{{$}}
; VI: flat_atomic_smax [[RET:v[0-9]+]], v[{{[0-9]+:[0-9]+}}], v{{[0-9]+}} glc{{$}}
; GCN: buffer_store_dword [[RET]]
define amdgpu_kernel void @atomic_max_i32_ret_addr64_offset(i32 addrspace(1)* %out, i32 addrspace(1)* %out2, i32 %in, i64 %index) {
entry:
  %ptr = getelementptr i32, i32 addrspace(1)* %out, i64 %index
  %gep = getelementptr i32, i32 addrspace(1)* %ptr, i64 4
  %val = atomicrmw volatile max i32 addrspace(1)* %gep, i32 %in seq_cst
  store i32 %val, i32 addrspace(1)* %out2
  ret void
}

; FUNC-LABEL: {{^}}atomic_max_i32:
; GCN: buffer_atomic_smax v{{[0-9]+}}, off, s[{{[0-9]+}}:{{[0-9]+}}], 0{{$}}
define amdgpu_kernel void @atomic_max_i32(i32 addrspace(1)* %out, i32 %in) {
entry:
  %val = atomicrmw volatile max i32 addrspace(1)* %out, i32 %in seq_cst
  ret void
}

; FUNC-LABEL: {{^}}atomic_max_i32_ret:
; GCN: buffer_atomic_smax [[RET:v[0-9]+]], off, s[{{[0-9]+}}:{{[0-9]+}}], 0 glc
; GCN: buffer_store_dword [[RET]]
define amdgpu_kernel void @atomic_max_i32_ret(i32 addrspace(1)* %out, i32 addrspace(1)* %out2, i32 %in) {
entry:
  %val = atomicrmw volatile max i32 addrspace(1)* %out, i32 %in seq_cst
  store i32 %val, i32 addrspace(1)* %out2
  ret void
}

; FUNC-LABEL: {{^}}atomic_max_i32_addr64:
; SI: buffer_atomic_smax v{{[0-9]+}}, v[{{[0-9]+}}:{{[0-9]+}}], s[{{[0-9]+}}:{{[0-9]+}}], 0 addr64{{$}}
; VI: flat_atomic_smax v[{{[0-9]+:[0-9]+}}], v{{[0-9]+$}}
define amdgpu_kernel void @atomic_max_i32_addr64(i32 addrspace(1)* %out, i32 %in, i64 %index) {
entry:
  %ptr = getelementptr i32, i32 addrspace(1)* %out, i64 %index
  %val = atomicrmw volatile max i32 addrspace(1)* %ptr, i32 %in seq_cst
  ret void
}

; FUNC-LABEL: {{^}}atomic_max_i32_ret_addr64:
; SI: buffer_atomic_smax [[RET:v[0-9]+]], v[{{[0-9]+}}:{{[0-9]+}}], s[{{[0-9]+}}:{{[0-9]+}}], 0 addr64 glc{{$}}
; VI: flat_atomic_smax [[RET:v[0-9]+]], v[{{[0-9]+:[0-9]+}}], v{{[0-9]+}} glc{{$}}
; GCN: buffer_store_dword [[RET]]
define amdgpu_kernel void @atomic_max_i32_ret_addr64(i32 addrspace(1)* %out, i32 addrspace(1)* %out2, i32 %in, i64 %index) {
entry:
  %ptr = getelementptr i32, i32 addrspace(1)* %out, i64 %index
  %val = atomicrmw volatile max i32 addrspace(1)* %ptr, i32 %in seq_cst
  store i32 %val, i32 addrspace(1)* %out2
  ret void
}

; FUNC-LABEL: {{^}}atomic_umax_i32_offset:
; GCN: buffer_atomic_umax v{{[0-9]+}}, off, s[{{[0-9]+}}:{{[0-9]+}}], 0 offset:16{{$}}
define amdgpu_kernel void @atomic_umax_i32_offset(i32 addrspace(1)* %out, i32 %in) {
entry:
  %gep = getelementptr i32, i32 addrspace(1)* %out, i64 4
  %val = atomicrmw volatile umax i32 addrspace(1)* %gep, i32 %in seq_cst
  ret void
}

; FUNC-LABEL: {{^}}atomic_umax_i32_ret_offset:
; GCN: buffer_atomic_umax [[RET:v[0-9]+]], off, s[{{[0-9]+}}:{{[0-9]+}}], 0 offset:16 glc{{$}}
; GCN: buffer_store_dword [[RET]]
define amdgpu_kernel void @atomic_umax_i32_ret_offset(i32 addrspace(1)* %out, i32 addrspace(1)* %out2, i32 %in) {
entry:
  %gep = getelementptr i32, i32 addrspace(1)* %out, i64 4
  %val = atomicrmw volatile umax i32 addrspace(1)* %gep, i32 %in seq_cst
  store i32 %val, i32 addrspace(1)* %out2
  ret void
}

; FUNC-LABEL: {{^}}atomic_umax_i32_addr64_offset:
; SI: buffer_atomic_umax v{{[0-9]+}}, v[{{[0-9]+}}:{{[0-9]+}}], s[{{[0-9]+}}:{{[0-9]+}}], 0 addr64 offset:16{{$}}
; VI: flat_atomic_umax v[{{[0-9]+:[0-9]+}}], v{{[0-9]+$}}
define amdgpu_kernel void @atomic_umax_i32_addr64_offset(i32 addrspace(1)* %out, i32 %in, i64 %index) {
entry:
  %ptr = getelementptr i32, i32 addrspace(1)* %out, i64 %index
  %gep = getelementptr i32, i32 addrspace(1)* %ptr, i64 4
  %val = atomicrmw volatile umax i32 addrspace(1)* %gep, i32 %in seq_cst
  ret void
}

; FUNC-LABEL: {{^}}atomic_umax_i32_ret_addr64_offset:
; SI: buffer_atomic_umax [[RET:v[0-9]+]], v[{{[0-9]+}}:{{[0-9]+}}], s[{{[0-9]+}}:{{[0-9]+}}], 0 addr64 offset:16 glc{{$}}
; VI: flat_atomic_umax [[RET:v[0-9]+]], v[{{[0-9]+:[0-9]+}}], v{{[0-9]+}} glc{{$}}
; GCN: buffer_store_dword [[RET]]
define amdgpu_kernel void @atomic_umax_i32_ret_addr64_offset(i32 addrspace(1)* %out, i32 addrspace(1)* %out2, i32 %in, i64 %index) {
entry:
  %ptr = getelementptr i32, i32 addrspace(1)* %out, i64 %index
  %gep = getelementptr i32, i32 addrspace(1)* %ptr, i64 4
  %val = atomicrmw volatile umax i32 addrspace(1)* %gep, i32 %in seq_cst
  store i32 %val, i32 addrspace(1)* %out2
  ret void
}

; FUNC-LABEL: {{^}}atomic_umax_i32:
; GCN: buffer_atomic_umax v{{[0-9]+}}, off, s[{{[0-9]+}}:{{[0-9]+}}], 0{{$}}
define amdgpu_kernel void @atomic_umax_i32(i32 addrspace(1)* %out, i32 %in) {
entry:
  %val = atomicrmw volatile umax i32 addrspace(1)* %out, i32 %in seq_cst
  ret void
}

; FUNC-LABEL: {{^}}atomic_umax_i32_ret:
; GCN: buffer_atomic_umax [[RET:v[0-9]+]], off, s[{{[0-9]+}}:{{[0-9]+}}], 0 glc
; GCN: buffer_store_dword [[RET]]
define amdgpu_kernel void @atomic_umax_i32_ret(i32 addrspace(1)* %out, i32 addrspace(1)* %out2, i32 %in) {
entry:
  %val = atomicrmw volatile umax i32 addrspace(1)* %out, i32 %in seq_cst
  store i32 %val, i32 addrspace(1)* %out2
  ret void
}

; FUNC-LABEL: {{^}}atomic_umax_i32_addr64:
; SI: buffer_atomic_umax v{{[0-9]+}}, v[{{[0-9]+}}:{{[0-9]+}}], s[{{[0-9]+}}:{{[0-9]+}}], 0 addr64{{$}}
; VI: flat_atomic_umax v[{{[0-9]+:[0-9]+}}], v{{[0-9]+$}}
define amdgpu_kernel void @atomic_umax_i32_addr64(i32 addrspace(1)* %out, i32 %in, i64 %index) {
entry:
  %ptr = getelementptr i32, i32 addrspace(1)* %out, i64 %index
  %val = atomicrmw volatile umax i32 addrspace(1)* %ptr, i32 %in seq_cst
  ret void
}

; FUNC-LABEL: {{^}}atomic_umax_i32_ret_addr64:
; SI: buffer_atomic_umax [[RET:v[0-9]+]], v[{{[0-9]+}}:{{[0-9]+}}], s[{{[0-9]+}}:{{[0-9]+}}], 0 addr64 glc{{$}}
; VI: flat_atomic_umax [[RET:v[0-9]+]], v[{{[0-9]+:[0-9]+}}], v{{[0-9]+}} glc{{$}}
; GCN: buffer_store_dword [[RET]]
define amdgpu_kernel void @atomic_umax_i32_ret_addr64(i32 addrspace(1)* %out, i32 addrspace(1)* %out2, i32 %in, i64 %index) {
entry:
  %ptr = getelementptr i32, i32 addrspace(1)* %out, i64 %index
  %val = atomicrmw volatile umax i32 addrspace(1)* %ptr, i32 %in seq_cst
  store i32 %val, i32 addrspace(1)* %out2
  ret void
}

; FUNC-LABEL: {{^}}atomic_min_i32_offset:
; GCN: buffer_atomic_smin v{{[0-9]+}}, off, s[{{[0-9]+}}:{{[0-9]+}}], 0 offset:16{{$}}
define amdgpu_kernel void @atomic_min_i32_offset(i32 addrspace(1)* %out, i32 %in) {
entry:
  %gep = getelementptr i32, i32 addrspace(1)* %out, i64 4
  %val = atomicrmw volatile min i32 addrspace(1)* %gep, i32 %in seq_cst
  ret void
}

; FUNC-LABEL: {{^}}atomic_min_i32_ret_offset:
; GCN: buffer_atomic_smin [[RET:v[0-9]+]], off, s[{{[0-9]+}}:{{[0-9]+}}], 0 offset:16 glc{{$}}
; GCN: buffer_store_dword [[RET]]
define amdgpu_kernel void @atomic_min_i32_ret_offset(i32 addrspace(1)* %out, i32 addrspace(1)* %out2, i32 %in) {
entry:
  %gep = getelementptr i32, i32 addrspace(1)* %out, i64 4
  %val = atomicrmw volatile min i32 addrspace(1)* %gep, i32 %in seq_cst
  store i32 %val, i32 addrspace(1)* %out2
  ret void
}

; FUNC-LABEL: {{^}}atomic_min_i32_addr64_offset:
; SI: buffer_atomic_smin v{{[0-9]+}}, v[{{[0-9]+}}:{{[0-9]+}}], s[{{[0-9]+}}:{{[0-9]+}}], 0 addr64 offset:16{{$}}
; VI: flat_atomic_smin v[{{[0-9]+:[0-9]+}}], v{{[0-9]+$}}
define amdgpu_kernel void @atomic_min_i32_addr64_offset(i32 addrspace(1)* %out, i32 %in, i64 %index) {
entry:
  %ptr = getelementptr i32, i32 addrspace(1)* %out, i64 %index
  %gep = getelementptr i32, i32 addrspace(1)* %ptr, i64 4
  %val = atomicrmw volatile min i32 addrspace(1)* %gep, i32 %in seq_cst
  ret void
}

; FUNC-LABEL: {{^}}atomic_min_i32_ret_addr64_offset:
; SI: buffer_atomic_smin [[RET:v[0-9]+]], v[{{[0-9]+}}:{{[0-9]+}}], s[{{[0-9]+}}:{{[0-9]+}}], 0 addr64 offset:16 glc{{$}}
; VI: flat_atomic_smin [[RET:v[0-9]+]], v[{{[0-9]+:[0-9]+}}], v{{[0-9]+}} glc{{$}}
; GCN: buffer_store_dword [[RET]]
define amdgpu_kernel void @atomic_min_i32_ret_addr64_offset(i32 addrspace(1)* %out, i32 addrspace(1)* %out2, i32 %in, i64 %index) {
entry:
  %ptr = getelementptr i32, i32 addrspace(1)* %out, i64 %index
  %gep = getelementptr i32, i32 addrspace(1)* %ptr, i64 4
  %val = atomicrmw volatile min i32 addrspace(1)* %gep, i32 %in seq_cst
  store i32 %val, i32 addrspace(1)* %out2
  ret void
}

; FUNC-LABEL: {{^}}atomic_min_i32:
; GCN: buffer_atomic_smin v{{[0-9]+}}, off, s[{{[0-9]+}}:{{[0-9]+}}], 0{{$}}
define amdgpu_kernel void @atomic_min_i32(i32 addrspace(1)* %out, i32 %in) {
entry:
  %val = atomicrmw volatile min i32 addrspace(1)* %out, i32 %in seq_cst
  ret void
}

; FUNC-LABEL: {{^}}atomic_min_i32_ret:
; GCN: buffer_atomic_smin [[RET:v[0-9]+]], off, s[{{[0-9]+}}:{{[0-9]+}}], 0 glc
; GCN: buffer_store_dword [[RET]]
define amdgpu_kernel void @atomic_min_i32_ret(i32 addrspace(1)* %out, i32 addrspace(1)* %out2, i32 %in) {
entry:
  %val = atomicrmw volatile min i32 addrspace(1)* %out, i32 %in seq_cst
  store i32 %val, i32 addrspace(1)* %out2
  ret void
}

; FUNC-LABEL: {{^}}atomic_min_i32_addr64:
; SI: buffer_atomic_smin v{{[0-9]+}}, v[{{[0-9]+}}:{{[0-9]+}}], s[{{[0-9]+}}:{{[0-9]+}}], 0 addr64{{$}}
; VI: flat_atomic_smin v[{{[0-9]+:[0-9]+}}], v{{[0-9]+$}}
define amdgpu_kernel void @atomic_min_i32_addr64(i32 addrspace(1)* %out, i32 %in, i64 %index) {
entry:
  %ptr = getelementptr i32, i32 addrspace(1)* %out, i64 %index
  %val = atomicrmw volatile min i32 addrspace(1)* %ptr, i32 %in seq_cst
  ret void
}

; FUNC-LABEL: {{^}}atomic_min_i32_ret_addr64:
; SI: buffer_atomic_smin [[RET:v[0-9]+]], v[{{[0-9]+}}:{{[0-9]+}}], s[{{[0-9]+}}:{{[0-9]+}}], 0 addr64 glc{{$}}
; VI: flat_atomic_smin [[RET:v[0-9]+]], v[{{[0-9]+:[0-9]+}}], v{{[0-9]+}} glc{{$}}
; GCN: buffer_store_dword [[RET]]
define amdgpu_kernel void @atomic_min_i32_ret_addr64(i32 addrspace(1)* %out, i32 addrspace(1)* %out2, i32 %in, i64 %index) {
entry:
  %ptr = getelementptr i32, i32 addrspace(1)* %out, i64 %index
  %val = atomicrmw volatile min i32 addrspace(1)* %ptr, i32 %in seq_cst
  store i32 %val, i32 addrspace(1)* %out2
  ret void
}

; FUNC-LABEL: {{^}}atomic_umin_i32_offset:
; GCN: buffer_atomic_umin v{{[0-9]+}}, off, s[{{[0-9]+}}:{{[0-9]+}}], 0 offset:16{{$}}
define amdgpu_kernel void @atomic_umin_i32_offset(i32 addrspace(1)* %out, i32 %in) {
entry:
  %gep = getelementptr i32, i32 addrspace(1)* %out, i64 4
  %val = atomicrmw volatile umin i32 addrspace(1)* %gep, i32 %in seq_cst
  ret void
}

; FUNC-LABEL: {{^}}atomic_umin_i32_ret_offset:
; GCN: buffer_atomic_umin [[RET:v[0-9]+]], off, s[{{[0-9]+}}:{{[0-9]+}}], 0 offset:16 glc{{$}}
; GCN: buffer_store_dword [[RET]]
define amdgpu_kernel void @atomic_umin_i32_ret_offset(i32 addrspace(1)* %out, i32 addrspace(1)* %out2, i32 %in) {
entry:
  %gep = getelementptr i32, i32 addrspace(1)* %out, i64 4
  %val = atomicrmw volatile umin i32 addrspace(1)* %gep, i32 %in seq_cst
  store i32 %val, i32 addrspace(1)* %out2
  ret void
}

; FUNC-LABEL: {{^}}atomic_umin_i32_addr64_offset:
; SI: buffer_atomic_umin v{{[0-9]+}}, v[{{[0-9]+}}:{{[0-9]+}}], s[{{[0-9]+}}:{{[0-9]+}}], 0 addr64 offset:16{{$}}
; VI: flat_atomic_umin v[{{[0-9]+:[0-9]+}}], v{{[0-9]+$}}
define amdgpu_kernel void @atomic_umin_i32_addr64_offset(i32 addrspace(1)* %out, i32 %in, i64 %index) {
entry:
  %ptr = getelementptr i32, i32 addrspace(1)* %out, i64 %index
  %gep = getelementptr i32, i32 addrspace(1)* %ptr, i64 4
  %val = atomicrmw volatile umin i32 addrspace(1)* %gep, i32 %in seq_cst
  ret void
}

; FUNC-LABEL: {{^}}atomic_umin_i32_ret_addr64_offset:
; SI: buffer_atomic_umin [[RET:v[0-9]+]], v[{{[0-9]+}}:{{[0-9]+}}], s[{{[0-9]+}}:{{[0-9]+}}], 0 addr64 offset:16 glc{{$}}
; VI: flat_atomic_umin [[RET:v[0-9]+]], v[{{[0-9]+:[0-9]+}}], v{{[0-9]+}} glc{{$}}
; GCN: buffer_store_dword [[RET]]
define amdgpu_kernel void @atomic_umin_i32_ret_addr64_offset(i32 addrspace(1)* %out, i32 addrspace(1)* %out2, i32 %in, i64 %index) {
entry:
  %ptr = getelementptr i32, i32 addrspace(1)* %out, i64 %index
  %gep = getelementptr i32, i32 addrspace(1)* %ptr, i64 4
  %val = atomicrmw volatile umin i32 addrspace(1)* %gep, i32 %in seq_cst
  store i32 %val, i32 addrspace(1)* %out2
  ret void
}

; FUNC-LABEL: {{^}}atomic_umin_i32:
; GCN: buffer_atomic_umin v{{[0-9]+}}, off, s[{{[0-9]+}}:{{[0-9]+}}], 0{{$}}
define amdgpu_kernel void @atomic_umin_i32(i32 addrspace(1)* %out, i32 %in) {
entry:
  %val = atomicrmw volatile umin i32 addrspace(1)* %out, i32 %in seq_cst
  ret void
}

; FUNC-LABEL: {{^}}atomic_umin_i32_ret:
; SI: buffer_atomic_umin [[RET:v[0-9]+]], off, s[{{[0-9]+}}:{{[0-9]+}}], 0 glc
; GCN: buffer_store_dword [[RET]]
define amdgpu_kernel void @atomic_umin_i32_ret(i32 addrspace(1)* %out, i32 addrspace(1)* %out2, i32 %in) {
entry:
  %val = atomicrmw volatile umin i32 addrspace(1)* %out, i32 %in seq_cst
  store i32 %val, i32 addrspace(1)* %out2
  ret void
}

; FUNC-LABEL: {{^}}atomic_umin_i32_addr64:
; SI: buffer_atomic_umin v{{[0-9]+}}, v[{{[0-9]+}}:{{[0-9]+}}], s[{{[0-9]+}}:{{[0-9]+}}], 0 addr64{{$}}
; VI: flat_atomic_umin v[{{[0-9]+:[0-9]+}}], v{{[0-9]+$}}
define amdgpu_kernel void @atomic_umin_i32_addr64(i32 addrspace(1)* %out, i32 %in, i64 %index) {
entry:
  %ptr = getelementptr i32, i32 addrspace(1)* %out, i64 %index
  %val = atomicrmw volatile umin i32 addrspace(1)* %ptr, i32 %in seq_cst
  ret void
}

; FUNC-LABEL: {{^}}atomic_umin_i32_ret_addr64:
; SI: buffer_atomic_umin [[RET:v[0-9]+]], v[{{[0-9]+}}:{{[0-9]+}}], s[{{[0-9]+}}:{{[0-9]+}}], 0 addr64 glc{{$}}
; VI: flat_atomic_umin [[RET:v[0-9]+]], v[{{[0-9]+:[0-9]+}}], v{{[0-9]+}} glc{{$}}
; GCN: buffer_store_dword [[RET]]
define amdgpu_kernel void @atomic_umin_i32_ret_addr64(i32 addrspace(1)* %out, i32 addrspace(1)* %out2, i32 %in, i64 %index) {
entry:
  %ptr = getelementptr i32, i32 addrspace(1)* %out, i64 %index
  %val = atomicrmw volatile umin i32 addrspace(1)* %ptr, i32 %in seq_cst
  store i32 %val, i32 addrspace(1)* %out2
  ret void
}

; FUNC-LABEL: {{^}}atomic_or_i32_offset:
; GCN: buffer_atomic_or v{{[0-9]+}}, off, s[{{[0-9]+}}:{{[0-9]+}}], 0 offset:16{{$}}
define amdgpu_kernel void @atomic_or_i32_offset(i32 addrspace(1)* %out, i32 %in) {
entry:
  %gep = getelementptr i32, i32 addrspace(1)* %out, i64 4
  %val = atomicrmw volatile or i32 addrspace(1)* %gep, i32 %in seq_cst
  ret void
}

; FUNC-LABEL: {{^}}atomic_or_i32_ret_offset:
; GCN: buffer_atomic_or [[RET:v[0-9]+]], off, s[{{[0-9]+}}:{{[0-9]+}}], 0 offset:16 glc{{$}}
; GCN: buffer_store_dword [[RET]]
define amdgpu_kernel void @atomic_or_i32_ret_offset(i32 addrspace(1)* %out, i32 addrspace(1)* %out2, i32 %in) {
entry:
  %gep = getelementptr i32, i32 addrspace(1)* %out, i64 4
  %val = atomicrmw volatile or i32 addrspace(1)* %gep, i32 %in seq_cst
  store i32 %val, i32 addrspace(1)* %out2
  ret void
}

; FUNC-LABEL: {{^}}atomic_or_i32_addr64_offset:
; SI: buffer_atomic_or v{{[0-9]+}}, v[{{[0-9]+}}:{{[0-9]+}}], s[{{[0-9]+}}:{{[0-9]+}}], 0 addr64 offset:16{{$}}
; VI: flat_atomic_or v[{{[0-9]+:[0-9]+}}], v{{[0-9]+$}}
define amdgpu_kernel void @atomic_or_i32_addr64_offset(i32 addrspace(1)* %out, i32 %in, i64 %index) {
entry:
  %ptr = getelementptr i32, i32 addrspace(1)* %out, i64 %index
  %gep = getelementptr i32, i32 addrspace(1)* %ptr, i64 4
  %val = atomicrmw volatile or i32 addrspace(1)* %gep, i32 %in seq_cst
  ret void
}

; FUNC-LABEL: {{^}}atomic_or_i32_ret_addr64_offset:
; SI: buffer_atomic_or [[RET:v[0-9]+]], v[{{[0-9]+}}:{{[0-9]+}}], s[{{[0-9]+}}:{{[0-9]+}}], 0 addr64 offset:16 glc{{$}}
; VI: flat_atomic_or [[RET:v[0-9]+]], v[{{[0-9]+:[0-9]+}}], v{{[0-9]+}} glc{{$}}
; GCN: buffer_store_dword [[RET]]
define amdgpu_kernel void @atomic_or_i32_ret_addr64_offset(i32 addrspace(1)* %out, i32 addrspace(1)* %out2, i32 %in, i64 %index) {
entry:
  %ptr = getelementptr i32, i32 addrspace(1)* %out, i64 %index
  %gep = getelementptr i32, i32 addrspace(1)* %ptr, i64 4
  %val = atomicrmw volatile or i32 addrspace(1)* %gep, i32 %in seq_cst
  store i32 %val, i32 addrspace(1)* %out2
  ret void
}

; FUNC-LABEL: {{^}}atomic_or_i32:
; GCN: buffer_atomic_or v{{[0-9]+}}, off, s[{{[0-9]+}}:{{[0-9]+}}], 0{{$}}
define amdgpu_kernel void @atomic_or_i32(i32 addrspace(1)* %out, i32 %in) {
entry:
  %val = atomicrmw volatile or i32 addrspace(1)* %out, i32 %in seq_cst
  ret void
}

; FUNC-LABEL: {{^}}atomic_or_i32_ret:
; GCN: buffer_atomic_or [[RET:v[0-9]+]], off, s[{{[0-9]+}}:{{[0-9]+}}], 0 glc
; GCN: buffer_store_dword [[RET]]
define amdgpu_kernel void @atomic_or_i32_ret(i32 addrspace(1)* %out, i32 addrspace(1)* %out2, i32 %in) {
entry:
  %val = atomicrmw volatile or i32 addrspace(1)* %out, i32 %in seq_cst
  store i32 %val, i32 addrspace(1)* %out2
  ret void
}

; FUNC-LABEL: {{^}}atomic_or_i32_addr64:
; SI: buffer_atomic_or v{{[0-9]+}}, v[{{[0-9]+}}:{{[0-9]+}}], s[{{[0-9]+}}:{{[0-9]+}}], 0 addr64{{$}}
; VI: flat_atomic_or v[{{[0-9]+:[0-9]+}}], v{{[0-9]+$}}
define amdgpu_kernel void @atomic_or_i32_addr64(i32 addrspace(1)* %out, i32 %in, i64 %index) {
entry:
  %ptr = getelementptr i32, i32 addrspace(1)* %out, i64 %index
  %val = atomicrmw volatile or i32 addrspace(1)* %ptr, i32 %in seq_cst
  ret void
}

; FUNC-LABEL: {{^}}atomic_or_i32_ret_addr64:
; SI: buffer_atomic_or [[RET:v[0-9]+]], v[{{[0-9]+}}:{{[0-9]+}}], s[{{[0-9]+}}:{{[0-9]+}}], 0 addr64 glc{{$}}
; VI: flat_atomic_or [[RET:v[0-9]+]], v[{{[0-9]+:[0-9]+}}], v{{[0-9]+}} glc{{$}}
; GCN: buffer_store_dword [[RET]]
define amdgpu_kernel void @atomic_or_i32_ret_addr64(i32 addrspace(1)* %out, i32 addrspace(1)* %out2, i32 %in, i64 %index) {
entry:
  %ptr = getelementptr i32, i32 addrspace(1)* %out, i64 %index
  %val = atomicrmw volatile or i32 addrspace(1)* %ptr, i32 %in seq_cst
  store i32 %val, i32 addrspace(1)* %out2
  ret void
}

; FUNC-LABEL: {{^}}atomic_xchg_i32_offset:
; GCN: buffer_atomic_swap v{{[0-9]+}}, off, s[{{[0-9]+}}:{{[0-9]+}}], 0 offset:16{{$}}
define amdgpu_kernel void @atomic_xchg_i32_offset(i32 addrspace(1)* %out, i32 %in) {
entry:
  %gep = getelementptr i32, i32 addrspace(1)* %out, i64 4
  %val = atomicrmw volatile xchg i32 addrspace(1)* %gep, i32 %in seq_cst
  ret void
}

; FUNC-LABEL: {{^}}atomic_xchg_i32_ret_offset:
; GCN: buffer_atomic_swap [[RET:v[0-9]+]], off, s[{{[0-9]+}}:{{[0-9]+}}], 0 offset:16 glc{{$}}
; GCN: buffer_store_dword [[RET]]
define amdgpu_kernel void @atomic_xchg_i32_ret_offset(i32 addrspace(1)* %out, i32 addrspace(1)* %out2, i32 %in) {
entry:
  %gep = getelementptr i32, i32 addrspace(1)* %out, i64 4
  %val = atomicrmw volatile xchg i32 addrspace(1)* %gep, i32 %in seq_cst
  store i32 %val, i32 addrspace(1)* %out2
  ret void
}

; FUNC-LABEL: {{^}}atomic_xchg_i32_addr64_offset:
; SI: buffer_atomic_swap v{{[0-9]+}}, v[{{[0-9]+}}:{{[0-9]+}}], s[{{[0-9]+}}:{{[0-9]+}}], 0 addr64 offset:16{{$}}

; VI: flat_atomic_swap v[{{[0-9]+:[0-9]+}}], v{{[0-9]+}}{{$}}
define amdgpu_kernel void @atomic_xchg_i32_addr64_offset(i32 addrspace(1)* %out, i32 %in, i64 %index) {
entry:
  %ptr = getelementptr i32, i32 addrspace(1)* %out, i64 %index
  %gep = getelementptr i32, i32 addrspace(1)* %ptr, i64 4
  %val = atomicrmw volatile xchg i32 addrspace(1)* %gep, i32 %in seq_cst
  ret void
}

; FUNC-LABEL: {{^}}atomic_xchg_i32_ret_addr64_offset:
; SI: buffer_atomic_swap [[RET:v[0-9]+]], v[{{[0-9]+}}:{{[0-9]+}}], s[{{[0-9]+}}:{{[0-9]+}}], 0 addr64 offset:16 glc{{$}}

; VI: flat_atomic_swap [[RET:v[0-9]+]], v[{{[0-9]+:[0-9]+}}], v{{[0-9]+}} glc{{$}}
; GCN: buffer_store_dword [[RET]]
define amdgpu_kernel void @atomic_xchg_i32_ret_addr64_offset(i32 addrspace(1)* %out, i32 addrspace(1)* %out2, i32 %in, i64 %index) {
entry:
  %ptr = getelementptr i32, i32 addrspace(1)* %out, i64 %index
  %gep = getelementptr i32, i32 addrspace(1)* %ptr, i64 4
  %val = atomicrmw volatile xchg i32 addrspace(1)* %gep, i32 %in seq_cst
  store i32 %val, i32 addrspace(1)* %out2
  ret void
}

; FUNC-LABEL: {{^}}atomic_xchg_i32:
; GCN: buffer_atomic_swap v{{[0-9]+}}, off, s[{{[0-9]+}}:{{[0-9]+}}], 0{{$}}
define amdgpu_kernel void @atomic_xchg_i32(i32 addrspace(1)* %out, i32 %in) {
entry:
  %val = atomicrmw volatile xchg i32 addrspace(1)* %out, i32 %in seq_cst
  ret void
}

; FUNC-LABEL: {{^}}atomic_xchg_i32_ret:
; GCN: buffer_atomic_swap [[RET:v[0-9]+]], off, s[{{[0-9]+}}:{{[0-9]+}}], 0 glc
; GCN: buffer_store_dword [[RET]]
define amdgpu_kernel void @atomic_xchg_i32_ret(i32 addrspace(1)* %out, i32 addrspace(1)* %out2, i32 %in) {
entry:
  %val = atomicrmw volatile xchg i32 addrspace(1)* %out, i32 %in seq_cst
  store i32 %val, i32 addrspace(1)* %out2
  ret void
}

; FUNC-LABEL: {{^}}atomic_xchg_i32_addr64:
; SI: buffer_atomic_swap v{{[0-9]+}}, v[{{[0-9]+}}:{{[0-9]+}}], s[{{[0-9]+}}:{{[0-9]+}}], 0 addr64{{$}}
; VI: flat_atomic_swap v[{{[0-9]+:[0-9]+}}], v{{[0-9]+$}}
define amdgpu_kernel void @atomic_xchg_i32_addr64(i32 addrspace(1)* %out, i32 %in, i64 %index) {
entry:
  %ptr = getelementptr i32, i32 addrspace(1)* %out, i64 %index
  %val = atomicrmw volatile xchg i32 addrspace(1)* %ptr, i32 %in seq_cst
  ret void
}

; FUNC-LABEL: {{^}}atomic_xchg_i32_ret_addr64:
; SI: buffer_atomic_swap [[RET:v[0-9]+]], v[{{[0-9]+}}:{{[0-9]+}}], s[{{[0-9]+}}:{{[0-9]+}}], 0 addr64 glc{{$}}
; VI: flat_atomic_swap [[RET:v[0-9]+]],  v[{{[0-9]+:[0-9]+}}], v{{[0-9]+}} glc{{$}}
; GCN: buffer_store_dword [[RET]]
define amdgpu_kernel void @atomic_xchg_i32_ret_addr64(i32 addrspace(1)* %out, i32 addrspace(1)* %out2, i32 %in, i64 %index) {
entry:
  %ptr = getelementptr i32, i32 addrspace(1)* %out, i64 %index
  %val = atomicrmw volatile xchg i32 addrspace(1)* %ptr, i32 %in seq_cst
  store i32 %val, i32 addrspace(1)* %out2
  ret void
}

; FUNC-LABEL: {{^}}atomic_cmpxchg_i32_offset:
; GCN: buffer_atomic_cmpswap v[{{[0-9]+}}:{{[0-9]+}}], off, s[{{[0-9]+}}:{{[0-9]+}}], 0 offset:16{{$}}
define amdgpu_kernel void @atomic_cmpxchg_i32_offset(i32 addrspace(1)* %out, i32 %in, i32 %old) {
entry:
  %gep = getelementptr i32, i32 addrspace(1)* %out, i64 4
  %val = cmpxchg volatile i32 addrspace(1)* %gep, i32 %old, i32 %in seq_cst seq_cst
  ret void
}

; FUNC-LABEL: {{^}}atomic_cmpxchg_i32_ret_offset:
; GCN: buffer_atomic_cmpswap v{{\[}}[[RET:[0-9]+]]{{:[0-9]+}}], off, s[{{[0-9]+}}:{{[0-9]+}}], 0 offset:16 glc{{$}}
; GCN: buffer_store_dword v[[RET]]
define amdgpu_kernel void @atomic_cmpxchg_i32_ret_offset(i32 addrspace(1)* %out, i32 addrspace(1)* %out2, i32 %in, i32 %old) {
entry:
  %gep = getelementptr i32, i32 addrspace(1)* %out, i64 4
  %val = cmpxchg volatile i32 addrspace(1)* %gep, i32 %old, i32 %in seq_cst seq_cst
  %extract0 = extractvalue { i32, i1 } %val, 0
  store i32 %extract0, i32 addrspace(1)* %out2
  ret void
}

; FUNC-LABEL: {{^}}atomic_cmpxchg_i32_addr64_offset:
; SI: buffer_atomic_cmpswap v[{{[0-9]+\:[0-9]+}}], v[{{[0-9]+}}:{{[0-9]+}}], s[{{[0-9]+}}:{{[0-9]+}}], 0 addr64 offset:16{{$}}

; VI: flat_atomic_cmpswap v[{{[0-9]+\:[0-9]+}}], v[{{[0-9]+}}:{{[0-9]+}}]{{$}}
define amdgpu_kernel void @atomic_cmpxchg_i32_addr64_offset(i32 addrspace(1)* %out, i32 %in, i64 %index, i32 %old) {
entry:
  %ptr = getelementptr i32, i32 addrspace(1)* %out, i64 %index
  %gep = getelementptr i32, i32 addrspace(1)* %ptr, i64 4
  %val = cmpxchg volatile i32 addrspace(1)* %gep, i32 %old, i32 %in seq_cst seq_cst
  ret void
}

; FUNC-LABEL: {{^}}atomic_cmpxchg_i32_ret_addr64_offset:
; SI: buffer_atomic_cmpswap v{{\[}}[[RET:[0-9]+]]:{{[0-9]+}}], v[{{[0-9]+}}:{{[0-9]+}}], s[{{[0-9]+}}:{{[0-9]+}}], 0 addr64 offset:16 glc{{$}}
; VI: flat_atomic_cmpswap v[[RET:[0-9]+]], v[{{[0-9]+:[0-9]+}}], v[{{[0-9]+:[0-9]+}}] glc{{$}}
; GCN: buffer_store_dword v[[RET]]
define amdgpu_kernel void @atomic_cmpxchg_i32_ret_addr64_offset(i32 addrspace(1)* %out, i32 addrspace(1)* %out2, i32 %in, i64 %index, i32 %old) {
entry:
  %ptr = getelementptr i32, i32 addrspace(1)* %out, i64 %index
  %gep = getelementptr i32, i32 addrspace(1)* %ptr, i64 4
  %val = cmpxchg volatile i32 addrspace(1)* %gep, i32 %old, i32 %in seq_cst seq_cst
  %extract0 = extractvalue { i32, i1 } %val, 0
  store i32 %extract0, i32 addrspace(1)* %out2
  ret void
}

; FUNC-LABEL: {{^}}atomic_cmpxchg_i32:
; GCN: buffer_atomic_cmpswap v[{{[0-9]+:[0-9]+}}], off, s[{{[0-9]+}}:{{[0-9]+}}], 0{{$}}
define amdgpu_kernel void @atomic_cmpxchg_i32(i32 addrspace(1)* %out, i32 %in, i32 %old) {
entry:
  %val = cmpxchg volatile i32 addrspace(1)* %out, i32 %old, i32 %in seq_cst seq_cst
  ret void
}

; FUNC-LABEL: {{^}}atomic_cmpxchg_i32_ret:
; GCN: buffer_atomic_cmpswap v{{\[}}[[RET:[0-9]+]]:{{[0-9]+}}], off, s[{{[0-9]+}}:{{[0-9]+}}], 0 glc
; GCN: buffer_store_dword v[[RET]]
define amdgpu_kernel void @atomic_cmpxchg_i32_ret(i32 addrspace(1)* %out, i32 addrspace(1)* %out2, i32 %in, i32 %old) {
entry:
  %val = cmpxchg volatile i32 addrspace(1)* %out, i32 %old, i32 %in seq_cst seq_cst
  %extract0 = extractvalue { i32, i1 } %val, 0
  store i32 %extract0, i32 addrspace(1)* %out2
  ret void
}

; FUNC-LABEL: {{^}}atomic_cmpxchg_i32_addr64:
; SI: buffer_atomic_cmpswap v[{{[0-9]+:[0-9]+}}], v[{{[0-9]+}}:{{[0-9]+}}], s[{{[0-9]+}}:{{[0-9]+}}], 0 addr64{{$}}
; VI: flat_atomic_cmpswap v[{{[0-9]+:[0-9]+}}], v[{{[0-9]+:[0-9]+}}]{{$}}
define amdgpu_kernel void @atomic_cmpxchg_i32_addr64(i32 addrspace(1)* %out, i32 %in, i64 %index, i32 %old) {
entry:
  %ptr = getelementptr i32, i32 addrspace(1)* %out, i64 %index
  %val = cmpxchg volatile i32 addrspace(1)* %ptr, i32 %old, i32 %in seq_cst seq_cst
  ret void
}

; FUNC-LABEL: {{^}}atomic_cmpxchg_i32_ret_addr64:
; SI: buffer_atomic_cmpswap v{{\[}}[[RET:[0-9]+]]:{{[0-9]+}}], v[{{[0-9]+}}:{{[0-9]+}}], s[{{[0-9]+}}:{{[0-9]+}}], 0 addr64 glc{{$}}
; VI: flat_atomic_cmpswap v[[RET:[0-9]+]], v[{{[0-9]+:[0-9]+}}], v[{{[0-9]+:[0-9]+}}] glc{{$}}
; GCN: buffer_store_dword v[[RET]]
define amdgpu_kernel void @atomic_cmpxchg_i32_ret_addr64(i32 addrspace(1)* %out, i32 addrspace(1)* %out2, i32 %in, i64 %index, i32 %old) {
entry:
  %ptr = getelementptr i32, i32 addrspace(1)* %out, i64 %index
  %val = cmpxchg volatile i32 addrspace(1)* %ptr, i32 %old, i32 %in seq_cst seq_cst
  %extract0 = extractvalue { i32, i1 } %val, 0
  store i32 %extract0, i32 addrspace(1)* %out2
  ret void
}

; FUNC-LABEL: {{^}}atomic_xor_i32_offset:
; GCN: buffer_atomic_xor v{{[0-9]+}}, off, s[{{[0-9]+}}:{{[0-9]+}}], 0 offset:16{{$}}
define amdgpu_kernel void @atomic_xor_i32_offset(i32 addrspace(1)* %out, i32 %in) {
entry:
  %gep = getelementptr i32, i32 addrspace(1)* %out, i64 4
  %val = atomicrmw volatile xor i32 addrspace(1)* %gep, i32 %in seq_cst
  ret void
}

; FUNC-LABEL: {{^}}atomic_xor_i32_ret_offset:
; GCN: buffer_atomic_xor [[RET:v[0-9]+]], off, s[{{[0-9]+}}:{{[0-9]+}}], 0 offset:16 glc{{$}}
; GCN: buffer_store_dword [[RET]]
define amdgpu_kernel void @atomic_xor_i32_ret_offset(i32 addrspace(1)* %out, i32 addrspace(1)* %out2, i32 %in) {
entry:
  %gep = getelementptr i32, i32 addrspace(1)* %out, i64 4
  %val = atomicrmw volatile xor i32 addrspace(1)* %gep, i32 %in seq_cst
  store i32 %val, i32 addrspace(1)* %out2
  ret void
}

; FUNC-LABEL: {{^}}atomic_xor_i32_addr64_offset:
; SI: buffer_atomic_xor v{{[0-9]+}}, v[{{[0-9]+}}:{{[0-9]+}}], s[{{[0-9]+}}:{{[0-9]+}}], 0 addr64 offset:16{{$}}
; VI: flat_atomic_xor v[{{[0-9]+:[0-9]+}}], v{{[0-9]+$}}
define amdgpu_kernel void @atomic_xor_i32_addr64_offset(i32 addrspace(1)* %out, i32 %in, i64 %index) {
entry:
  %ptr = getelementptr i32, i32 addrspace(1)* %out, i64 %index
  %gep = getelementptr i32, i32 addrspace(1)* %ptr, i64 4
  %val = atomicrmw volatile xor i32 addrspace(1)* %gep, i32 %in seq_cst
  ret void
}

; FUNC-LABEL: {{^}}atomic_xor_i32_ret_addr64_offset:
; SI: buffer_atomic_xor [[RET:v[0-9]+]], v[{{[0-9]+}}:{{[0-9]+}}], s[{{[0-9]+}}:{{[0-9]+}}], 0 addr64 offset:16 glc{{$}}
; VI: flat_atomic_xor [[RET:v[0-9]+]], v[{{[0-9]+:[0-9]+}}], v{{[0-9]+}} glc{{$}}
; GCN: buffer_store_dword [[RET]]
define amdgpu_kernel void @atomic_xor_i32_ret_addr64_offset(i32 addrspace(1)* %out, i32 addrspace(1)* %out2, i32 %in, i64 %index) {
entry:
  %ptr = getelementptr i32, i32 addrspace(1)* %out, i64 %index
  %gep = getelementptr i32, i32 addrspace(1)* %ptr, i64 4
  %val = atomicrmw volatile xor i32 addrspace(1)* %gep, i32 %in seq_cst
  store i32 %val, i32 addrspace(1)* %out2
  ret void
}

; FUNC-LABEL: {{^}}atomic_xor_i32:
; GCN: buffer_atomic_xor v{{[0-9]+}}, off, s[{{[0-9]+}}:{{[0-9]+}}], 0{{$}}
define amdgpu_kernel void @atomic_xor_i32(i32 addrspace(1)* %out, i32 %in) {
entry:
  %val = atomicrmw volatile xor i32 addrspace(1)* %out, i32 %in seq_cst
  ret void
}

; FUNC-LABEL: {{^}}atomic_xor_i32_ret:
; GCN: buffer_atomic_xor [[RET:v[0-9]+]], off, s[{{[0-9]+}}:{{[0-9]+}}], 0 glc
; GCN: buffer_store_dword [[RET]]
define amdgpu_kernel void @atomic_xor_i32_ret(i32 addrspace(1)* %out, i32 addrspace(1)* %out2, i32 %in) {
entry:
  %val = atomicrmw volatile xor i32 addrspace(1)* %out, i32 %in seq_cst
  store i32 %val, i32 addrspace(1)* %out2
  ret void
}

; FUNC-LABEL: {{^}}atomic_xor_i32_addr64:
; SI: buffer_atomic_xor v{{[0-9]+}}, v[{{[0-9]+}}:{{[0-9]+}}], s[{{[0-9]+}}:{{[0-9]+}}], 0 addr64{{$}}
; VI: flat_atomic_xor v[{{[0-9]+:[0-9]+}}], v{{[0-9]+$}}
define amdgpu_kernel void @atomic_xor_i32_addr64(i32 addrspace(1)* %out, i32 %in, i64 %index) {
entry:
  %ptr = getelementptr i32, i32 addrspace(1)* %out, i64 %index
  %val = atomicrmw volatile xor i32 addrspace(1)* %ptr, i32 %in seq_cst
  ret void
}

; FUNC-LABEL: {{^}}atomic_xor_i32_ret_addr64:
; SI: buffer_atomic_xor [[RET:v[0-9]+]], v[{{[0-9]+}}:{{[0-9]+}}], s[{{[0-9]+}}:{{[0-9]+}}], 0 addr64 glc{{$}}
; VI: flat_atomic_xor [[RET:v[0-9]+]], v[{{[0-9]+:[0-9]+}}], v{{[0-9]+}} glc{{$}}
; GCN: buffer_store_dword [[RET]]
define amdgpu_kernel void @atomic_xor_i32_ret_addr64(i32 addrspace(1)* %out, i32 addrspace(1)* %out2, i32 %in, i64 %index) {
entry:
  %ptr = getelementptr i32, i32 addrspace(1)* %out, i64 %index
  %val = atomicrmw volatile xor i32 addrspace(1)* %ptr, i32 %in seq_cst
  store i32 %val, i32 addrspace(1)* %out2
  ret void
}

; FUNC-LABEL: {{^}}atomic_load_i32_offset:
; SI: buffer_load_dword [[RET:v[0-9]+]], off, s[{{[0-9]+}}:{{[0-9]+}}], 0 offset:16 glc{{$}}
; VI: flat_load_dword [[RET:v[0-9]+]], v[{{[0-9]+}}:{{[0-9]+}}] glc{{$}}
; GCN: buffer_store_dword [[RET]]
define amdgpu_kernel void @atomic_load_i32_offset(i32 addrspace(1)* %in, i32 addrspace(1)* %out) {
entry:
  %gep = getelementptr i32, i32 addrspace(1)* %in, i64 4
  %val = load atomic i32, i32 addrspace(1)* %gep  seq_cst, align 4
  store i32 %val, i32 addrspace(1)* %out
  ret void
}

; FUNC-LABEL: {{^}}atomic_load_i32:
; SI: buffer_load_dword [[RET:v[0-9]+]], off, s[{{[0-9]+}}:{{[0-9]+}}], 0 glc{{$}}
; VI: flat_load_dword [[RET:v[0-9]+]], v[{{[0-9]+}}:{{[0-9]+}}] glc{{$}}
; GCN: buffer_store_dword [[RET]]
define amdgpu_kernel void @atomic_load_i32(i32 addrspace(1)* %in, i32 addrspace(1)* %out) {
entry:
  %val = load atomic i32, i32 addrspace(1)* %in seq_cst, align 4
  store i32 %val, i32 addrspace(1)* %out
  ret void
}

; FUNC-LABEL: {{^}}atomic_load_i32_addr64_offset:
; SI: buffer_load_dword [[RET:v[0-9]+]], v[{{[0-9]+}}:{{[0-9]+}}], s[{{[0-9]+}}:{{[0-9]+}}], 0 addr64 offset:16 glc{{$}}
; VI: flat_load_dword [[RET:v[0-9]+]], v[{{[0-9]+:[0-9]+}}] glc{{$}}
; GCN: buffer_store_dword [[RET]]
define amdgpu_kernel void @atomic_load_i32_addr64_offset(i32 addrspace(1)* %in, i32 addrspace(1)* %out, i64 %index) {
entry:
  %ptr = getelementptr i32, i32 addrspace(1)* %in, i64 %index
  %gep = getelementptr i32, i32 addrspace(1)* %ptr, i64 4
  %val = load atomic i32, i32 addrspace(1)* %gep seq_cst, align 4
  store i32 %val, i32 addrspace(1)* %out
  ret void
}

; FUNC-LABEL: {{^}}atomic_load_i32_addr64:
; SI: buffer_load_dword [[RET:v[0-9]+]], v[{{[0-9]+}}:{{[0-9]+}}], s[{{[0-9]+}}:{{[0-9]+}}], 0 addr64 glc{{$}}
; VI: flat_load_dword [[RET:v[0-9]+]], v[{{[0-9]+:[0-9]+}}] glc{{$}}
; GCN: buffer_store_dword [[RET]]
define amdgpu_kernel void @atomic_load_i32_addr64(i32 addrspace(1)* %in, i32 addrspace(1)* %out, i64 %index) {
entry:
  %ptr = getelementptr i32, i32 addrspace(1)* %in, i64 %index
  %val = load atomic i32, i32 addrspace(1)* %ptr seq_cst, align 4
  store i32 %val, i32 addrspace(1)* %out
  ret void
}

; FUNC-LABEL: {{^}}atomic_store_i32_offset:
<<<<<<< HEAD
; SI: buffer_store_dword {{v[0-9]+}}, off, s[{{[0-9]+}}:{{[0-9]+}}], 0 offset:16{{$}}
; VI: flat_store_dword v[{{[0-9]+}}:{{[0-9]+}}], {{v[0-9]+}}{{$}}
define void @atomic_store_i32_offset(i32 %in, i32 addrspace(1)* %out) {
=======
; SI: buffer_store_dword {{v[0-9]+}}, off, s[{{[0-9]+}}:{{[0-9]+}}], 0 offset:16 glc{{$}}
; VI: flat_store_dword v[{{[0-9]+}}:{{[0-9]+}}], {{v[0-9]+}} glc{{$}}
define amdgpu_kernel void @atomic_store_i32_offset(i32 %in, i32 addrspace(1)* %out) {
>>>>>>> 0145e751
entry:
  %gep = getelementptr i32, i32 addrspace(1)* %out, i64 4
  store atomic i32 %in, i32 addrspace(1)* %gep  seq_cst, align 4
  ret void
}

; FUNC-LABEL: {{^}}atomic_store_i32:
<<<<<<< HEAD
; SI: buffer_store_dword {{v[0-9]+}}, off, s[{{[0-9]+}}:{{[0-9]+}}], 0{{$}}
; VI: flat_store_dword v[{{[0-9]+}}:{{[0-9]+}}], {{v[0-9]+}}{{$}}
define void @atomic_store_i32(i32 %in, i32 addrspace(1)* %out) {
=======
; SI: buffer_store_dword {{v[0-9]+}}, off, s[{{[0-9]+}}:{{[0-9]+}}], 0 glc{{$}}
; VI: flat_store_dword v[{{[0-9]+}}:{{[0-9]+}}], {{v[0-9]+}} glc{{$}}
define amdgpu_kernel void @atomic_store_i32(i32 %in, i32 addrspace(1)* %out) {
>>>>>>> 0145e751
entry:
  store atomic i32 %in, i32 addrspace(1)* %out seq_cst, align 4
  ret void
}

; FUNC-LABEL: {{^}}atomic_store_i32_addr64_offset:
<<<<<<< HEAD
; SI: buffer_store_dword {{v[0-9]+}}, v[{{[0-9]+}}:{{[0-9]+}}], s[{{[0-9]+}}:{{[0-9]+}}], 0 addr64 offset:16{{$}}
; VI: flat_store_dword v[{{[0-9]+}}:{{[0-9]+}}], {{v[0-9]+}}{{$}}
define void @atomic_store_i32_addr64_offset(i32 %in, i32 addrspace(1)* %out, i64 %index) {
=======
; SI: buffer_store_dword {{v[0-9]+}}, v[{{[0-9]+}}:{{[0-9]+}}], s[{{[0-9]+}}:{{[0-9]+}}], 0 addr64 offset:16 glc{{$}}
; VI: flat_store_dword v[{{[0-9]+}}:{{[0-9]+}}], {{v[0-9]+}} glc{{$}}
define amdgpu_kernel void @atomic_store_i32_addr64_offset(i32 %in, i32 addrspace(1)* %out, i64 %index) {
>>>>>>> 0145e751
entry:
  %ptr = getelementptr i32, i32 addrspace(1)* %out, i64 %index
  %gep = getelementptr i32, i32 addrspace(1)* %ptr, i64 4
  store atomic i32 %in, i32 addrspace(1)* %gep seq_cst, align 4
  ret void
}

; FUNC-LABEL: {{^}}atomic_store_i32_addr64:
<<<<<<< HEAD
; SI: buffer_store_dword {{v[0-9]+}}, v[{{[0-9]+}}:{{[0-9]+}}], s[{{[0-9]+}}:{{[0-9]+}}], 0 addr64{{$}}
; VI: flat_store_dword v[{{[0-9]+}}:{{[0-9]+}}], {{v[0-9]+}}{{$}}
define void @atomic_store_i32_addr64(i32 %in, i32 addrspace(1)* %out, i64 %index) {
=======
; SI: buffer_store_dword {{v[0-9]+}}, v[{{[0-9]+}}:{{[0-9]+}}], s[{{[0-9]+}}:{{[0-9]+}}], 0 addr64 glc{{$}}
; VI: flat_store_dword v[{{[0-9]+}}:{{[0-9]+}}], {{v[0-9]+}} glc{{$}}
define amdgpu_kernel void @atomic_store_i32_addr64(i32 %in, i32 addrspace(1)* %out, i64 %index) {
>>>>>>> 0145e751
entry:
  %ptr = getelementptr i32, i32 addrspace(1)* %out, i64 %index
  store atomic i32 %in, i32 addrspace(1)* %ptr seq_cst, align 4
  ret void
}<|MERGE_RESOLUTION|>--- conflicted
+++ resolved
@@ -1004,15 +1004,9 @@
 }
 
 ; FUNC-LABEL: {{^}}atomic_store_i32_offset:
-<<<<<<< HEAD
 ; SI: buffer_store_dword {{v[0-9]+}}, off, s[{{[0-9]+}}:{{[0-9]+}}], 0 offset:16{{$}}
 ; VI: flat_store_dword v[{{[0-9]+}}:{{[0-9]+}}], {{v[0-9]+}}{{$}}
-define void @atomic_store_i32_offset(i32 %in, i32 addrspace(1)* %out) {
-=======
-; SI: buffer_store_dword {{v[0-9]+}}, off, s[{{[0-9]+}}:{{[0-9]+}}], 0 offset:16 glc{{$}}
-; VI: flat_store_dword v[{{[0-9]+}}:{{[0-9]+}}], {{v[0-9]+}} glc{{$}}
 define amdgpu_kernel void @atomic_store_i32_offset(i32 %in, i32 addrspace(1)* %out) {
->>>>>>> 0145e751
 entry:
   %gep = getelementptr i32, i32 addrspace(1)* %out, i64 4
   store atomic i32 %in, i32 addrspace(1)* %gep  seq_cst, align 4
@@ -1020,30 +1014,18 @@
 }
 
 ; FUNC-LABEL: {{^}}atomic_store_i32:
-<<<<<<< HEAD
 ; SI: buffer_store_dword {{v[0-9]+}}, off, s[{{[0-9]+}}:{{[0-9]+}}], 0{{$}}
 ; VI: flat_store_dword v[{{[0-9]+}}:{{[0-9]+}}], {{v[0-9]+}}{{$}}
-define void @atomic_store_i32(i32 %in, i32 addrspace(1)* %out) {
-=======
-; SI: buffer_store_dword {{v[0-9]+}}, off, s[{{[0-9]+}}:{{[0-9]+}}], 0 glc{{$}}
-; VI: flat_store_dword v[{{[0-9]+}}:{{[0-9]+}}], {{v[0-9]+}} glc{{$}}
 define amdgpu_kernel void @atomic_store_i32(i32 %in, i32 addrspace(1)* %out) {
->>>>>>> 0145e751
 entry:
   store atomic i32 %in, i32 addrspace(1)* %out seq_cst, align 4
   ret void
 }
 
 ; FUNC-LABEL: {{^}}atomic_store_i32_addr64_offset:
-<<<<<<< HEAD
 ; SI: buffer_store_dword {{v[0-9]+}}, v[{{[0-9]+}}:{{[0-9]+}}], s[{{[0-9]+}}:{{[0-9]+}}], 0 addr64 offset:16{{$}}
 ; VI: flat_store_dword v[{{[0-9]+}}:{{[0-9]+}}], {{v[0-9]+}}{{$}}
-define void @atomic_store_i32_addr64_offset(i32 %in, i32 addrspace(1)* %out, i64 %index) {
-=======
-; SI: buffer_store_dword {{v[0-9]+}}, v[{{[0-9]+}}:{{[0-9]+}}], s[{{[0-9]+}}:{{[0-9]+}}], 0 addr64 offset:16 glc{{$}}
-; VI: flat_store_dword v[{{[0-9]+}}:{{[0-9]+}}], {{v[0-9]+}} glc{{$}}
 define amdgpu_kernel void @atomic_store_i32_addr64_offset(i32 %in, i32 addrspace(1)* %out, i64 %index) {
->>>>>>> 0145e751
 entry:
   %ptr = getelementptr i32, i32 addrspace(1)* %out, i64 %index
   %gep = getelementptr i32, i32 addrspace(1)* %ptr, i64 4
@@ -1052,15 +1034,9 @@
 }
 
 ; FUNC-LABEL: {{^}}atomic_store_i32_addr64:
-<<<<<<< HEAD
 ; SI: buffer_store_dword {{v[0-9]+}}, v[{{[0-9]+}}:{{[0-9]+}}], s[{{[0-9]+}}:{{[0-9]+}}], 0 addr64{{$}}
 ; VI: flat_store_dword v[{{[0-9]+}}:{{[0-9]+}}], {{v[0-9]+}}{{$}}
-define void @atomic_store_i32_addr64(i32 %in, i32 addrspace(1)* %out, i64 %index) {
-=======
-; SI: buffer_store_dword {{v[0-9]+}}, v[{{[0-9]+}}:{{[0-9]+}}], s[{{[0-9]+}}:{{[0-9]+}}], 0 addr64 glc{{$}}
-; VI: flat_store_dword v[{{[0-9]+}}:{{[0-9]+}}], {{v[0-9]+}} glc{{$}}
 define amdgpu_kernel void @atomic_store_i32_addr64(i32 %in, i32 addrspace(1)* %out, i64 %index) {
->>>>>>> 0145e751
 entry:
   %ptr = getelementptr i32, i32 addrspace(1)* %out, i64 %index
   store atomic i32 %in, i32 addrspace(1)* %ptr seq_cst, align 4
