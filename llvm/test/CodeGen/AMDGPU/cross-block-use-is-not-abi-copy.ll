; NOTE: Assertions have been autogenerated by utils/update_llc_test_checks.py
; RUN: llc -mtriple=amdgcn-amd-amdhsa -mcpu=gfx900 -verify-machineinstrs < %s | FileCheck -check-prefix=GCN %s

; SelectionDAG builder was using the IR value kind to decide how to
; split the types for copyToRegs/copyFromRegs in all contexts. This
; was incorrect if the ABI-like value such as a call was used outside
; of the block. The value in that case is not used directly, but
; through another set of copies to potentially different register
; types in the parent block.

; This would then end up producing inconsistent pairs of copies with
; the wrong sizes when the vector type result from the call was split
; into multiple pieces, but expected to be a single register in the
; cross-block copy.
;
; This isn't exactly ideal for AMDGPU, since in reality the
; intermediate vector register type is undesirable anyway, but it
; requires more work to be able to split all vector copies in all
; contexts.
;
; This was only an issue if the value was used directly in another
; block. If there was an intermediate operation or a phi it was fine,
; since that didn't look like an ABI copy.


define float @call_split_type_used_outside_block_v2f32() #0 {
; GCN-LABEL: call_split_type_used_outside_block_v2f32:
; GCN:       ; %bb.0: ; %bb0
; GCN-NEXT:    s_waitcnt vmcnt(0) expcnt(0) lgkmcnt(0)
; GCN-NEXT:    s_or_saveexec_b64 s[4:5], -1
; GCN-NEXT:    buffer_store_dword v32, off, s[0:3], s32 ; 4-byte Folded Spill
; GCN-NEXT:    s_mov_b64 exec, s[4:5]
; GCN-NEXT:    v_writelane_b32 v32, s34, 2
; GCN-NEXT:    v_writelane_b32 v32, s30, 0
; GCN-NEXT:    s_mov_b32 s34, s32
; GCN-NEXT:    s_add_u32 s32, s32, 0x400
; GCN-NEXT:    s_getpc_b64 s[4:5]
; GCN-NEXT:    s_add_u32 s4, s4, func_v2f32@rel32@lo+4
; GCN-NEXT:    s_addc_u32 s5, s5, func_v2f32@rel32@hi+4
; GCN-NEXT:    v_writelane_b32 v32, s31, 1
; GCN-NEXT:    s_swappc_b64 s[30:31], s[4:5]
; GCN-NEXT:    v_readlane_b32 s4, v32, 0
; GCN-NEXT:    v_readlane_b32 s5, v32, 1
; GCN-NEXT:    s_sub_u32 s32, s32, 0x400
; GCN-NEXT:    v_readlane_b32 s34, v32, 2
; GCN-NEXT:    s_or_saveexec_b64 s[6:7], -1
; GCN-NEXT:    buffer_load_dword v32, off, s[0:3], s32 ; 4-byte Folded Reload
; GCN-NEXT:    s_mov_b64 exec, s[6:7]
; GCN-NEXT:    s_waitcnt vmcnt(0)
; GCN-NEXT:    s_setpc_b64 s[4:5]
bb0:
  %split.ret.type = call <2 x float> @func_v2f32()
  br label %bb1

bb1:
  %extract = extractelement <2 x float> %split.ret.type, i32 0
  ret float %extract
}

define float @call_split_type_used_outside_block_v3f32() #0 {
; GCN-LABEL: call_split_type_used_outside_block_v3f32:
; GCN:       ; %bb.0: ; %bb0
; GCN-NEXT:    s_waitcnt vmcnt(0) expcnt(0) lgkmcnt(0)
; GCN-NEXT:    s_or_saveexec_b64 s[4:5], -1
; GCN-NEXT:    buffer_store_dword v32, off, s[0:3], s32 ; 4-byte Folded Spill
; GCN-NEXT:    s_mov_b64 exec, s[4:5]
; GCN-NEXT:    v_writelane_b32 v32, s34, 2
; GCN-NEXT:    v_writelane_b32 v32, s30, 0
; GCN-NEXT:    s_mov_b32 s34, s32
; GCN-NEXT:    s_add_u32 s32, s32, 0x400
; GCN-NEXT:    s_getpc_b64 s[4:5]
; GCN-NEXT:    s_add_u32 s4, s4, func_v3f32@rel32@lo+4
; GCN-NEXT:    s_addc_u32 s5, s5, func_v3f32@rel32@hi+4
; GCN-NEXT:    v_writelane_b32 v32, s31, 1
; GCN-NEXT:    s_swappc_b64 s[30:31], s[4:5]
; GCN-NEXT:    v_readlane_b32 s4, v32, 0
; GCN-NEXT:    v_readlane_b32 s5, v32, 1
; GCN-NEXT:    s_sub_u32 s32, s32, 0x400
; GCN-NEXT:    v_readlane_b32 s34, v32, 2
; GCN-NEXT:    s_or_saveexec_b64 s[6:7], -1
; GCN-NEXT:    buffer_load_dword v32, off, s[0:3], s32 ; 4-byte Folded Reload
; GCN-NEXT:    s_mov_b64 exec, s[6:7]
; GCN-NEXT:    s_waitcnt vmcnt(0)
; GCN-NEXT:    s_setpc_b64 s[4:5]
bb0:
  %split.ret.type = call <3 x float> @func_v3f32()
  br label %bb1

bb1:
  %extract = extractelement <3 x float> %split.ret.type, i32 0
  ret float %extract
}

define half @call_split_type_used_outside_block_v4f16() #0 {
; GCN-LABEL: call_split_type_used_outside_block_v4f16:
; GCN:       ; %bb.0: ; %bb0
; GCN-NEXT:    s_waitcnt vmcnt(0) expcnt(0) lgkmcnt(0)
; GCN-NEXT:    s_or_saveexec_b64 s[4:5], -1
; GCN-NEXT:    buffer_store_dword v32, off, s[0:3], s32 ; 4-byte Folded Spill
; GCN-NEXT:    s_mov_b64 exec, s[4:5]
; GCN-NEXT:    v_writelane_b32 v32, s34, 2
; GCN-NEXT:    v_writelane_b32 v32, s30, 0
; GCN-NEXT:    s_mov_b32 s34, s32
; GCN-NEXT:    s_add_u32 s32, s32, 0x400
; GCN-NEXT:    s_getpc_b64 s[4:5]
; GCN-NEXT:    s_add_u32 s4, s4, func_v4f16@rel32@lo+4
; GCN-NEXT:    s_addc_u32 s5, s5, func_v4f16@rel32@hi+4
; GCN-NEXT:    v_writelane_b32 v32, s31, 1
; GCN-NEXT:    s_swappc_b64 s[30:31], s[4:5]
; GCN-NEXT:    v_readlane_b32 s4, v32, 0
; GCN-NEXT:    v_readlane_b32 s5, v32, 1
; GCN-NEXT:    s_sub_u32 s32, s32, 0x400
; GCN-NEXT:    v_readlane_b32 s34, v32, 2
; GCN-NEXT:    s_or_saveexec_b64 s[6:7], -1
; GCN-NEXT:    buffer_load_dword v32, off, s[0:3], s32 ; 4-byte Folded Reload
; GCN-NEXT:    s_mov_b64 exec, s[6:7]
; GCN-NEXT:    s_waitcnt vmcnt(0)
; GCN-NEXT:    s_setpc_b64 s[4:5]
bb0:
  %split.ret.type = call <4 x half> @func_v4f16()
  br label %bb1

bb1:
  %extract = extractelement <4 x half> %split.ret.type, i32 0
  ret half %extract
}

define { i32, half } @call_split_type_used_outside_block_struct() #0 {
; GCN-LABEL: call_split_type_used_outside_block_struct:
; GCN:       ; %bb.0: ; %bb0
; GCN-NEXT:    s_waitcnt vmcnt(0) expcnt(0) lgkmcnt(0)
; GCN-NEXT:    s_or_saveexec_b64 s[4:5], -1
; GCN-NEXT:    buffer_store_dword v32, off, s[0:3], s32 ; 4-byte Folded Spill
; GCN-NEXT:    s_mov_b64 exec, s[4:5]
; GCN-NEXT:    v_writelane_b32 v32, s34, 2
; GCN-NEXT:    v_writelane_b32 v32, s30, 0
; GCN-NEXT:    s_mov_b32 s34, s32
; GCN-NEXT:    s_add_u32 s32, s32, 0x400
; GCN-NEXT:    s_getpc_b64 s[4:5]
; GCN-NEXT:    s_add_u32 s4, s4, func_struct@rel32@lo+4
; GCN-NEXT:    s_addc_u32 s5, s5, func_struct@rel32@hi+4
; GCN-NEXT:    v_writelane_b32 v32, s31, 1
; GCN-NEXT:    s_swappc_b64 s[30:31], s[4:5]
; GCN-NEXT:    v_readlane_b32 s4, v32, 0
; GCN-NEXT:    v_readlane_b32 s5, v32, 1
; GCN-NEXT:    v_mov_b32_e32 v1, v4
; GCN-NEXT:    s_sub_u32 s32, s32, 0x400
; GCN-NEXT:    v_readlane_b32 s34, v32, 2
; GCN-NEXT:    s_or_saveexec_b64 s[6:7], -1
; GCN-NEXT:    buffer_load_dword v32, off, s[0:3], s32 ; 4-byte Folded Reload
; GCN-NEXT:    s_mov_b64 exec, s[6:7]
; GCN-NEXT:    s_waitcnt vmcnt(0)
; GCN-NEXT:    s_setpc_b64 s[4:5]
bb0:
  %split.ret.type = call { <4 x i32>, <4 x half> } @func_struct()
  br label %bb1

bb1:
  %val0 = extractvalue { <4 x i32>, <4 x half> } %split.ret.type, 0
  %val1 = extractvalue { <4 x i32>, <4 x half> } %split.ret.type, 1
  %extract0 = extractelement <4 x i32> %val0, i32 0
  %extract1 = extractelement <4 x half> %val1, i32 0
  %ins0 = insertvalue { i32, half } undef, i32 %extract0, 0
  %ins1 = insertvalue { i32, half } %ins0, half %extract1, 1
  ret { i32, half } %ins1
}

define amdgpu_kernel void @v3i16_registers(i1 %cond) #0 {
; GCN-LABEL: v3i16_registers:
; GCN:       ; %bb.0: ; %entry
; GCN-NEXT:    s_load_dword s4, s[4:5], 0x0
; GCN-NEXT:    s_mov_b32 s33, s9
; GCN-NEXT:    s_add_u32 flat_scratch_lo, s6, s33
; GCN-NEXT:    s_addc_u32 flat_scratch_hi, s7, 0
; GCN-NEXT:    s_mov_b32 s32, s33
; GCN-NEXT:    s_waitcnt lgkmcnt(0)
; GCN-NEXT:    s_and_b32 s4, 1, s4
; GCN-NEXT:    v_cmp_eq_u32_e64 s[4:5], s4, 1
; GCN-NEXT:    s_and_b64 vcc, exec, s[4:5]
; GCN-NEXT:    s_cbranch_vccz BB4_2
; GCN-NEXT:  ; %bb.1:
; GCN-NEXT:    s_mov_b32 s4, 0
; GCN-NEXT:    s_mov_b32 s5, s4
; GCN-NEXT:    v_mov_b32_e32 v0, s4
; GCN-NEXT:    v_mov_b32_e32 v1, s5
; GCN-NEXT:    s_branch BB4_3
; GCN-NEXT:  BB4_2: ; %if.else
; GCN-NEXT:    s_getpc_b64 s[4:5]
<<<<<<< HEAD
; GCN-NEXT:    s_add_u32 s4, s4, func_v3i16@gotpcrel32@lo+4
; GCN-NEXT:    s_addc_u32 s5, s5, func_v3i16@gotpcrel32@hi+4
; GCN-NEXT:    s_load_dwordx2 s[4:5], s[4:5], 0x0
; GCN-NEXT:    s_waitcnt lgkmcnt(0)
=======
; GCN-NEXT:    s_add_u32 s4, s4, func_v3i16@rel32@lo+4
; GCN-NEXT:    s_addc_u32 s5, s5, func_v3i16@rel32@hi+4
>>>>>>> 261aa339
; GCN-NEXT:    s_swappc_b64 s[30:31], s[4:5]
; GCN-NEXT:  BB4_3: ; %if.end
; GCN-NEXT:    global_store_short v[0:1], v1, off
; GCN-NEXT:    global_store_dword v[0:1], v0, off
; GCN-NEXT:    s_endpgm
entry:
  br i1 %cond, label %if.then, label %if.else

if.then:                                          ; preds = %entry
  br label %if.end

if.else:                                          ; preds = %entry
  %call6 = tail call <3 x i16> @func_v3i16() #0
  br label %if.end

if.end:                                           ; preds = %if.else, %if.then
  %call6.sink = phi <3 x i16> [ %call6, %if.else ], [ undef, %if.then ]
  store <3 x i16> %call6.sink, <3 x i16> addrspace(1)* undef
  ret void
}

define amdgpu_kernel void @v3f16_registers(i1 %cond) #0 {
; GCN-LABEL: v3f16_registers:
; GCN:       ; %bb.0: ; %entry
; GCN-NEXT:    s_load_dword s4, s[4:5], 0x0
; GCN-NEXT:    s_mov_b32 s33, s9
; GCN-NEXT:    s_add_u32 flat_scratch_lo, s6, s33
; GCN-NEXT:    s_addc_u32 flat_scratch_hi, s7, 0
; GCN-NEXT:    s_mov_b32 s32, s33
; GCN-NEXT:    s_waitcnt lgkmcnt(0)
; GCN-NEXT:    s_and_b32 s4, 1, s4
; GCN-NEXT:    v_cmp_eq_u32_e64 s[4:5], s4, 1
; GCN-NEXT:    s_and_b64 vcc, exec, s[4:5]
; GCN-NEXT:    s_cbranch_vccz BB5_2
; GCN-NEXT:  ; %bb.1:
; GCN-NEXT:    s_mov_b32 s4, 0
; GCN-NEXT:    s_mov_b32 s5, s4
; GCN-NEXT:    v_mov_b32_e32 v0, s4
; GCN-NEXT:    v_mov_b32_e32 v1, s5
; GCN-NEXT:    s_branch BB5_3
; GCN-NEXT:  BB5_2: ; %if.else
; GCN-NEXT:    s_getpc_b64 s[4:5]
<<<<<<< HEAD
; GCN-NEXT:    s_add_u32 s4, s4, func_v3f16@gotpcrel32@lo+4
; GCN-NEXT:    s_addc_u32 s5, s5, func_v3f16@gotpcrel32@hi+4
; GCN-NEXT:    s_load_dwordx2 s[4:5], s[4:5], 0x0
; GCN-NEXT:    s_waitcnt lgkmcnt(0)
=======
; GCN-NEXT:    s_add_u32 s4, s4, func_v3f16@rel32@lo+4
; GCN-NEXT:    s_addc_u32 s5, s5, func_v3f16@rel32@hi+4
>>>>>>> 261aa339
; GCN-NEXT:    s_swappc_b64 s[30:31], s[4:5]
; GCN-NEXT:  BB5_3: ; %if.end
; GCN-NEXT:    global_store_short v[0:1], v1, off
; GCN-NEXT:    global_store_dword v[0:1], v0, off
; GCN-NEXT:    s_endpgm
entry:
  br i1 %cond, label %if.then, label %if.else

if.then:                                          ; preds = %entry
  br label %if.end

if.else:                                          ; preds = %entry
  %call6 = tail call <3 x half> @func_v3f16() #0
  br label %if.end

if.end:                                           ; preds = %if.else, %if.then
  %call6.sink = phi <3 x half> [ %call6, %if.else ], [ undef, %if.then ]
  store <3 x half> %call6.sink, <3 x half> addrspace(1)* undef
  ret void
}

declare hidden <2 x float> @func_v2f32() #0
declare hidden <3 x float> @func_v3f32() #0
declare hidden <4 x float> @func_v4f32() #0
declare hidden <4 x half> @func_v4f16() #0
<<<<<<< HEAD
declare <3 x i16> @func_v3i16()
declare <3 x half> @func_v3f16()
=======
declare hidden <3 x i16> @func_v3i16()
declare hidden <3 x half> @func_v3f16()
>>>>>>> 261aa339

declare hidden { <4 x i32>, <4 x half> } @func_struct() #0

attributes #0 = { nounwind}<|MERGE_RESOLUTION|>--- conflicted
+++ resolved
@@ -186,15 +186,8 @@
 ; GCN-NEXT:    s_branch BB4_3
 ; GCN-NEXT:  BB4_2: ; %if.else
 ; GCN-NEXT:    s_getpc_b64 s[4:5]
-<<<<<<< HEAD
-; GCN-NEXT:    s_add_u32 s4, s4, func_v3i16@gotpcrel32@lo+4
-; GCN-NEXT:    s_addc_u32 s5, s5, func_v3i16@gotpcrel32@hi+4
-; GCN-NEXT:    s_load_dwordx2 s[4:5], s[4:5], 0x0
-; GCN-NEXT:    s_waitcnt lgkmcnt(0)
-=======
 ; GCN-NEXT:    s_add_u32 s4, s4, func_v3i16@rel32@lo+4
 ; GCN-NEXT:    s_addc_u32 s5, s5, func_v3i16@rel32@hi+4
->>>>>>> 261aa339
 ; GCN-NEXT:    s_swappc_b64 s[30:31], s[4:5]
 ; GCN-NEXT:  BB4_3: ; %if.end
 ; GCN-NEXT:    global_store_short v[0:1], v1, off
@@ -237,15 +230,8 @@
 ; GCN-NEXT:    s_branch BB5_3
 ; GCN-NEXT:  BB5_2: ; %if.else
 ; GCN-NEXT:    s_getpc_b64 s[4:5]
-<<<<<<< HEAD
-; GCN-NEXT:    s_add_u32 s4, s4, func_v3f16@gotpcrel32@lo+4
-; GCN-NEXT:    s_addc_u32 s5, s5, func_v3f16@gotpcrel32@hi+4
-; GCN-NEXT:    s_load_dwordx2 s[4:5], s[4:5], 0x0
-; GCN-NEXT:    s_waitcnt lgkmcnt(0)
-=======
 ; GCN-NEXT:    s_add_u32 s4, s4, func_v3f16@rel32@lo+4
 ; GCN-NEXT:    s_addc_u32 s5, s5, func_v3f16@rel32@hi+4
->>>>>>> 261aa339
 ; GCN-NEXT:    s_swappc_b64 s[30:31], s[4:5]
 ; GCN-NEXT:  BB5_3: ; %if.end
 ; GCN-NEXT:    global_store_short v[0:1], v1, off
@@ -271,13 +257,8 @@
 declare hidden <3 x float> @func_v3f32() #0
 declare hidden <4 x float> @func_v4f32() #0
 declare hidden <4 x half> @func_v4f16() #0
-<<<<<<< HEAD
-declare <3 x i16> @func_v3i16()
-declare <3 x half> @func_v3f16()
-=======
 declare hidden <3 x i16> @func_v3i16()
 declare hidden <3 x half> @func_v3f16()
->>>>>>> 261aa339
 
 declare hidden { <4 x i32>, <4 x half> } @func_struct() #0
 
