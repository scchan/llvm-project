--- conflicted
+++ resolved
@@ -475,13 +475,7 @@
     return User::operator new(s, 0);
   }
 
-<<<<<<< HEAD
-  void *operator new(size_t, unsigned) = delete;
-
   /// Returns the ordering constraint of this fence instruction.
-=======
-  /// Returns the ordering effect of this fence.
->>>>>>> c582d6e1
   AtomicOrdering getOrdering() const {
     return AtomicOrdering(getSubclassDataFromInstruction() >> 1);
   }
